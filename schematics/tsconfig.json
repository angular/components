--- conflicted
+++ resolved
@@ -15,12 +15,8 @@
       "jasmine",
       "node"
     ]
-<<<<<<< HEAD
   },
   "exclude": [
     "*/files/**/*"
   ]
-=======
-  }
->>>>>>> 877eb85c
 }
// This is the root config file where the schematics are defined.
{
  "$schema": "./node_modules/@angular-devkit/schematics/collection-schema.json",
  "schematics": {
<<<<<<< HEAD
    // Create a dashboard component
    "materialDashboard": {
      "description": "Create a dashboard component",
      "factory": "./dashboard/index",
      "schema": "./dashboard/schema.json",
      "aliases": [ "material-dashboard" ]
=======
    // Adds Angular Material to an application without changing any templates
    "materialShell": {
      "description": "Create a Material shell",
      "factory": "./shell",
      "schema": "./shell/schema.json",
      "aliases": ["material-shell"]
>>>>>>> 877eb85c
    }
  }
}<|MERGE_RESOLUTION|>--- conflicted
+++ resolved
@@ -2,21 +2,19 @@
 {
   "$schema": "./node_modules/@angular-devkit/schematics/collection-schema.json",
   "schematics": {
-<<<<<<< HEAD
     // Create a dashboard component
     "materialDashboard": {
       "description": "Create a dashboard component",
       "factory": "./dashboard/index",
       "schema": "./dashboard/schema.json",
       "aliases": [ "material-dashboard" ]
-=======
+    },
     // Adds Angular Material to an application without changing any templates
     "materialShell": {
       "description": "Create a Material shell",
       "factory": "./shell",
       "schema": "./shell/schema.json",
       "aliases": ["material-shell"]
->>>>>>> 877eb85c
     }
   }
 }
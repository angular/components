--- conflicted
+++ resolved
@@ -2,21 +2,19 @@
 {
   "$schema": "./node_modules/@angular-devkit/schematics/collection-schema.json",
   "schematics": {
-<<<<<<< HEAD
     // Creates a table component
     "materialTable": {
       "description": "Create a table component",
       "factory": "./table/index",
       "schema": "./table/schema.json",
       "aliases": [ "material-table" ]
-=======
+    },
     // Creates toolbar and navigation components
     "materialNav": {
       "description": "Create a responsive navigation component",
       "factory": "./nav/index",
       "schema": "./nav/schema.json",
       "aliases": [ "material-nav" ]
->>>>>>> 279c1123
     },
     // Adds Angular Material to an application without changing any templates
     "materialShell": {

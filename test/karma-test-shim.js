--- conflicted
+++ resolved
@@ -28,11 +28,7 @@
   baseURL: distPath
 });
 
-<<<<<<< HEAD
-System.import(distPath + 'md2/system-config.js').then(function() {
-=======
 System.import(distPath + '@angular2-material/system-config-spec.js').then(function() {
->>>>>>> 0390bd57
   // Load and configure the TestComponentBuilder.
   return Promise.all([
     System.import('@angular/core/testing'),

// This file is named differently than its JS bootstrapper to avoid the ts compiler to overwrite it.

import path = require('path');
import {
  customLaunchers,
  platformMap,
} from './browser-providers.ts';


export function config(config) {
  config.set({
    basePath: path.join(__dirname, '..'),
    frameworks: ['jasmine'],
    plugins: [
      require('karma-jasmine'),
      require('karma-browserstack-launcher'),
      require('karma-sauce-launcher'),
      require('karma-chrome-launcher'),
      require('karma-firefox-launcher'),
    ],
    files: [
      {pattern: 'node_modules/es6-shim/es6-shim.min.js', included: true, watched: false},
      {pattern: 'node_modules/systemjs/dist/system-polyfills.js', included: true, watched: false},
      'node_modules/angular2/es6/dev/src/testing/shims_for_IE.js',

      // Angular 2 polyfills *must* be loaded after es6-shim and system-polyfills in order to
      // setup the monkey-patches for zones.
      {pattern: 'node_modules/angular2/bundles/angular2-polyfills.js', included: true, watched: false},
      {pattern: 'node_modules/systemjs/dist/system.src.js', included: true, watched: false},
      {pattern: 'node_modules/rxjs/bundles/Rx.js', included: true, watched: false},
      'node_modules/reflect-metadata/Reflect.js',
<<<<<<< HEAD
      {pattern: 'node_modules/angular2/bundles/angular2.dev.js', included: true, watched: true},
      {pattern: 'node_modules/angular2/bundles/testing.dev.js', included: true, watched: true},
      {pattern: 'node_modules/angular2/bundles/http.dev.js', included: true, watched: true},
=======
      {pattern: 'node_modules/angular2/bundles/angular2.dev.js', included: true, watched: false},
      {pattern: 'node_modules/angular2/bundles/testing.dev.js', included: true, watched: false},
>>>>>>> c21c336c

      {pattern: 'test/karma-test-shim.js', included: true, watched: true},

      // paths loaded via module imports
      {pattern: 'dist/**/*.js', included: false, watched: true},

      // paths loaded via Angular's component compiler
      // (these paths need to be rewritten, see proxies section)
      {pattern: 'dist/**/*.html', included: false, watched: true},
      {pattern: 'dist/**/*.css', included: false, watched: true},

      // paths to support debugging with source maps in dev tools
      {pattern: 'dist/**/*.ts', included: false, watched: false},
      {pattern: 'dist/**/*.js.map', included: false, watched: false}
    ],
    proxies: {
      // required for component assests fetched by Angular's compiler
      '/demo-app/': '/base/dist/demo-app/',
      '/components/': '/base/dist/components/',
      '/core/': '/base/dist/core/',
      '/directives/': '/base/dist/directives/',
    },

    customLaunchers: customLaunchers,

    exclude: [],
    preprocessors: {},
    reporters: ['dots'],
    port: 9876,
    colors: true,
    logLevel: config.LOG_INFO,
    autoWatch: true,

    sauceLabs: {
      testName: 'material2',
      startConnect: false,
      recordVideo: false,
      recordScreenshots: false,
      options: {
        'selenium-version': '2.48.2',
        'command-timeout': 600,
        'idle-timeout': 600,
        'max-duration': 5400
      }
    },

    browserStack: {
      project: 'material2',
      startTunnel: false,
      retryLimit: 1,
      timeout: 600,
      pollingTimeout: 20000
    },

    browserDisconnectTimeout: 20000,
    browserNoActivityTimeout: 240000,
    captureTimeout: 120000,
    browsers: ['Chrome'],

    singleRun: false
  });

  if (process.env['TRAVIS']) {
    var buildId = `TRAVIS #${process.env.TRAVIS_BUILD_NUMBER} (${process.env.TRAVIS_BUILD_ID})`;

    // The MODE variable is the indicator of what row in the test matrix we're running.
    // It will look like <platform>_<alias>, where platform is one of 'saucelabs' or 'browserstack',
    // and alias is one of the keys in the CIconfiguration variable declared in
    // browser-providers.ts.
    let [platform, alias] = process.env.MODE.split('_');

    if (platform == 'saucelabs') {
      config.sauceLabs.build = buildId;
      config.sauceLabs.tunnelIdentifier = process.env.TRAVIS_JOB_NUMBER;

      // TODO(mlaval): remove once SauceLabs supports websockets.
      // This speeds up the capturing a bit, as browsers don't even try to use websocket.
      console.log('>>>> setting socket.io transport to polling <<<<');
      config.transports = ['polling'];
    } else if (platform == 'browserstack') {
      config.browserStack.build = buildId;
      config.browserStack.tunnelIdentifier = process.env.TRAVIS_JOB_NUMBER;
    } else {
      throw new Error(`Platform "${platform}" unknown, but Travis specified. Exiting.`);
    }

    config.browsers = platformMap[platform][alias.toUpperCase()];
  }
};<|MERGE_RESOLUTION|>--- conflicted
+++ resolved
@@ -29,14 +29,9 @@
       {pattern: 'node_modules/systemjs/dist/system.src.js', included: true, watched: false},
       {pattern: 'node_modules/rxjs/bundles/Rx.js', included: true, watched: false},
       'node_modules/reflect-metadata/Reflect.js',
-<<<<<<< HEAD
       {pattern: 'node_modules/angular2/bundles/angular2.dev.js', included: true, watched: true},
       {pattern: 'node_modules/angular2/bundles/testing.dev.js', included: true, watched: true},
       {pattern: 'node_modules/angular2/bundles/http.dev.js', included: true, watched: true},
-=======
-      {pattern: 'node_modules/angular2/bundles/angular2.dev.js', included: true, watched: false},
-      {pattern: 'node_modules/angular2/bundles/testing.dev.js', included: true, watched: false},
->>>>>>> c21c336c
 
       {pattern: 'test/karma-test-shim.js', included: true, watched: true},
 

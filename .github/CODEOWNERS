# Angular Material components
/src/material/*                                    @jelbourn
/src/material/autocomplete/**                      @crisbeto
/src/material/badge/**                             @jelbourn
/src/material/bottom-sheet/**                      @jelbourn @crisbeto
/src/material/button-toggle/**                     @jelbourn
/src/material/button/**                            @jelbourn @josephperrott
/src/material/card/**                              @jelbourn
/src/material/checkbox/**                          @jelbourn @devversion @josephperrott
/src/material/chips/**                             @jelbourn
/src/material/datepicker/**                        @mmalerba
/src/material/dialog/**                            @jelbourn @crisbeto
/src/material/divider/**                           @jelbourn @crisbeto
/src/material/expansion/**                         @josephperrott @jelbourn
/src/material/form-field/**                        @mmalerba
/src/material/grid-list/**                         @jelbourn
/src/material/icon/**                              @jelbourn
/src/material/input/**                             @mmalerba
/src/material/list/**                              @jelbourn @crisbeto @devversion
/src/material/menu/**                              @crisbeto
/src/material/paginator/**                         @andrewseguin
/src/material/prebuilt-themes/**                   @jelbourn
/src/material/progress-bar/**                      @jelbourn @crisbeto @josephperrott
/src/material/progress-spinner/**                  @jelbourn @crisbeto @josephperrott
/src/material/radio/**                             @jelbourn @devversion
/src/material/schematics/**                        @devversion @jelbourn
/src/material/select/**                            @crisbeto
/src/material/sidenav/**                           @mmalerba
/src/material/slide-toggle/**                      @devversion
/src/material/slider/**                            @mmalerba
/src/material/snack-bar/**                         @jelbourn @crisbeto @josephperrott
/src/material/sort/**                              @andrewseguin
/src/material/stepper/**                           @mmalerba
/src/material/table/**                             @andrewseguin
/src/material/tabs/**                              @andrewseguin
/src/material/testing/**                           @jelbourn
/src/material/toolbar/**                           @devversion
/src/material/tooltip/**                           @andrewseguin
/src/material/tree/**                              @jelbourn @andrewseguin

# Angular Material core
/src/material/core/*                               @jelbourn
/src/material/core/animation/**                    @jelbourn
/src/material/core/common-behaviors/**             @jelbourn @devversion
/src/material/core/datetime/**                     @mmalerba
/src/material/core/error/**                        @crisbeto @mmalerba
/src/material/core/gestures/**                     @jelbourn
/src/material/core/label/**                        @mmalerba
/src/material/core/line/**                         @jelbourn
/src/material/core/option/**                       @crisbeto
/src/material/core/placeholder/**                  @mmalerba
/src/material/core/ripple/**                       @devversion
/src/material/core/selection/**                    @jelbourn
/src/material/core/selection/pseudo*/**            @crisbeto @jelbourn
/src/material/core/style/**                        @jelbourn
/src/material/core/theming/**                      @jelbourn
/src/material/core/typography/**                   @crisbeto
/src/material/core/util/**                         @jelbourn

# Miscellaneous components
/src/youtube-player/**                             @nathantate

# CDK
/src/cdk/*                                         @jelbourn
/src/cdk/a11y/**                                   @jelbourn @devversion
/src/cdk/accordion/**                              @josephperrott
/src/cdk/bidi/**                                   @jelbourn
/src/cdk/coercion/**                               @jelbourn
/src/cdk/collections/**                            @jelbourn @crisbeto @andrewseguin
/src/cdk/drag-drop/**                              @crisbeto
/src/cdk/private/testing/**                        @devversion
/src/cdk/keycodes/**                               @jelbourn
/src/cdk/layout/**                                 @josephperrott
/src/cdk/observers/**                              @jelbourn @crisbeto
/src/cdk/overlay/**                                @jelbourn @crisbeto
/src/cdk/platform/**                               @jelbourn @devversion
/src/cdk/portal/**                                 @jelbourn
/src/cdk/schematics/**                             @devversion @jelbourn
/src/cdk/scrolling/**                              @andrewseguin @crisbeto
/src/cdk/stepper/**                                @mmalerba
/src/cdk/table/**                                  @andrewseguin
/src/cdk/testing/**                                @mmalerba @devversion
/src/cdk/text-field/**                             @mmalerba
/src/cdk/tree/**                                   @jelbourn @andrewseguin

# Moment adapter package
/src/material-moment-adapter/**                    @mmalerba

# Material experimental package
/src/material-experimental/*                       @jelbourn
/src/material-experimental/mdc-button/**           @andrewseguin
/src/material-experimental/mdc-card/**             @mmalerba
/src/material-experimental/mdc-checkbox/**         @mmalerba
/src/material-experimental/mdc-chips/**            @mmalerba
/src/material-experimental/mdc-helpers/**          @mmalerba
/src/material-experimental/mdc-menu/**             @crisbeto
<<<<<<< HEAD
/src/material-experimental/mdc-progress-spinner/** @andrewseguin
=======
/src/material-experimental/mdc-progress-bar/**     @andrewseguin
>>>>>>> 808370e0
# Note to implementer: please repossess
/src/material-experimental/mdc-radio/**            @mmalerba
/src/material-experimental/mdc-slide-toggle/**     @crisbeto
/src/material-experimental/mdc-tabs/**             @crisbeto
/src/material-experimental/mdc-theming/**          @mmalerba
/src/material-experimental/mdc-typography/**       @mmalerba
/src/material-experimental/popover-edit/**         @kseamon @andrewseguin

# CDK experimental package
/src/cdk-experimental/**                           @jelbourn
/src/cdk-experimental/dialog/**                    @jelbourn @josephperrott @crisbeto
/src/cdk-experimental/popover-edit/**              @kseamon @andrewseguin
/src/cdk-experimental/scrolling/**                 @mmalerba
/src/cdk-experimental/testing/**                   @mmalerba

# Docs examples & guides
/guides/**                                         @jelbourn
/src/material-examples/**                          @jelbourn

# Accessibility demos
/src/a11y-demo/**/*                                @jelbourn

# Dev-app
/src/dev-app/*                                     @jelbourn
/src/dev-app/autocomplete/**                       @crisbeto
/src/dev-app/badge/**                              @jelbourn
/src/dev-app/baseline/**                           @mmalerba
/src/dev-app/bottom-sheet/**                       @jelbourn @crisbeto
/src/dev-app/button-toggle/**                      @jelbourn
/src/dev-app/button/**                             @jelbourn
/src/dev-app/card/**                               @jelbourn
/src/dev-app/checkbox/**                           @jelbourn @devversion
/src/dev-app/chips/**                              @jelbourn
/src/dev-app/connected-overlay/**                  @jelbourn @crisbeto
/src/dev-app/dataset/**                            @andrewseguin
/src/dev-app/datepicker/**                         @mmalerba
/src/dev-app/dev-app/**                            @mmalerba
/src/dev-app/dialog/**                             @jelbourn @crisbeto
/src/dev-app/drag-drop/**                          @crisbeto
/src/dev-app/drawer/**                             @mmalerba
/src/dev-app/example/**                            @andrewseguin
/src/dev-app/examples-page/**                      @andrewseguin
/src/dev-app/expansion/**                          @josephperrott
/src/dev-app/focus-origin/**                       @mmalerba
/src/dev-app/gestures/**                           @jelbourn
/src/dev-app/grid-list/**                          @jelbourn
/src/dev-app/icon/**                               @jelbourn
/src/dev-app/input/**                              @mmalerba
/src/dev-app/list/**                               @jelbourn @crisbeto @devversion
/src/dev-app/live-announcer/**                     @jelbourn
/src/dev-app/mdc-button/**                         @andrewseguin
# Note to implementer: please repossess
/src/dev-app/mdc-card/**                           @mmalerba
/src/dev-app/mdc-checkbox/**                       @mmalerba
/src/dev-app/mdc-chips/**                          @mmalerba
/src/dev-app/mdc-menu/**                           @crisbeto
# Note to implementer: please repossess
/src/dev-app/mdc-radio/**                          @mmalerba
/src/dev-app/mdc-slide-toggle/**                   @crisbeto
/src/dev-app/mdc-tabs/**                           @crisbeto
/src/dev-app/menu/**                               @crisbeto
/src/dev-app/overlay/**                            @jelbourn @crisbeto
/src/dev-app/paginator/**                          @andrewseguin
/src/dev-app/platform/**                           @jelbourn @devversion
/src/dev-app/portal/**                             @jelbourn
/src/dev-app/popover-edit/**                       @kseamon @andrewseguin
/src/dev-app/progress-bar/**                       @jelbourn @crisbeto @josephperrott
/src/dev-app/progress-spinner/**                   @jelbourn @crisbeto @josephperrott
/src/dev-app/radio/**                              @jelbourn @devversion
/src/dev-app/ripple/**                             @devversion
/src/dev-app/screen-type/**                        @josephperrott
/src/dev-app/select/**                             @crisbeto
/src/dev-app/sidenav/**                            @mmalerba
/src/dev-app/slide-toggle/**                       @devversion
/src/dev-app/slider/**                             @mmalerba
/src/dev-app/snack-bar/**                          @jelbourn @crisbeto @josephperrott
/src/dev-app/stepper/**                            @mmalerba
/src/dev-app/table/**                              @andrewseguin
/src/dev-app/tabs/**                               @andrewseguin
/src/dev-app/toolbar/**                            @devversion
/src/dev-app/tooltip/**                            @andrewseguin
/src/dev-app/tree/**                               @jelbourn
/src/dev-app/typography/**                         @crisbeto
/src/dev-app/virtual-scroll/**                     @mmalerba

# E2E app
/src/e2e-app/*                                     @jelbourn
/src/e2e-app/block-scroll-strategy/**              @andrewseguin @crisbeto
/src/e2e-app/button/**                             @jelbourn
/src/e2e-app/button-toggle/**                      @jelbourn
/src/e2e-app/card/**                               @jelbourn
/src/e2e-app/checkbox/**                           @jelbourn @devversion
/src/e2e-app/component-harness/**                  @mmalerba
/src/e2e-app/dialog/**                             @jelbourn @crisbeto
/src/e2e-app/e2e-app/**                            @jelbourn
/src/e2e-app/example-viewer/**                     @andrewseguin
/src/e2e-app/expansion/**                          @josephperrott
/src/e2e-app/grid-list/**                          @jelbourn
/src/e2e-app/icon/**                               @jelbourn
/src/e2e-app/input/**                              @mmalerba
/src/e2e-app/list/**                               @jelbourn
/src/e2e-app/mdc-button/**                         @andrewseguin
# Note to implementer: please repossess
/src/e2e-app/mdc-card/**                           @mmalerba
/src/e2e-app/mdc-checkbox/**                       @mmalerba
/src/e2e-app/mdc-chips/**                          @mmalerba
/src/e2e-app/mdc-menu/**                           @crisbeto
# Note to implementer: please repossess
/src/e2e-app/mdc-radio/**                          @mmalerba
/src/e2e-app/mdc-slide-toggle/**                   @crisbeto
/src/e2e-app/mdc-tabs/**                           @crisbeto
/src/e2e-app/menu/**                               @crisbeto
/src/e2e-app/progress-bar/**                       @jelbourn @crisbeto @josephperrott
/src/e2e-app/progress-spinner/**                   @jelbourn @crisbeto @josephperrott
/src/e2e-app/radio/**                              @jelbourn @devversion
/src/e2e-app/sidenav/**                            @mmalerba
/src/e2e-app/slide-toggle/**                       @devversion
/src/e2e-app/stepper/**                            @mmalerba
/src/e2e-app/tabs/**                               @andrewseguin
/src/e2e-app/test-util/**                          @jelbourn
/src/e2e-app/toolbar/**                            @devversion
/src/e2e-app/virtual-scroll/**                     @mmalerba

# Universal app
/src/universal-app/**                              @jelbourn

# Tooling
/.circleci/**                                      @jelbourn
/scripts/**                                        @devversion @jelbourn
/test/**                                           @devversion @jelbourn
/tools/**                                          @devversion @jelbourn

# Public API golden files
/tools/public_api_guard/cdk/a11y.d.ts              @jelbourn @devversion
/tools/public_api_guard/cdk/accordion.d.ts         @josephperrott
/tools/public_api_guard/cdk/bidi.d.ts              @jelbourn
/tools/public_api_guard/cdk/cdk.d.ts               @jelbourn
/tools/public_api_guard/cdk/coercion.d.ts          @jelbourn
/tools/public_api_guard/cdk/collections.d.ts       @jelbourn @crisbeto @andrewseguin
/tools/public_api_guard/cdk/drag-drop.d.ts         @crisbeto
/tools/public_api_guard/cdk/keycodes.d.ts          @jelbourn
/tools/public_api_guard/cdk/layout.d.ts            @josephperrott
/tools/public_api_guard/cdk/observers.d.ts         @jelbourn @crisbeto
/tools/public_api_guard/cdk/overlay.d.ts           @jelbourn @crisbeto
/tools/public_api_guard/cdk/platform.d.ts          @jelbourn @devversion
/tools/public_api_guard/cdk/scrolling.d.ts         @andrewseguin @crisbeto
/tools/public_api_guard/cdk/stepper.d.ts           @mmalerba
/tools/public_api_guard/cdk/table.d.ts             @andrewseguin
/tools/public_api_guard/cdk/text-field.d.ts        @mmalerba
/tools/public_api_guard/cdk/tree.d.ts              @jelbourn @andrewseguin
/tools/public_api_guard/material/autocomplete.d.ts      @crisbeto
/tools/public_api_guard/material/badge.d.ts             @jelbourn
/tools/public_api_guard/material/bottom-sheet.d.ts      @jelbourn @crisbeto
/tools/public_api_guard/material/button-toggle.d.ts     @jelbourn
/tools/public_api_guard/material/button.d.ts            @jelbourn @josephperrott
/tools/public_api_guard/material/card.d.ts              @jelbourn
/tools/public_api_guard/material/checkbox.d.ts          @jelbourn @devversion @josephperrott
/tools/public_api_guard/material/chips.d.ts             @jelbourn
/tools/public_api_guard/material/core.d.ts              @jelbourn
/tools/public_api_guard/material/datepicker.d.ts        @mmalerba
/tools/public_api_guard/material/dialog.d.ts            @jelbourn @crisbeto
/tools/public_api_guard/material/divider.d.ts           @jelbourn @crisbeto
/tools/public_api_guard/material/expansion.d.ts         @josephperrott @jelbourn
/tools/public_api_guard/material/form-field.d.ts        @mmalerba
/tools/public_api_guard/material/grid-list.d.ts         @jelbourn
/tools/public_api_guard/material/icon.d.ts              @jelbourn
/tools/public_api_guard/material/input.d.ts             @mmalerba
/tools/public_api_guard/material/list.d.ts              @jelbourn @crisbeto @devversion
/tools/public_api_guard/material/menu.d.ts              @crisbeto
/tools/public_api_guard/material/paginator.d.ts         @andrewseguin
/tools/public_api_guard/material/progress-bar.d.ts      @jelbourn @crisbeto @josephperrott
/tools/public_api_guard/material/progress-spinner.d.ts  @jelbourn @crisbeto @josephperrott
/tools/public_api_guard/material/radio.d.ts             @jelbourn @devversion
/tools/public_api_guard/material/select.d.ts            @crisbeto
/tools/public_api_guard/material/sidenav.d.ts           @mmalerba
/tools/public_api_guard/material/slide-toggle.d.ts      @devversion
/tools/public_api_guard/material/slider.d.ts            @mmalerba
/tools/public_api_guard/material/snack-bar.d.ts         @jelbourn @crisbeto @josephperrott
/tools/public_api_guard/material/sort.d.ts              @andrewseguin
/tools/public_api_guard/material/stepper.d.ts           @mmalerba
/tools/public_api_guard/material/table.d.ts             @andrewseguin
/tools/public_api_guard/material/tabs.d.ts              @andrewseguin
/tools/public_api_guard/material/toolbar.d.ts           @devversion
/tools/public_api_guard/material/tooltip.d.ts           @andrewseguin
/tools/public_api_guard/material/tree.d.ts              @jelbourn @andrewseguin
/tools/public_api_guard/material/material.d.ts          @jelbourn

# Misc
/*                                                 @jelbourn
/.github/**                                        @jelbourn
/.vscode/**                                        @mmalerba
/src/*                                             @jelbourn<|MERGE_RESOLUTION|>--- conflicted
+++ resolved
@@ -94,11 +94,8 @@
 /src/material-experimental/mdc-chips/**            @mmalerba
 /src/material-experimental/mdc-helpers/**          @mmalerba
 /src/material-experimental/mdc-menu/**             @crisbeto
-<<<<<<< HEAD
 /src/material-experimental/mdc-progress-spinner/** @andrewseguin
-=======
 /src/material-experimental/mdc-progress-bar/**     @andrewseguin
->>>>>>> 808370e0
 # Note to implementer: please repossess
 /src/material-experimental/mdc-radio/**            @mmalerba
 /src/material-experimental/mdc-slide-toggle/**     @crisbeto

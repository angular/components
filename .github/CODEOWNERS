--- conflicted
+++ resolved
@@ -87,11 +87,8 @@
 /src/cdk-experimental/**                           @jelbourn
 /src/cdk-experimental/dialog/**                    @jelbourn @josephperrott @crisbeto
 /src/cdk-experimental/scrolling/**                 @mmalerba
-<<<<<<< HEAD
 /src/cdk-experimental/selection/**                 @amcdnl
-=======
 /src/cdk-experimental/drag-drop/**                 @crisbeto
->>>>>>> 3255cf3c
 
 # Docs examples & guides
 /guides/**                                         @amcdnl @jelbourn

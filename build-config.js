--- conflicted
+++ resolved
@@ -12,17 +12,10 @@
 /** Required Angular version for the project. */
 const angularVersion = package.dependencies['@angular/core'];
 
-/** Required Angular version for the project. */
-const materialVersion = package.dependencies['@angular/material'];
-
 /** License that will be placed inside of all created bundles. */
 const buildLicense = `/**
  * @license
-<<<<<<< HEAD
- * Copyright UIUXEngineering Inc. All Rights Reserved.
-=======
  * Copyright Google LLC All Rights Reserved.
->>>>>>> 4d972717
  *
  * Use of this source code is governed by an MIT-style license that can be
  * found in the LICENSE file at https://angular.io/license
@@ -31,7 +24,6 @@
 module.exports = {
   projectVersion: buildVersion,
   angularVersion: angularVersion,
-  materialVersion: materialVersion,
   projectDir: __dirname,
   packagesDir: join(__dirname, 'src'),
   outputDir: join(__dirname, 'dist'),

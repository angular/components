/**
 * @license
 * Copyright Google LLC All Rights Reserved.
 *
 * Use of this source code is governed by an MIT-style license that can be
 * found in the LICENSE file at https://angular.io/license
 */

import {coerceNumberProperty} from '@angular/cdk/coercion';
import {ListRange} from '@angular/cdk/collections';
import {Directive, forwardRef, Input, OnChanges} from '@angular/core';
import {VIRTUAL_SCROLL_STRATEGY, VirtualScrollStrategy} from './virtual-scroll-strategy';
import {CdkVirtualScrollViewport} from './virtual-scroll-viewport';


/**
 * A class that tracks the size of items that have been seen and uses it to estimate the average
 * item size.
 */
export class ItemSizeAverager {
  /** The total amount of weight behind the current average. */
  private _totalWeight = 0;

  /** The current average item size. */
  private _averageItemSize: number;

  /** The default size to use for items when no data is available. */
  private _defaultItemSize: number;

  /** @param defaultItemSize The default size to use for items when no data is available. */
  constructor(defaultItemSize = 50) {
    this._defaultItemSize = defaultItemSize;
    this._averageItemSize = defaultItemSize;
  }

  /** Returns the average item size. */
  getAverageItemSize(): number {
    return this._averageItemSize;
  }

  /**
   * Adds a measurement sample for the estimator to consider.
   * @param range The measured range.
   * @param size The measured size of the given range in pixels.
   */
  addSample(range: ListRange, size: number) {
    const newTotalWeight = this._totalWeight + range.end - range.start;
    if (newTotalWeight) {
      const newAverageItemSize =
          (size + this._averageItemSize * this._totalWeight) / newTotalWeight;
      if (newAverageItemSize) {
        this._averageItemSize = newAverageItemSize;
        this._totalWeight = newTotalWeight;
      }
    }
  }

  /** Resets the averager. */
  reset() {
    this._averageItemSize = this._defaultItemSize;
    this._totalWeight = 0;
  }
}


/** Virtual scrolling strategy for lists with items of unknown or dynamic size. */
export class AutoSizeVirtualScrollStrategy implements VirtualScrollStrategy {
  /** The attached viewport. */
  private _viewport: CdkVirtualScrollViewport | null = null;

  /** The minimum amount of buffer rendered beyond the viewport (in pixels). */
  private _minBufferPx: number;

  /** The number of buffer items to render beyond the edge of the viewport (in pixels). */
  private _addBufferPx: number;

  /** The estimator used to estimate the size of unseen items. */
  private _averager: ItemSizeAverager;

  /** The last measured scroll offset of the viewport. */
  private _lastScrollOffset: number;

  /** The last measured size of the rendered content in the viewport. */
  private _lastRenderedContentSize: number;

  /** The last measured size of the rendered content in the viewport. */
  private _lastRenderedContentOffset: number;

  /** The number of consecutive cycles where removing extra items has failed. */
  private _removalFailures = 0;

  /**
   * The number of consecutive cycles where removing extra items has failed. Failure here means that
   * we estimated how many items we could safely remove, but our estimate turned out to be too much
   * and it wasn't safe to remove that many elements.
   */
  private _removalFailures = 0;

  /**
   * @param minBufferPx The minimum amount of buffer rendered beyond the viewport (in pixels).
   *     If the amount of buffer dips below this number, more items will be rendered.
   * @param addBufferPx The number of pixels worth of buffer to shoot for when rendering new items.
   *     If the actual amount turns out to be less it will not necessarily trigger an additional
   *     rendering cycle (as long as the amount of buffer is still greater than `minBufferPx`).
   * @param averager The averager used to estimate the size of unseen items.
   */
  constructor(minBufferPx: number, addBufferPx: number, averager = new ItemSizeAverager()) {
    this._minBufferPx = minBufferPx;
    this._addBufferPx = addBufferPx;
    this._averager = averager;
  }

  /**
   * Attaches this scroll strategy to a viewport.
   * @param viewport The viewport to attach this strategy to.
   */
  attach(viewport: CdkVirtualScrollViewport) {
    this._averager.reset();
    this._viewport = viewport;
    this._setScrollOffset();
  }

  /** Detaches this scroll strategy from the currently attached viewport. */
  detach() {
    this._viewport = null;
  }

  /** Implemented as part of VirtualScrollStrategy. */
  onContentScrolled() {
    if (this._viewport) {
      this._updateRenderedContentAfterScroll();
    }
  }

  /** Implemented as part of VirtualScrollStrategy. */
  onDataLengthChanged() {
    if (this._viewport) {
      // TODO(mmalebra): Do something smarter here.
      this._setScrollOffset();
    }
  }

  /** Implemented as part of VirtualScrollStrategy. */
  onContentRendered() {
    if (this._viewport) {
      this._checkRenderedContentSize();
    }
  }

  /**
   * Update the buffer parameters.
   * @param minBufferPx The minimum amount of buffer rendered beyond the viewport (in pixels).
   * @param addBufferPx The number of buffer items to render beyond the edge of the viewport (in
   *     pixels).
   */
  updateBufferSize(minBufferPx: number, addBufferPx: number) {
    this._minBufferPx = minBufferPx;
    this._addBufferPx = addBufferPx;
  }

  /** Update the rendered content after the user scrolls. */
  private _updateRenderedContentAfterScroll() {
    const viewport = this._viewport!;

    // The current scroll offset.
    const scrollOffset = viewport.measureScrollOffset();
    // The delta between the current scroll offset and the previously recorded scroll offset.
    const scrollDelta = scrollOffset - this._lastScrollOffset;
    // The magnitude of the scroll delta.
    const scrollMagnitude = Math.abs(scrollDelta);

    // TODO(mmalerba): Record error between actual scroll offset and predicted scroll offset given
    // the index of the first rendered element. Fudge the scroll delta to slowly eliminate the error
    // as the user scrolls.

    // The current amount of buffer past the start of the viewport.
    const startBuffer = this._lastScrollOffset - this._lastRenderedContentOffset;
    // The current amount of buffer past the end of the viewport.
    const endBuffer = (this._lastRenderedContentOffset + this._lastRenderedContentSize) -
        (this._lastScrollOffset + viewport.getViewportSize());
    // The amount of unfilled space that should be filled on the side the user is scrolling toward
    // in order to safely absorb the scroll delta.
    const underscan = scrollMagnitude + this._minBufferPx -
        (scrollDelta < 0 ? startBuffer : endBuffer);

    // Check if there's unfilled space that we need to render new elements to fill.
    if (underscan > 0) {
      // Check if the scroll magnitude was larger than the viewport size. In this case the user
      // won't notice a discontinuity if we just jump to the new estimated position in the list.
      // However, if the scroll magnitude is smaller than the viewport the user might notice some
      // jitteriness if we just jump to the estimated position. Instead we make sure to scroll by
      // the same number of pixels as the scroll magnitude.
      if (scrollMagnitude >= viewport.getViewportSize()) {
        this._setScrollOffset();
      } else {
        // The currently rendered range.
        const renderedRange = viewport.getRenderedRange();
        // The number of new items to render on the side the user is scrolling towards. Rather than
        // just filling the underscan space, we actually fill enough to have a buffer size of
        // `addBufferPx`. This gives us a little wiggle room in case our item size estimate is off.
        const addItems = Math.max(0, Math.ceil((underscan - this._minBufferPx + this._addBufferPx) /
            this._averager.getAverageItemSize()));
        // The amount of filled space beyond what is necessary on the side the user is scrolling
        // away from.
        const overscan = (scrollDelta < 0 ? endBuffer : startBuffer) - this._minBufferPx +
            scrollMagnitude;
        // The number of currently rendered items to remove on the side the user is scrolling away
        // from. If removal has failed in recent cycles we are less aggressive in how much we try to
        // remove.
<<<<<<< HEAD
        const removeItems = Math.min(renderedRange.end - renderedRange.start, Math.max(0,
            Math.floor(
                overscan / this._averager.getAverageItemSize() / (this._removalFailures + 1))));
=======
        const unboundedRemoveItems = Math.floor(
            overscan / this._averager.getAverageItemSize() / (this._removalFailures + 1));
        const removeItems =
            Math.min(renderedRange.end - renderedRange.start, Math.max(0, unboundedRemoveItems));
>>>>>>> 1f9051ea

        // The new range we will tell the viewport to render. We first expand it to include the new
        // items we want rendered, we then contract the opposite side to remove items we no longer
        // want rendered.
        const range = this._expandRange(
            renderedRange, scrollDelta < 0 ? addItems : 0, scrollDelta > 0 ? addItems : 0);
        if (scrollDelta < 0) {
          range.end = Math.max(range.start + 1, range.end - removeItems);
        } else {
          range.start = Math.min(range.end - 1, range.start + removeItems);
        }

        // The new offset we want to set on the rendered content. To determine this we measure the
        // number of pixels we removed and then adjust the offset to the start of the rendered
        // content or to the end of the rendered content accordingly (whichever one doesn't require
        // that the newly added items to be rendered to calculate.)
        let contentOffset: number;
        let contentOffsetTo: 'to-start' | 'to-end';
        if (scrollDelta < 0) {
          let removedSize = viewport.measureRangeSize({
            start: range.end,
            end: renderedRange.end,
          });
          // Check that we're not removing too much.
          if (removedSize <= overscan) {
            contentOffset =
                this._lastRenderedContentOffset + this._lastRenderedContentSize - removedSize;
            this._removalFailures = 0;
          } else {
            // If the removal is more than the overscan can absorb just undo it and record the fact
            // that the removal failed so we can be less aggressive next time.
            range.end = renderedRange.end;
            contentOffset = this._lastRenderedContentOffset + this._lastRenderedContentSize;
            this._removalFailures++;
          }
          contentOffsetTo = 'to-end';
        } else {
          const removedSize = viewport.measureRangeSize({
            start: renderedRange.start,
            end: range.start,
          });
          // Check that we're not removing too much.
          if (removedSize <= overscan) {
            contentOffset = this._lastRenderedContentOffset + removedSize;
            this._removalFailures = 0;
          } else {
            // If the removal is more than the overscan can absorb just undo it and record the fact
            // that the removal failed so we can be less aggressive next time.
            range.start = renderedRange.start;
            contentOffset = this._lastRenderedContentOffset;
            this._removalFailures++;
          }
          contentOffsetTo = 'to-start';
        }

        // Set the range and offset we calculated above.
        viewport.setRenderedRange(range);
        viewport.setRenderedContentOffset(contentOffset, contentOffsetTo);
      }
    }

    // Save the scroll offset to be compared to the new value on the next scroll event.
    this._lastScrollOffset = scrollOffset;
  }

  /**
   * Checks the size of the currently rendered content and uses it to update the estimated item size
   * and estimated total content size.
   */
  private _checkRenderedContentSize() {
    const viewport = this._viewport!;
    this._lastRenderedContentOffset = viewport.getOffsetToRenderedContentStart()!;
    this._lastRenderedContentSize = viewport.measureRenderedContentSize();
    this._averager.addSample(viewport.getRenderedRange(), this._lastRenderedContentSize);
    this._updateTotalContentSize(this._lastRenderedContentSize);
  }

  /**
   * Sets the scroll offset and renders the content we estimate should be shown at that point.
   * @param scrollOffset The offset to jump to. If not specified the scroll offset will not be
   *     changed, but the rendered content will be recalculated based on our estimate of what should
   *     be shown at the current scroll offset.
   */
  private _setScrollOffset(scrollOffset?: number) {
    const viewport = this._viewport!;
    if (scrollOffset == null) {
      scrollOffset = viewport.measureScrollOffset();
    } else {
      viewport.setScrollOffset(scrollOffset);
    }
    this._lastScrollOffset = scrollOffset;
    this._removalFailures = 0;

    const itemSize = this._averager.getAverageItemSize();
    const firstVisibleIndex =
        Math.min(viewport.getDataLength() - 1, Math.floor(scrollOffset / itemSize));
    const bufferSize = Math.ceil(this._addBufferPx / itemSize);
    const range = this._expandRange(
        this._getVisibleRangeForIndex(firstVisibleIndex), bufferSize, bufferSize);

    viewport.setRenderedRange(range);
    viewport.setRenderedContentOffset(itemSize * range.start);
  }

  // TODO: maybe move to base class, can probably share with fixed size strategy.
  /**
   * Gets the visible range of data for the given start index. If the start index is too close to
   * the end of the list it may be backed up to ensure the estimated size of the range is enough to
   * fill the viewport.
   * Note: must not be called if `this._viewport` is null
   * @param startIndex The index to start the range at
   * @return a range estimated to be large enough to fill the viewport when rendered.
   */
  private _getVisibleRangeForIndex(startIndex: number): ListRange {
    const viewport = this._viewport!;
    const range: ListRange = {
      start: startIndex,
      end: startIndex +
          Math.ceil(viewport.getViewportSize() / this._averager.getAverageItemSize())
    };
    const extra = range.end - viewport.getDataLength();
    if (extra > 0) {
      range.start = Math.max(0, range.start - extra);
    }
    return range;
  }

  // TODO: maybe move to base class, can probably share with fixed size strategy.
  /**
   * Expand the given range by the given amount in either direction.
   * Note: must not be called if `this._viewport` is null
   * @param range The range to expand
   * @param expandStart The number of items to expand the start of the range by.
   * @param expandEnd The number of items to expand the end of the range by.
   * @return The expanded range.
   */
  private _expandRange(range: ListRange, expandStart: number, expandEnd: number): ListRange {
    const viewport = this._viewport!;
    const start = Math.max(0, range.start - expandStart);
    const end = Math.min(viewport.getDataLength(), range.end + expandEnd);
    return {start, end};
  }

  /** Update the viewport's total content size. */
  private _updateTotalContentSize(renderedContentSize: number) {
    const viewport = this._viewport!;
    const renderedRange = viewport.getRenderedRange();
    const totalSize = renderedContentSize +
        (viewport.getDataLength() - (renderedRange.end - renderedRange.start)) *
        this._averager.getAverageItemSize();
    viewport.setTotalContentSize(totalSize);
  }
}

/**
 * Provider factory for `AutoSizeVirtualScrollStrategy` that simply extracts the already created
 * `AutoSizeVirtualScrollStrategy` from the given directive.
 * @param autoSizeDir The instance of `CdkAutoSizeVirtualScroll` to extract the
 *     `AutoSizeVirtualScrollStrategy` from.
 */
export function _autoSizeVirtualScrollStrategyFactory(autoSizeDir: CdkAutoSizeVirtualScroll) {
  return autoSizeDir._scrollStrategy;
}


/** A virtual scroll strategy that supports unknown or dynamic size items. */
@Directive({
  selector: 'cdk-virtual-scroll-viewport[autosize]',
  providers: [{
    provide: VIRTUAL_SCROLL_STRATEGY,
    useFactory: _autoSizeVirtualScrollStrategyFactory,
    deps: [forwardRef(() => CdkAutoSizeVirtualScroll)],
  }],
})
export class CdkAutoSizeVirtualScroll implements OnChanges {
  /**
   * The minimum amount of buffer rendered beyond the viewport (in pixels).
   * If the amount of buffer dips below this number, more items will be rendered.
   */
  @Input()
  get minBufferPx(): number { return this._minBufferPx; }
  set minBufferPx(value: number) { this._minBufferPx = coerceNumberProperty(value); }
  _minBufferPx = 100;

  /**
   * The number of pixels worth of buffer to shoot for when rendering new items.
   * If the actual amount turns out to be less it will not necessarily trigger an additional
   * rendering cycle (as long as the amount of buffer is still greater than `minBufferPx`).
   */
  @Input()
  get addBufferPx(): number { return this._addBufferPx; }
  set addBufferPx(value: number) { this._addBufferPx = coerceNumberProperty(value); }
  _addBufferPx = 200;

  /** The scroll strategy used by this directive. */
  _scrollStrategy = new AutoSizeVirtualScrollStrategy(this.minBufferPx, this.addBufferPx);

  ngOnChanges() {
    this._scrollStrategy.updateBufferSize(this.minBufferPx, this.addBufferPx);
  }
}<|MERGE_RESOLUTION|>--- conflicted
+++ resolved
@@ -85,9 +85,6 @@
 
   /** The last measured size of the rendered content in the viewport. */
   private _lastRenderedContentOffset: number;
-
-  /** The number of consecutive cycles where removing extra items has failed. */
-  private _removalFailures = 0;
 
   /**
    * The number of consecutive cycles where removing extra items has failed. Failure here means that
@@ -207,16 +204,10 @@
         // The number of currently rendered items to remove on the side the user is scrolling away
         // from. If removal has failed in recent cycles we are less aggressive in how much we try to
         // remove.
-<<<<<<< HEAD
-        const removeItems = Math.min(renderedRange.end - renderedRange.start, Math.max(0,
-            Math.floor(
-                overscan / this._averager.getAverageItemSize() / (this._removalFailures + 1))));
-=======
         const unboundedRemoveItems = Math.floor(
             overscan / this._averager.getAverageItemSize() / (this._removalFailures + 1));
         const removeItems =
             Math.min(renderedRange.end - renderedRange.start, Math.max(0, unboundedRemoveItems));
->>>>>>> 1f9051ea
 
         // The new range we will tell the viewport to render. We first expand it to include the new
         // items we want rendered, we then contract the opposite side to remove items we no longer

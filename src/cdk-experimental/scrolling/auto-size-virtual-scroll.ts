/**
 * @license
 * Copyright Google LLC All Rights Reserved.
 *
 * Use of this source code is governed by an MIT-style license that can be
 * found in the LICENSE file at https://angular.io/license
 */

import {coerceNumberProperty} from '@angular/cdk/coercion';
import {ListRange} from '@angular/cdk/collections';
import {Directive, forwardRef, Input, OnChanges} from '@angular/core';
import {Observable} from 'rxjs';
import {VIRTUAL_SCROLL_STRATEGY, VirtualScrollStrategy} from './virtual-scroll-strategy';
import {CdkVirtualScrollViewport} from './virtual-scroll-viewport';


/**
 * A class that tracks the size of items that have been seen and uses it to estimate the average
 * item size.
 */
export class ItemSizeAverager {
  /** The total amount of weight behind the current average. */
  private _totalWeight = 0;

  /** The current average item size. */
  private _averageItemSize: number;

  /** The default size to use for items when no data is available. */
  private _defaultItemSize: number;

  /** @param defaultItemSize The default size to use for items when no data is available. */
  constructor(defaultItemSize = 50) {
    this._defaultItemSize = defaultItemSize;
    this._averageItemSize = defaultItemSize;
  }

  /** Returns the average item size. */
  getAverageItemSize(): number {
    return this._averageItemSize;
  }

  /**
   * Adds a measurement sample for the estimator to consider.
   * @param range The measured range.
   * @param size The measured size of the given range in pixels.
   */
  addSample(range: ListRange, size: number) {
    const newTotalWeight = this._totalWeight + range.end - range.start;
    if (newTotalWeight) {
      const newAverageItemSize =
          (size + this._averageItemSize * this._totalWeight) / newTotalWeight;
      if (newAverageItemSize) {
        this._averageItemSize = newAverageItemSize;
        this._totalWeight = newTotalWeight;
      }
    }
  }

  /** Resets the averager. */
  reset() {
    this._averageItemSize = this._defaultItemSize;
    this._totalWeight = 0;
  }
}


/** Virtual scrolling strategy for lists with items of unknown or dynamic size. */
export class AutoSizeVirtualScrollStrategy implements VirtualScrollStrategy {
  /** @docs-private Implemented as part of VirtualScrollStrategy. */
  scrolledIndexChange = Observable.create(() => {
    // TODO(mmalerba): Implement.
    throw new Error('cdk-virtual-scroll: scrolledIndexChange is currently not supported for the' +
        ' autosize scroll strategy');
  });

  /** The attached viewport. */
  private _viewport: CdkVirtualScrollViewport | null = null;

  /** The minimum amount of buffer rendered beyond the viewport (in pixels). */
  private _minBufferPx: number;

  /** The number of buffer items to render beyond the edge of the viewport (in pixels). */
  private _addBufferPx: number;

  /** The estimator used to estimate the size of unseen items. */
  private _averager: ItemSizeAverager;

  /** The last measured scroll offset of the viewport. */
  private _lastScrollOffset: number;

  /** The last measured size of the rendered content in the viewport. */
  private _lastRenderedContentSize: number;

  /** The last measured size of the rendered content in the viewport. */
  private _lastRenderedContentOffset: number;

  /**
   * The number of consecutive cycles where removing extra items has failed. Failure here means that
   * we estimated how many items we could safely remove, but our estimate turned out to be too much
   * and it wasn't safe to remove that many elements.
   */
  private _removalFailures = 0;

  /**
   * @param minBufferPx The minimum amount of buffer rendered beyond the viewport (in pixels).
   *     If the amount of buffer dips below this number, more items will be rendered.
   * @param addBufferPx The number of pixels worth of buffer to shoot for when rendering new items.
   *     If the actual amount turns out to be less it will not necessarily trigger an additional
   *     rendering cycle (as long as the amount of buffer is still greater than `minBufferPx`).
   * @param averager The averager used to estimate the size of unseen items.
   */
  constructor(minBufferPx: number, addBufferPx: number, averager = new ItemSizeAverager()) {
    this._minBufferPx = minBufferPx;
    this._addBufferPx = addBufferPx;
    this._averager = averager;
  }

  /**
   * Attaches this scroll strategy to a viewport.
   * @param viewport The viewport to attach this strategy to.
   */
  attach(viewport: CdkVirtualScrollViewport) {
    this._averager.reset();
    this._viewport = viewport;
    this._setScrollOffset();
  }

  /** Detaches this scroll strategy from the currently attached viewport. */
  detach() {
    this._viewport = null;
  }

  /** @docs-private Implemented as part of VirtualScrollStrategy. */
  onContentScrolled() {
    if (this._viewport) {
      this._updateRenderedContentAfterScroll();
    }
  }

  /** @docs-private Implemented as part of VirtualScrollStrategy. */
  onDataLengthChanged() {
    if (this._viewport) {
      this._setScrollOffset();
      this._checkRenderedContentSize();
    }
  }

  /** @docs-private Implemented as part of VirtualScrollStrategy. */
  onContentRendered() {
    if (this._viewport) {
      this._checkRenderedContentSize();
    }
  }

  /** @docs-private Implemented as part of VirtualScrollStrategy. */
  onRenderedOffsetChanged() {
    if (this._viewport) {
      this._checkRenderedContentOffset();
    }
  }

  /** Scroll to the offset for the given index. */
<<<<<<< HEAD
  scrollToIndex() {
=======
  scrollToIndex(): void {
>>>>>>> 6aa1a55b
    // TODO(mmalerba): Implement.
    throw new Error('cdk-virtual-scroll: scrollToIndex is currently not supported for the autosize'
        + ' scroll strategy');
  }

  /**
   * Update the buffer parameters.
   * @param minBufferPx The minimum amount of buffer rendered beyond the viewport (in pixels).
   * @param addBufferPx The number of buffer items to render beyond the edge of the viewport (in
   *     pixels).
   */
  updateBufferSize(minBufferPx: number, addBufferPx: number) {
    this._minBufferPx = minBufferPx;
    this._addBufferPx = addBufferPx;
  }

  /** Update the rendered content after the user scrolls. */
  private _updateRenderedContentAfterScroll() {
    const viewport = this._viewport!;

    // The current scroll offset.
    const scrollOffset = viewport.measureScrollOffset();
    // The delta between the current scroll offset and the previously recorded scroll offset.
    let scrollDelta = scrollOffset - this._lastScrollOffset;
    // The magnitude of the scroll delta.
    let scrollMagnitude = Math.abs(scrollDelta);

    // The currently rendered range.
    const renderedRange = viewport.getRenderedRange();

    // If we're scrolling toward the top, we need to account for the fact that the predicted amount
    // of content and the actual amount of scrollable space may differ. We address this by slowly
    // correcting the difference on each scroll event.
    let offsetCorrection = 0;
    if (scrollDelta < 0) {
      // The content offset we would expect based on the average item size.
      const predictedOffset = renderedRange.start * this._averager.getAverageItemSize();
      // The difference between the predicted size of the unrendered content at the beginning and
      // the actual available space to scroll over. We need to reduce this to zero by the time the
      // user scrolls to the top.
      // - 0 indicates that the predicted size and available space are the same.
      // - A negative number that the predicted size is smaller than the available space.
      // - A positive number indicates the predicted size is larger than the available space
      const offsetDifference = predictedOffset - this._lastRenderedContentOffset;
      // The amount of difference to correct during this scroll event. We calculate this as a
      // percentage of the total difference based on the percentage of the distance toward the top
      // that the user scrolled.
      offsetCorrection = Math.round(offsetDifference *
          Math.max(0, Math.min(1, scrollMagnitude / (scrollOffset + scrollMagnitude))));

      // Based on the offset correction above, we pretend that the scroll delta was bigger or
      // smaller than it actually was, this way we can start to eliminate the difference.
      scrollDelta = scrollDelta - offsetCorrection;
      scrollMagnitude = Math.abs(scrollDelta);
    }

    // The current amount of buffer past the start of the viewport.
    const startBuffer = this._lastScrollOffset - this._lastRenderedContentOffset;
    // The current amount of buffer past the end of the viewport.
    const endBuffer = (this._lastRenderedContentOffset + this._lastRenderedContentSize) -
        (this._lastScrollOffset + viewport.getViewportSize());
    // The amount of unfilled space that should be filled on the side the user is scrolling toward
    // in order to safely absorb the scroll delta.
    const underscan = scrollMagnitude + this._minBufferPx -
        (scrollDelta < 0 ? startBuffer : endBuffer);

    // Check if there's unfilled space that we need to render new elements to fill.
    if (underscan > 0) {
      // Check if the scroll magnitude was larger than the viewport size. In this case the user
      // won't notice a discontinuity if we just jump to the new estimated position in the list.
      // However, if the scroll magnitude is smaller than the viewport the user might notice some
      // jitteriness if we just jump to the estimated position. Instead we make sure to scroll by
      // the same number of pixels as the scroll magnitude.
      if (scrollMagnitude >= viewport.getViewportSize()) {
        this._setScrollOffset();
      } else {
        // The number of new items to render on the side the user is scrolling towards. Rather than
        // just filling the underscan space, we actually fill enough to have a buffer size of
        // `addBufferPx`. This gives us a little wiggle room in case our item size estimate is off.
        const addItems = Math.max(0, Math.ceil((underscan - this._minBufferPx + this._addBufferPx) /
            this._averager.getAverageItemSize()));
        // The amount of filled space beyond what is necessary on the side the user is scrolling
        // away from.
        const overscan = (scrollDelta < 0 ? endBuffer : startBuffer) - this._minBufferPx +
            scrollMagnitude;
        // The number of currently rendered items to remove on the side the user is scrolling away
        // from. If removal has failed in recent cycles we are less aggressive in how much we try to
        // remove.
        const unboundedRemoveItems = Math.floor(
            overscan / this._averager.getAverageItemSize() / (this._removalFailures + 1));
        const removeItems =
            Math.min(renderedRange.end - renderedRange.start, Math.max(0, unboundedRemoveItems));

        // The new range we will tell the viewport to render. We first expand it to include the new
        // items we want rendered, we then contract the opposite side to remove items we no longer
        // want rendered.
        const range = this._expandRange(
            renderedRange, scrollDelta < 0 ? addItems : 0, scrollDelta > 0 ? addItems : 0);
        if (scrollDelta < 0) {
          range.end = Math.max(range.start + 1, range.end - removeItems);
        } else {
          range.start = Math.min(range.end - 1, range.start + removeItems);
        }

        // The new offset we want to set on the rendered content. To determine this we measure the
        // number of pixels we removed and then adjust the offset to the start of the rendered
        // content or to the end of the rendered content accordingly (whichever one doesn't require
        // that the newly added items to be rendered to calculate.)
        let contentOffset: number;
        let contentOffsetTo: 'to-start' | 'to-end';
        if (scrollDelta < 0) {
          let removedSize = viewport.measureRangeSize({
            start: range.end,
            end: renderedRange.end,
          });
          // Check that we're not removing too much.
          if (removedSize <= overscan) {
            contentOffset =
                this._lastRenderedContentOffset + this._lastRenderedContentSize - removedSize;
            this._removalFailures = 0;
          } else {
            // If the removal is more than the overscan can absorb just undo it and record the fact
            // that the removal failed so we can be less aggressive next time.
            range.end = renderedRange.end;
            contentOffset = this._lastRenderedContentOffset + this._lastRenderedContentSize;
            this._removalFailures++;
          }
          contentOffsetTo = 'to-end';
        } else {
          const removedSize = viewport.measureRangeSize({
            start: renderedRange.start,
            end: range.start,
          });
          // Check that we're not removing too much.
          if (removedSize <= overscan) {
            contentOffset = this._lastRenderedContentOffset + removedSize;
            this._removalFailures = 0;
          } else {
            // If the removal is more than the overscan can absorb just undo it and record the fact
            // that the removal failed so we can be less aggressive next time.
            range.start = renderedRange.start;
            contentOffset = this._lastRenderedContentOffset;
            this._removalFailures++;
          }
          contentOffsetTo = 'to-start';
        }

        // Set the range and offset we calculated above.
        viewport.setRenderedRange(range);
        viewport.setRenderedContentOffset(contentOffset + offsetCorrection, contentOffsetTo);
      }
    } else if (offsetCorrection) {
      // Even if the rendered range didn't change, we may still need to adjust the content offset to
      // simulate scrolling slightly slower or faster than the user actually scrolled.
      viewport.setRenderedContentOffset(this._lastRenderedContentOffset + offsetCorrection);
    }

    // Save the scroll offset to be compared to the new value on the next scroll event.
    this._lastScrollOffset = scrollOffset;
  }

  /**
   * Checks the size of the currently rendered content and uses it to update the estimated item size
   * and estimated total content size.
   */
  private _checkRenderedContentSize() {
    const viewport = this._viewport!;
    this._lastRenderedContentSize = viewport.measureRenderedContentSize();
    this._averager.addSample(viewport.getRenderedRange(), this._lastRenderedContentSize);
    this._updateTotalContentSize(this._lastRenderedContentSize);
  }

  /** Checks the currently rendered content offset and saves the value for later use. */
  private _checkRenderedContentOffset() {
    const viewport = this._viewport!;
    this._lastRenderedContentOffset = viewport.getOffsetToRenderedContentStart()!;
  }

  /**
   * Sets the scroll offset and renders the content we estimate should be shown at that point.
   * @param scrollOffset The offset to jump to. If not specified the scroll offset will not be
   *     changed, but the rendered content will be recalculated based on our estimate of what should
   *     be shown at the current scroll offset.
   */
  private _setScrollOffset(scrollOffset?: number) {
    const viewport = this._viewport!;
    if (scrollOffset == null) {
      scrollOffset = viewport.measureScrollOffset();
    } else {
      viewport.setScrollOffset(scrollOffset);
    }
    this._lastScrollOffset = scrollOffset;
    this._removalFailures = 0;

    const itemSize = this._averager.getAverageItemSize();
    const firstVisibleIndex =
        Math.min(viewport.getDataLength() - 1, Math.floor(scrollOffset / itemSize));
    const bufferSize = Math.ceil(this._addBufferPx / itemSize);
    const range = this._expandRange(
        this._getVisibleRangeForIndex(firstVisibleIndex), bufferSize, bufferSize);

    viewport.setRenderedRange(range);
    viewport.setRenderedContentOffset(itemSize * range.start);
  }

  // TODO: maybe move to base class, can probably share with fixed size strategy.
  /**
   * Gets the visible range of data for the given start index. If the start index is too close to
   * the end of the list it may be backed up to ensure the estimated size of the range is enough to
   * fill the viewport.
   * Note: must not be called if `this._viewport` is null
   * @param startIndex The index to start the range at
   * @return a range estimated to be large enough to fill the viewport when rendered.
   */
  private _getVisibleRangeForIndex(startIndex: number): ListRange {
    const viewport = this._viewport!;
    const range: ListRange = {
      start: startIndex,
      end: startIndex +
          Math.ceil(viewport.getViewportSize() / this._averager.getAverageItemSize())
    };
    const extra = range.end - viewport.getDataLength();
    if (extra > 0) {
      range.start = Math.max(0, range.start - extra);
    }
    return range;
  }

  // TODO: maybe move to base class, can probably share with fixed size strategy.
  /**
   * Expand the given range by the given amount in either direction.
   * Note: must not be called if `this._viewport` is null
   * @param range The range to expand
   * @param expandStart The number of items to expand the start of the range by.
   * @param expandEnd The number of items to expand the end of the range by.
   * @return The expanded range.
   */
  private _expandRange(range: ListRange, expandStart: number, expandEnd: number): ListRange {
    const viewport = this._viewport!;
    const start = Math.max(0, range.start - expandStart);
    const end = Math.min(viewport.getDataLength(), range.end + expandEnd);
    return {start, end};
  }

  /** Update the viewport's total content size. */
  private _updateTotalContentSize(renderedContentSize: number) {
    const viewport = this._viewport!;
    const renderedRange = viewport.getRenderedRange();
    const totalSize = renderedContentSize +
        (viewport.getDataLength() - (renderedRange.end - renderedRange.start)) *
        this._averager.getAverageItemSize();
    viewport.setTotalContentSize(totalSize);
  }
}

/**
 * Provider factory for `AutoSizeVirtualScrollStrategy` that simply extracts the already created
 * `AutoSizeVirtualScrollStrategy` from the given directive.
 * @param autoSizeDir The instance of `CdkAutoSizeVirtualScroll` to extract the
 *     `AutoSizeVirtualScrollStrategy` from.
 */
export function _autoSizeVirtualScrollStrategyFactory(autoSizeDir: CdkAutoSizeVirtualScroll) {
  return autoSizeDir._scrollStrategy;
}


/** A virtual scroll strategy that supports unknown or dynamic size items. */
@Directive({
  selector: 'cdk-virtual-scroll-viewport[autosize]',
  providers: [{
    provide: VIRTUAL_SCROLL_STRATEGY,
    useFactory: _autoSizeVirtualScrollStrategyFactory,
    deps: [forwardRef(() => CdkAutoSizeVirtualScroll)],
  }],
})
export class CdkAutoSizeVirtualScroll implements OnChanges {
  /**
   * The minimum amount of buffer rendered beyond the viewport (in pixels).
   * If the amount of buffer dips below this number, more items will be rendered. Defaults to 100px.
   */
  @Input()
  get minBufferPx(): number { return this._minBufferPx; }
  set minBufferPx(value: number) { this._minBufferPx = coerceNumberProperty(value); }
  _minBufferPx = 100;

  /**
   * The number of pixels worth of buffer to shoot for when rendering new items.
   * If the actual amount turns out to be less it will not necessarily trigger an additional
   * rendering cycle (as long as the amount of buffer is still greater than `minBufferPx`).
   * Defaults to 200px.
   */
  @Input()
  get addBufferPx(): number { return this._addBufferPx; }
  set addBufferPx(value: number) { this._addBufferPx = coerceNumberProperty(value); }
  _addBufferPx = 200;

  /** The scroll strategy used by this directive. */
  _scrollStrategy = new AutoSizeVirtualScrollStrategy(this.minBufferPx, this.addBufferPx);

  ngOnChanges() {
    this._scrollStrategy.updateBufferSize(this.minBufferPx, this.addBufferPx);
  }
}<|MERGE_RESOLUTION|>--- conflicted
+++ resolved
@@ -160,11 +160,7 @@
   }
 
   /** Scroll to the offset for the given index. */
-<<<<<<< HEAD
-  scrollToIndex() {
-=======
   scrollToIndex(): void {
->>>>>>> 6aa1a55b
     // TODO(mmalerba): Implement.
     throw new Error('cdk-virtual-scroll: scrollToIndex is currently not supported for the autosize'
         + ' scroll strategy');

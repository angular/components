import {ArrayDataSource} from '@angular/cdk/collections';
import {dispatchFakeEvent} from '@angular/cdk/testing';
import {Component, Input, ViewChild, ViewContainerRef, ViewEncapsulation} from '@angular/core';
import {ComponentFixture, fakeAsync, flush, TestBed} from '@angular/core/testing';
import {animationFrameScheduler, Subject} from 'rxjs';
import {CdkVirtualScrollViewport, CdkVirtualForOf, ScrollingModule} from './index';


describe('CdkVirtualScrollViewport', () => {
  describe ('with FixedSizeVirtualScrollStrategy', () => {
    let fixture: ComponentFixture<FixedSizeVirtualScroll>;
    let testComponent: FixedSizeVirtualScroll;
    let viewport: CdkVirtualScrollViewport;

    beforeEach(() => {
      TestBed.configureTestingModule({
        imports: [ScrollingModule],
        declarations: [FixedSizeVirtualScroll],
      }).compileComponents();

      fixture = TestBed.createComponent(FixedSizeVirtualScroll);
      testComponent = fixture.componentInstance;
      viewport = testComponent.viewport;
    });

    it('should render initial state', fakeAsync(() => {
      finishInit(fixture);

      const contentWrapper =
          viewport.elementRef.nativeElement.querySelector('.cdk-virtual-scroll-content-wrapper')!;
      expect(contentWrapper.children.length)
          .toBe(4, 'should render 4 50px items to fill 200px space');
    }));

    it('should get the data length', fakeAsync(() => {
      finishInit(fixture);

      expect(viewport.getDataLength()).toBe(testComponent.items.length);
    }));

    it('should get the viewport size', fakeAsync(() => {
      finishInit(fixture);

      expect(viewport.getViewportSize()).toBe(testComponent.viewportSize);
    }));

    it('should update viewport size', fakeAsync(() => {
      testComponent.viewportSize = 300;
      fixture.detectChanges();
      flush();
      viewport.checkViewportSize();
      expect(viewport.getViewportSize()).toBe(300);

      testComponent.viewportSize = 500;
      fixture.detectChanges();
      flush();
      viewport.checkViewportSize();
      expect(viewport.getViewportSize()).toBe(500);
    }));

    it('should get the rendered range', fakeAsync(() => {
      finishInit(fixture);

      expect(viewport.getRenderedRange())
          .toEqual({start: 0, end: 4}, 'should render the first 4 50px items to fill 200px space');
    }));

    it('should get the rendered content offset', fakeAsync(() => {
      finishInit(fixture);
      triggerScroll(viewport, testComponent.itemSize + 5);
      fixture.detectChanges();
      flush();

      expect(viewport.getOffsetToRenderedContentStart()).toBe(testComponent.itemSize,
          'should have 50px offset since first 50px item is not rendered');
    }));

    it('should get the scroll offset', fakeAsync(() => {
      finishInit(fixture);
      triggerScroll(viewport, testComponent.itemSize + 5);
      fixture.detectChanges();
      flush();

      expect(viewport.measureScrollOffset()).toBe(testComponent.itemSize + 5);
    }));

    it('should get the rendered content size', fakeAsync(() => {
      finishInit(fixture);

      expect(viewport.measureRenderedContentSize())
          .toBe(testComponent.viewportSize,
              'should render 4 50px items with combined size of 200px to fill 200px space');
    }));

    it('should measure range size', fakeAsync(() => {
      finishInit(fixture);

      expect(viewport.measureRangeSize({start: 1, end: 3}))
          .toBe(testComponent.itemSize * 2, 'combined size of 2 50px items should be 100px');
    }));

    it('should set total content size', fakeAsync(() => {
      finishInit(fixture);

      viewport.setTotalContentSize(10000);
      flush();
      fixture.detectChanges();

      expect(viewport.elementRef.nativeElement.scrollHeight).toBe(10000);
    }));

    it('should set rendered range', fakeAsync(() => {
      finishInit(fixture);
      viewport.setRenderedRange({start: 2, end: 3});
      fixture.detectChanges();
      flush();

      const items = fixture.elementRef.nativeElement.querySelectorAll('.item');
      expect(items.length).toBe(1, 'Expected 1 item to be rendered');
      expect(items[0].innerText.trim()).toBe('2 - 2', 'Expected item with index 2 to be rendered');
    }));

    it('should set content offset to top of content', fakeAsync(() => {
      finishInit(fixture);
      viewport.setRenderedContentOffset(10, 'to-start');
      fixture.detectChanges();
      flush();

      expect(viewport.getOffsetToRenderedContentStart()).toBe(10);
    }));

    it('should set content offset to bottom of content', fakeAsync(() => {
      finishInit(fixture);
      const contentSize = viewport.measureRenderedContentSize();

      expect(contentSize).toBeGreaterThan(0);

      viewport.setRenderedContentOffset(contentSize + 10, 'to-end');
      fixture.detectChanges();
      flush();

      expect(viewport.getOffsetToRenderedContentStart()).toBe(10);
    }));

    it('should set scroll offset', fakeAsync(() => {
      finishInit(fixture);
      viewport.setScrollOffset(testComponent.itemSize * 2);
      fixture.detectChanges();
      flush();

      triggerScroll(viewport);
      fixture.detectChanges();
      flush();

      expect(viewport.elementRef.nativeElement.scrollTop).toBe(testComponent.itemSize * 2);
      expect(viewport.getRenderedRange()).toEqual({start: 2, end: 6});
    }));

    it('should scroll to offset', fakeAsync(() => {
      finishInit(fixture);
      viewport.scrollToOffset(testComponent.itemSize * 2);

      triggerScroll(viewport);
      fixture.detectChanges();
      flush();

      expect(viewport.elementRef.nativeElement.scrollTop).toBe(testComponent.itemSize * 2);
      expect(viewport.getRenderedRange()).toEqual({start: 2, end: 6});
    }));

    it('should scroll to index', fakeAsync(() => {
      finishInit(fixture);
      viewport.scrollToIndex(2);

      triggerScroll(viewport);
      fixture.detectChanges();
      flush();

      expect(viewport.elementRef.nativeElement.scrollTop).toBe(testComponent.itemSize * 2);
      expect(viewport.getRenderedRange()).toEqual({start: 2, end: 6});
    }));

<<<<<<< HEAD
=======
    it('should scroll to offset in horizontal mode', fakeAsync(() => {
      testComponent.orientation = 'horizontal';
      finishInit(fixture);
      viewport.scrollToOffset(testComponent.itemSize * 2);

      triggerScroll(viewport);
      fixture.detectChanges();
      flush();

      expect(viewport.elementRef.nativeElement.scrollLeft).toBe(testComponent.itemSize * 2);
      expect(viewport.getRenderedRange()).toEqual({start: 2, end: 6});
    }));

    it('should scroll to index in horizontal mode', fakeAsync(() => {
      testComponent.orientation = 'horizontal';
      finishInit(fixture);
      viewport.scrollToIndex(2);

      triggerScroll(viewport);
      fixture.detectChanges();
      flush();

      expect(viewport.elementRef.nativeElement.scrollLeft).toBe(testComponent.itemSize * 2);
      expect(viewport.getRenderedRange()).toEqual({start: 2, end: 6});
    }));

>>>>>>> 6aa1a55b
    it('should update viewport as user scrolls down', fakeAsync(() => {
      finishInit(fixture);

      const maxOffset =
          testComponent.itemSize * testComponent.items.length - testComponent.viewportSize;
      for (let offset = 0; offset <= maxOffset; offset += 10) {
        triggerScroll(viewport, offset);
        fixture.detectChanges();
        flush();

        const expectedRange = {
          start: Math.floor(offset / testComponent.itemSize),
          end: Math.ceil((offset + testComponent.viewportSize) / testComponent.itemSize)
        };
        expect(viewport.getRenderedRange())
            .toEqual(expectedRange,
                `rendered range should match expected value at scroll offset ${offset}`);
        expect(viewport.getOffsetToRenderedContentStart())
            .toBe(expectedRange.start * testComponent.itemSize,
                `rendered content offset should match expected value at scroll offset ${offset}`);
        expect(viewport.measureRenderedContentSize())
            .toBe((expectedRange.end - expectedRange.start) * testComponent.itemSize,
                `rendered content size should match expected value at offset ${offset}`);
      }
    }));

    it('should update viewport as user scrolls up', fakeAsync(() => {
      finishInit(fixture);

      const maxOffset =
          testComponent.itemSize * testComponent.items.length - testComponent.viewportSize;
      for (let offset = maxOffset; offset >= 0; offset -= 10) {
        triggerScroll(viewport, offset);
        fixture.detectChanges();
        flush();

        const expectedRange = {
          start: Math.floor(offset / testComponent.itemSize),
          end: Math.ceil((offset + testComponent.viewportSize) / testComponent.itemSize)
        };
        expect(viewport.getRenderedRange())
            .toEqual(expectedRange,
                `rendered range should match expected value at scroll offset ${offset}`);
        expect(viewport.getOffsetToRenderedContentStart())
            .toBe(expectedRange.start * testComponent.itemSize,
                `rendered content offset should match expected value at scroll offset ${offset}`);
        expect(viewport.measureRenderedContentSize())
            .toBe((expectedRange.end - expectedRange.start) * testComponent.itemSize,
                `rendered content size should match expected value at offset ${offset}`);
      }
    }));

    it('should render buffer element at the end when scrolled to the top', fakeAsync(() => {
      testComponent.bufferSize = 1;
      finishInit(fixture);

      expect(viewport.getRenderedRange()).toEqual({start: 0, end: 5},
          'should render the first 5 50px items to fill 200px space, plus one buffer element at' +
          ' the end');
    }));

    it('should render buffer element at the start and end when scrolled to the middle',
        fakeAsync(() => {
          testComponent.bufferSize = 1;
          finishInit(fixture);
          triggerScroll(viewport, testComponent.itemSize * 2);
          fixture.detectChanges();
          flush();

          expect(viewport.getRenderedRange()).toEqual({start: 1, end: 7},
              'should render 6 50px items to fill 200px space, plus one buffer element at the' +
              ' start and end');
        }));

    it('should render buffer element at the start when scrolled to the bottom', fakeAsync(() => {
      testComponent.bufferSize = 1;
      finishInit(fixture);
      triggerScroll(viewport, testComponent.itemSize * 6);
      fixture.detectChanges();
      flush();

      expect(viewport.getRenderedRange()).toEqual({start: 5, end: 10},
          'should render the last 5 50px items to fill 200px space, plus one buffer element at' +
          ' the start');
    }));

    it('should handle dynamic item size', fakeAsync(() => {
      finishInit(fixture);
      triggerScroll(viewport, testComponent.itemSize * 2);
      fixture.detectChanges();
      flush();

      expect(viewport.getRenderedRange())
          .toEqual({start: 2, end: 6}, 'should render 4 50px items to fill 200px space');

      testComponent.itemSize *= 2;
      fixture.detectChanges();
      flush();

      expect(viewport.getRenderedRange())
          .toEqual({start: 1, end: 3}, 'should render 2 100px items to fill 200px space');
    }));

    it('should handle dynamic buffer size', fakeAsync(() => {
      finishInit(fixture);
      triggerScroll(viewport, testComponent.itemSize * 2);
      fixture.detectChanges();
      flush();

      expect(viewport.getRenderedRange())
          .toEqual({start: 2, end: 6}, 'should render 4 50px items to fill 200px space');

      testComponent.bufferSize = 1;
      fixture.detectChanges();
      flush();

      expect(viewport.getRenderedRange())
          .toEqual({start: 1, end: 7}, 'should expand to 1 buffer element on each side');
    }));

    it('should handle dynamic item array', fakeAsync(() => {
      finishInit(fixture);
      triggerScroll(viewport, testComponent.itemSize * 6);
      fixture.detectChanges();
      flush();

      expect(viewport.getOffsetToRenderedContentStart())
          .toBe(testComponent.itemSize * 6, 'should be scrolled to bottom of 10 item list');

      testComponent.items = Array(5).fill(0);
      fixture.detectChanges();
      flush();

      triggerScroll(viewport);
      fixture.detectChanges();
      flush();

      expect(viewport.getOffsetToRenderedContentStart())
          .toBe(testComponent.itemSize, 'should be scrolled to bottom of 5 item list');
    }));

    it('should update viewport as user scrolls right in horizontal mode', fakeAsync(() => {
      testComponent.orientation = 'horizontal';
      finishInit(fixture);

      const maxOffset =
          testComponent.itemSize * testComponent.items.length - testComponent.viewportSize;
      for (let offset = 0; offset <= maxOffset; offset += 10) {
        triggerScroll(viewport, offset);
        fixture.detectChanges();
        flush();

        const expectedRange = {
          start: Math.floor(offset / testComponent.itemSize),
          end: Math.ceil((offset + testComponent.viewportSize) / testComponent.itemSize)
        };
        expect(viewport.getRenderedRange())
            .toEqual(expectedRange,
                `rendered range should match expected value at scroll offset ${offset}`);
        expect(viewport.getOffsetToRenderedContentStart())
            .toBe(expectedRange.start * testComponent.itemSize,
                `rendered content offset should match expected value at scroll offset ${offset}`);
        expect(viewport.measureRenderedContentSize())
            .toBe((expectedRange.end - expectedRange.start) * testComponent.itemSize,
                `rendered content size should match expected value at offset ${offset}`);
      }
    }));

    it('should update viewport as user scrolls left in horizontal mode', fakeAsync(() => {
      testComponent.orientation = 'horizontal';
      finishInit(fixture);

      const maxOffset =
          testComponent.itemSize * testComponent.items.length - testComponent.viewportSize;
      for (let offset = maxOffset; offset >= 0; offset -= 10) {
        triggerScroll(viewport, offset);
        fixture.detectChanges();
        flush();

        const expectedRange = {
          start: Math.floor(offset / testComponent.itemSize),
          end: Math.ceil((offset + testComponent.viewportSize) / testComponent.itemSize)
        };
        expect(viewport.getRenderedRange())
            .toEqual(expectedRange,
                `rendered range should match expected value at scroll offset ${offset}`);
        expect(viewport.getOffsetToRenderedContentStart())
            .toBe(expectedRange.start * testComponent.itemSize,
                `rendered content offset should match expected value at scroll offset ${offset}`);
        expect(viewport.measureRenderedContentSize())
            .toBe((expectedRange.end - expectedRange.start) * testComponent.itemSize,
                `rendered content size should match expected value at offset ${offset}`);
      }
    }));

    it('should work with an Observable', fakeAsync(() => {
      const data = new Subject<number[]>();
      testComponent.items = data as any;
      finishInit(fixture);

      expect(viewport.getRenderedRange())
          .toEqual({start: 0, end: 0}, 'no items should be rendered');

      data.next([1, 2, 3]);
      fixture.detectChanges();
      flush();

      expect(viewport.getRenderedRange())
          .toEqual({start: 0, end: 3}, 'newly emitted items should be rendered');
    }));

    it('should work with a DataSource', fakeAsync(() => {
      const data = new Subject<number[]>();
      testComponent.items = new ArrayDataSource(data) as any;
      finishInit(fixture);

      expect(viewport.getRenderedRange())
          .toEqual({start: 0, end: 0}, 'no items should be rendered');

      data.next([1, 2, 3]);
      fixture.detectChanges();
      flush();

      expect(viewport.getRenderedRange())
          .toEqual({start: 0, end: 3}, 'newly emitted items should be rendered');
    }));

    it('should trackBy value by default', fakeAsync(() => {
      testComponent.items = [];
      spyOn(testComponent.virtualForViewContainer, 'detach').and.callThrough();
      finishInit(fixture);

      testComponent.items = [0];
      fixture.detectChanges();
      flush();

      expect(testComponent.virtualForViewContainer.detach).not.toHaveBeenCalled();

      testComponent.items = [1];
      fixture.detectChanges();
      flush();

      expect(testComponent.virtualForViewContainer.detach).toHaveBeenCalled();
    }));

    it('should trackBy index when specified', fakeAsync(() => {
      testComponent.trackBy = i => i;
      testComponent.items = [];
      spyOn(testComponent.virtualForViewContainer, 'detach').and.callThrough();
      finishInit(fixture);

      testComponent.items = [0];
      fixture.detectChanges();
      flush();

      expect(testComponent.virtualForViewContainer.detach).not.toHaveBeenCalled();

      testComponent.items = [1];
      fixture.detectChanges();
      flush();

      expect(testComponent.virtualForViewContainer.detach).not.toHaveBeenCalled();
    }));

    it('should recycle views when template cache is large enough to accommodate', fakeAsync(() => {
      testComponent.trackBy = i => i;
      const spy =
          spyOn(testComponent.virtualForViewContainer, 'createEmbeddedView').and.callThrough();
      finishInit(fixture);

      // Should create views for the initial rendered items.
      expect(testComponent.virtualForViewContainer.createEmbeddedView).toHaveBeenCalledTimes(4);

      spy.calls.reset();
      triggerScroll(viewport, 10);
      fixture.detectChanges();
      flush();

      // As we first start to scroll we need to create one more item. This is because the first item
      // is still partially on screen and therefore can't be removed yet. At the same time a new
      // item is now partially on the screen at the bottom and so a new view is needed.
      expect(testComponent.virtualForViewContainer.createEmbeddedView).toHaveBeenCalledTimes(1);

      spy.calls.reset();
      const maxOffset =
          testComponent.itemSize * testComponent.items.length - testComponent.viewportSize;
      for (let offset = 10; offset <= maxOffset; offset += 10) {
        triggerScroll(viewport, offset);
        fixture.detectChanges();
        flush();
      }

      // As we scroll through the rest of the items, no new views should be created, our existing 5
      // can just be recycled as appropriate.
      expect(testComponent.virtualForViewContainer.createEmbeddedView).not.toHaveBeenCalled();
    }));

    it('should not recycle views when template cache is full', fakeAsync(() => {
      testComponent.trackBy = i => i;
      testComponent.templateCacheSize = 0;
      const spy =
          spyOn(testComponent.virtualForViewContainer, 'createEmbeddedView').and.callThrough();
      finishInit(fixture);

      // Should create views for the initial rendered items.
      expect(testComponent.virtualForViewContainer.createEmbeddedView).toHaveBeenCalledTimes(4);

      spy.calls.reset();
      triggerScroll(viewport, 10);
      fixture.detectChanges();
      flush();

      // As we first start to scroll we need to create one more item. This is because the first item
      // is still partially on screen and therefore can't be removed yet. At the same time a new
      // item is now partially on the screen at the bottom and so a new view is needed.
      expect(testComponent.virtualForViewContainer.createEmbeddedView).toHaveBeenCalledTimes(1);

      spy.calls.reset();
      const maxOffset =
          testComponent.itemSize * testComponent.items.length - testComponent.viewportSize;
      for (let offset = 10; offset <= maxOffset; offset += 10) {
        triggerScroll(viewport, offset);
        fixture.detectChanges();
        flush();
      }

      // Since our template cache size is 0, as we scroll through the rest of the items, we need to
      // create a new view for each one.
      expect(testComponent.virtualForViewContainer.createEmbeddedView).toHaveBeenCalledTimes(5);
    }));
  });

  describe ('with AutoSizeVirtualScrollStrategy', () => {
    let fixture: ComponentFixture<AutoSizeVirtualScroll>;
    let testComponent: AutoSizeVirtualScroll;
    let viewport: CdkVirtualScrollViewport;

    beforeEach(() => {
      TestBed.configureTestingModule({
        imports: [ScrollingModule],
        declarations: [AutoSizeVirtualScroll],
      }).compileComponents();

      fixture = TestBed.createComponent(AutoSizeVirtualScroll);
      testComponent = fixture.componentInstance;
      viewport = testComponent.viewport;
    });

    it('should render initial state for uniform items', fakeAsync(() => {
      finishInit(fixture);

      const contentWrapper =
          viewport.elementRef.nativeElement.querySelector('.cdk-virtual-scroll-content-wrapper')!;
      expect(contentWrapper.children.length)
          .toBe(4, 'should render 4 50px items to fill 200px space');
    }));

    it('should render extra content if first item is smaller than average', fakeAsync(() => {
      testComponent.items = [50, 200, 200, 200, 200, 200];
      finishInit(fixture);

      const contentWrapper =
          viewport.elementRef.nativeElement.querySelector('.cdk-virtual-scroll-content-wrapper')!;
      expect(contentWrapper.children.length).toBe(4,
          'should render 4 items to fill 200px space based on 50px estimate from first item');
    }));

    // TODO(mmalerba): Add test that it corrects the initial render if it didn't render enough,
    // once it actually does that.
  });
});


/** Finish initializing the virtual scroll component at the beginning of a test. */
function finishInit(fixture: ComponentFixture<any>) {
  // On the first cycle we render and measure the viewport.
  fixture.detectChanges();
  flush();

  // On the second cycle we render the items.
  fixture.detectChanges();
  flush();
}

/** Trigger a scroll event on the viewport (optionally setting a new scroll offset). */
function triggerScroll(viewport: CdkVirtualScrollViewport, offset?: number) {
  if (offset !== undefined) {
    if (viewport.orientation == 'horizontal') {
      viewport.elementRef.nativeElement.scrollLeft = offset;
    } else {
      viewport.elementRef.nativeElement.scrollTop = offset;
    }
  }
  dispatchFakeEvent(viewport.elementRef.nativeElement, 'scroll');
  animationFrameScheduler.flush();
}


@Component({
  template: `
    <cdk-virtual-scroll-viewport
        [itemSize]="itemSize" [bufferSize]="bufferSize" [orientation]="orientation"
        [style.height.px]="viewportHeight" [style.width.px]="viewportWidth">
      <div class="item"
           *cdkVirtualFor="let item of items; let i = index; trackBy: trackBy; \
                           templateCacheSize: templateCacheSize"
           [style.height.px]="itemSize" [style.width.px]="itemSize">
        {{i}} - {{item}}
      </div>
    </cdk-virtual-scroll-viewport>
  `,
  styles: [`
    .cdk-virtual-scroll-content-wrapper {
      display: flex;
      flex-direction: column;
    }

    .cdk-virtual-scroll-orientation-horizontal .cdk-virtual-scroll-content-wrapper {
      flex-direction: row;
    }
  `],
  encapsulation: ViewEncapsulation.None,
})
class FixedSizeVirtualScroll {
  @ViewChild(CdkVirtualScrollViewport) viewport: CdkVirtualScrollViewport;
  @ViewChild(CdkVirtualForOf, {read: ViewContainerRef}) virtualForViewContainer: ViewContainerRef;

  @Input() orientation = 'vertical';
  @Input() viewportSize = 200;
  @Input() viewportCrossSize = 100;
  @Input() itemSize = 50;
  @Input() bufferSize = 0;
  @Input() items = Array(10).fill(0).map((_, i) => i);
  @Input() trackBy;
  @Input() templateCacheSize = 20;

  get viewportWidth() {
    return this.orientation == 'horizontal' ? this.viewportSize : this.viewportCrossSize;
  }

  get viewportHeight() {
    return this.orientation == 'horizontal' ? this.viewportCrossSize : this.viewportSize;
  }
}

@Component({
  template: `
    <cdk-virtual-scroll-viewport
        autosize [minBufferPx]="minBufferSize" [addBufferPx]="addBufferSize"
        [orientation]="orientation" [style.height.px]="viewportHeight"
        [style.width.px]="viewportWidth">
      <div class="item" *cdkVirtualFor="let size of items; let i = index" [style.height.px]="size"
           [style.width.px]="size">
        {{i}} - {{size}}
      </div>
    </cdk-virtual-scroll-viewport>
  `,
  styles: [`
    .cdk-virtual-scroll-content-wrapper {
      display: flex;
      flex-direction: column;
    }

    .cdk-virtual-scroll-orientation-horizontal .cdk-virtual-scroll-content-wrapper {
      flex-direction: row;
    }
  `],
  encapsulation: ViewEncapsulation.None,
})
class AutoSizeVirtualScroll {
  @ViewChild(CdkVirtualScrollViewport) viewport: CdkVirtualScrollViewport;

  @Input() orientation = 'vertical';
  @Input() viewportSize = 200;
  @Input() viewportCrossSize = 100;
  @Input() minBufferSize = 0;
  @Input() addBufferSize = 0;
  @Input() items = Array(10).fill(50);

  get viewportWidth() {
    return this.orientation == 'horizontal' ? this.viewportSize : this.viewportCrossSize;
  }

  get viewportHeight() {
    return this.orientation == 'horizontal' ? this.viewportCrossSize : this.viewportSize;
  }
}<|MERGE_RESOLUTION|>--- conflicted
+++ resolved
@@ -180,8 +180,6 @@
       expect(viewport.getRenderedRange()).toEqual({start: 2, end: 6});
     }));
 
-<<<<<<< HEAD
-=======
     it('should scroll to offset in horizontal mode', fakeAsync(() => {
       testComponent.orientation = 'horizontal';
       finishInit(fixture);
@@ -208,7 +206,6 @@
       expect(viewport.getRenderedRange()).toEqual({start: 2, end: 6});
     }));
 
->>>>>>> 6aa1a55b
     it('should update viewport as user scrolls down', fakeAsync(() => {
       finishInit(fixture);
 

--- conflicted
+++ resolved
@@ -6,12 +6,7 @@
  * found in the LICENSE file at https://angular.io/license
  */
 
-<<<<<<< HEAD
-import {BooleanInput} from '@angular/cdk/coercion';
 import {BACKSPACE, DELETE} from '@angular/cdk/key';
-=======
-import {BACKSPACE, DELETE} from '@angular/cdk/keycodes';
->>>>>>> 39dd2166
 import {
   AfterContentInit,
   AfterViewInit,

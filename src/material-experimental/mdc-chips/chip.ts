--- conflicted
+++ resolved
@@ -46,7 +46,7 @@
 } from '@angular/material/core';
 import {MDCChipAdapter, MDCChipFoundation} from '@material/chips';
 import {numbers} from '@material/ripple';
-import {SPACE, ENTER, hasModifierKey} from '@angular/cdk/keycodes';
+import {SPACE, ENTER, hasModifierKey} from '@angular/cdk/key';
 import {Subject} from 'rxjs';
 import {takeUntil} from 'rxjs/operators';
 import {MatChipAvatar, MatChipTrailingIcon, MatChipRemove} from './chip-icons';
@@ -359,28 +359,22 @@
         .subscribe(event => {
           // The MDC chip foundation calls stopPropagation() for any trailing icon interaction
           // event, even ones it doesn't handle, so we want to avoid passing it keyboard events
-<<<<<<< HEAD
-          // for which we have a custom handler.
-          if (this.disabled || (event instanceof KeyboardEvent &&
-            this.HANDLED_KEYS.indexOf(event.key) !== -1)) {
-=======
           // for which we have a custom handler. Note that we assert the type of the event using
           // the `type`, because `instanceof KeyboardEvent` can throw during server-side rendering.
           const isKeyboardEvent = event.type.startsWith('key');
 
           if (this.disabled || (isKeyboardEvent &&
-              this.HANDLED_KEYS.indexOf((event as KeyboardEvent).keyCode) !== -1)) {
->>>>>>> 39dd2166
+              this.HANDLED_KEYS.indexOf((event as KeyboardEvent).key) !== -1)) {
             return;
           }
 
           this._chipFoundation.handleTrailingIconInteraction(event);
 
           if (isKeyboardEvent && !hasModifierKey(event as KeyboardEvent)) {
-            const keyCode = (event as KeyboardEvent).keyCode;
+            const key = (event as KeyboardEvent).key;
 
             // Prevent default space and enter presses so we don't scroll the page or submit forms.
-            if (keyCode === SPACE || keyCode === ENTER) {
+            if (key === SPACE || key === ENTER) {
               event.preventDefault();
             }
           }

--- conflicted
+++ resolved
@@ -560,8 +560,4 @@
   static ngAcceptInputType_multiple: BooleanInput;
   static ngAcceptInputType_selectable: BooleanInput;
   static ngAcceptInputType_required: BooleanInput;
-<<<<<<< HEAD
-}
-=======
-}
->>>>>>> 2ec7254f
+}
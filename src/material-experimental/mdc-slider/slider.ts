/**
 * @license
 * Copyright Google LLC All Rights Reserved.
 *
 * Use of this source code is governed by an MIT-style license that can be
 * found in the LICENSE file at https://angular.io/license
 */

import {Directionality} from '@angular/cdk/bidi';
import {
  BooleanInput,
  coerceBooleanProperty,
  coerceNumberProperty,
  NumberInput
} from '@angular/cdk/coercion';
import {normalizePassiveListenerOptions, Platform} from '@angular/cdk/platform';
import {
  AfterViewInit,
  Attribute,
  ChangeDetectionStrategy,
  Component,
  ElementRef,
  EventEmitter,
  forwardRef,
  Inject,
  Input,
  NgZone,
  OnChanges,
  OnDestroy,
  Optional,
  Output,
  SimpleChanges,
  ViewChild,
  ViewEncapsulation
} from '@angular/core';
import {ControlValueAccessor, NG_VALUE_ACCESSOR} from '@angular/forms';
import {ThemePalette} from '@angular/material/core';
import {ANIMATION_MODULE_TYPE} from '@angular/platform-browser/animations';
import {MDCSliderAdapter, MDCSliderFoundation, Thumb} from '@material/slider';
import {Subscription} from 'rxjs';

/**
 * Visually, a 30px separation between tick marks looks best. This is very subjective but it is
 * the default separation we chose.
 */
const MIN_AUTO_TICK_SEPARATION = 30;

/**
 * Size of a tick marker for a slider. The size of a tick is based on the Material
 * Design guidelines and the MDC slider implementation.
 * TODO(devversion): ideally MDC would expose the tick marker size as constant
 */
const TICK_MARKER_SIZE = 2;

// TODO: disabled until we implement the new MDC slider.
/** Event options used to bind passive listeners. */
// tslint:disable-next-line:no-unused-variable
const passiveListenerOptions = normalizePassiveListenerOptions({passive: true});

// TODO: disabled until we implement the new MDC slider.
/** Event options used to bind active listeners. */
// tslint:disable-next-line:no-unused-variable
const activeListenerOptions = normalizePassiveListenerOptions({passive: false});

/**
 * Provider Expression that allows mat-slider to register as a ControlValueAccessor.
 * This allows it to support [(ngModel)] and [formControl].
 * @docs-private
 */
export const MAT_SLIDER_VALUE_ACCESSOR: any = {
  provide: NG_VALUE_ACCESSOR,
  useExisting: forwardRef(() => MatSlider),
  multi: true
};

class SliderAdapter implements MDCSliderAdapter {

  constructor(private _delegate: MatSlider) {}

  hasClass(className: string) {
    return this._delegate._getElementRef().nativeElement.classList.contains(className);
  }

  addClass(className: string) {
    return this._delegate._getElementRef().nativeElement.classList.add(className);
  }

  removeClass(className: string) {
    this._delegate._getElementRef().nativeElement.classList.remove(className);
  }

  getAttribute(name: string) {
    return this._delegate._getElementRef().nativeElement.getAttribute(name);
  }

  setAttribute(name: string, value: string) {
    return this._delegate._getElementRef().nativeElement.setAttribute(name, value);
  }

  removeAttribute(name: string) {
    this._delegate._getElementRef().nativeElement.removeAttribute(name);
  }

  computeBoundingRect() {
    return this._delegate._getElementRef().nativeElement.getBoundingClientRect();
  }

  getTabIndex() {
    return this._delegate._getElementRef().nativeElement.tabIndex;
  }

  registerInteractionHandler(evtType: any, handler: (this: HTMLElement, ev: any) => any) {
      // Interaction event handlers (which handle keyboard interaction) cannot be passive
      // as they will prevent the default behavior. Additionally we can't run these event
      // handlers outside of the Angular zone because we rely on the events to cause the
      // component tree to be re-checked.
      // TODO: take in the event listener options from the adapter once MDC supports it.
      return this._delegate._getElementRef().nativeElement.addEventListener(
        evtType, handler, activeListenerOptions);
  }

  deregisterInteractionHandler(evtType: any, handler: (this: HTMLElement, ev: any) => any) {
    return this._delegate._getElementRef().nativeElement.removeEventListener(evtType, handler);
  }

  registerThumbContainerInteractionHandler
    (evtType: any, handler: (this: HTMLElement, ev: any) => any) {
    // The thumb container interaction handlers are currently just used for transition
    // events which don't need to run in the Angular zone.
    this._delegate._ngZone.runOutsideAngular(() => {
      this._delegate._thumbContainer.nativeElement
        .addEventListener(evtType, handler, passiveListenerOptions);
    });
  }

  deregisterThumbContainerInteractionHandler
    (evtType: any, handler: (this: HTMLElement, ev: any) => any) {
    this._delegate._thumbContainer.nativeElement
      .removeEventListener(evtType, handler, passiveListenerOptions);
  }

  registerBodyInteractionHandler(evtType: any, handler: (this: HTMLElement, ev: any) => any) {
    // Body event handlers (which handle thumb sliding) cannot be passive as they will
    // prevent the default behavior. Additionally we can't run these event handlers
    // outside of the Angular zone because we rely on the events to cause the component
    // tree to be re-checked.
    document.body.addEventListener(evtType, handler);
  }

  deregisterBodyInteractionHandler(evtType: any, handler: (this: HTMLElement, ev: any) => any) {
    return document.body.removeEventListener(evtType, handler);
  }

  registerResizeHandler = (handler: (this: Window, ev: UIEvent) => any) => {
    // The resize handler is currently responsible for detecting slider dimension
    // changes and therefore doesn't cause a value change that needs to be propagated.
    this._delegate._ngZone.runOutsideAngular(() => window.addEventListener('resize', handler));
  }

  deregisterResizeHandler
  (handler: (this: Window, ev: UIEvent) => any) {
    return window.removeEventListener('resize', handler);
  }
  notifyInput() {
    const newValue = this._delegate._getFoundation().getValue();
    // MDC currently fires the input event multiple times.
    // TODO(devversion): remove this check once the input notifications are fixed.
    if (newValue !== this._delegate.value) {
      this._delegate.value = newValue;
      this._delegate.input.emit(this._delegate._createChangeEvent(newValue));
    }
  }
  notifyChange() {
    // TODO(devversion): bug in MDC where only the "change" event is emitted if a keypress
    // updated the value. Material and native range sliders also emit an input event.
    // Usually we sync the "value" in the "input" event, but as a workaround we now sync
    // the value in the "change" event.
    this._delegate.value = this._delegate._getFoundation().getValue();
    this._delegate._emitChangeEvent(this._delegate.value!);
  }
  setThumbContainerStyleProperty
      (propertyName: string, value: string | null) {
        this._delegate._thumbContainer.nativeElement.style.setProperty(propertyName, value);
      }
  setTrackStyleProperty
  (propertyName: string, value: string | null) {
    this._delegate._track.nativeElement.style.setProperty(propertyName, value);
  }
  setMarkerValue() {
    // Mark the component for check as the thumb label needs to be re-rendered.
    this._delegate._getChangeDetectorRef().markForCheck();
  }
  setTrackMarkers
  (step: number, max: number, min: number) {
    this._delegate._trackMarker.nativeElement.style.setProperty(
        'background', this._delegate._getTrackMarkersBackground(min, max, step));
  }

  isRTL() {
    return this._delegate._isRtl();
  }
}

/** A simple change event emitted by the MatSlider component. */
export class MatSliderChange {
  /** The MatSlider that changed. */
  source: MatSlider;

  /** The new value of the source slider. */
  value: number;
}

@Component({
  selector: 'mat-slider',
  templateUrl: 'slider.html',
  styleUrls: ['slider.css'],
  host: {
    'class': 'mat-mdc-slider mdc-slider mat-mdc-focus-indicator',
    'role': 'slider',
    'aria-orientation': 'horizontal',
    // The tabindex if the slider turns disabled is managed by the MDC foundation which
    // dynamically updates and restores the "tabindex" attribute.
    '[attr.tabindex]': 'tabIndex || 0',
    '[class.mdc-slider--discrete]': 'thumbLabel',
    '[class.mat-slider-has-ticks]': 'tickInterval !== 0',
    '[class.mdc-slider--display-markers]': 'tickInterval !== 0',
    '[class.mat-slider-thumb-label-showing]': 'thumbLabel',
    // Class binding which is only used by the test harness as there is no other
    // way for the harness to detect if mouse coordinates need to be inverted.
    '[class.mat-slider-invert-mouse-coords]': '_isRtl()',
    '[class.mat-slider-disabled]': 'disabled',
    '[class.mat-primary]': 'color == "primary"',
    '[class.mat-accent]': 'color == "accent"',
    '[class.mat-warn]': 'color == "warn"',
    '[class._mat-animation-noopable]': '_animationMode === "NoopAnimations"',
    '(blur)': '_markAsTouched()',
  },
  exportAs: 'matSlider',
  encapsulation: ViewEncapsulation.None,
  changeDetection: ChangeDetectionStrategy.OnPush,
  providers: [MAT_SLIDER_VALUE_ACCESSOR],
})
export class MatSlider implements AfterViewInit, OnChanges, OnDestroy, ControlValueAccessor {
  /** Event emitted when the slider value has changed. */
  @Output() readonly change: EventEmitter<MatSliderChange> = new EventEmitter<MatSliderChange>();

  /** Event emitted when the slider thumb moves. */
  @Output() readonly input: EventEmitter<MatSliderChange> = new EventEmitter<MatSliderChange>();

  /**
   * Emits when the raw value of the slider changes. This is here primarily
   * to facilitate the two-way binding for the `value` input.
   * @docs-private
   */
  @Output() readonly valueChange: EventEmitter<number> = new EventEmitter<number>();

  /** Tabindex for the slider. */
  @Input() tabIndex: number = 0;

  /** The color palette for this slider. */
  @Input() color: ThemePalette = 'accent';

  /**
   * Function that will be used to format the value before it is displayed
   * in the thumb label. Can be used to format very large number in order
   * for them to fit into the slider thumb.
   */
  @Input() displayWith: (value: number) => string | number;

  /** The minimum value that the slider can have. */
  @Input()
  get min(): number {
    return this._min;
  }
  set min(value: number) {
    this._min = coerceNumberProperty(value);
  }
  private _min = 0;

  /** The maximum value that the slider can have. */
  @Input()
  get max(): number {
    return this._max;
  }
  set max(value: number) {
    this._max = coerceNumberProperty(value);
  }
  private _max = 100;

  /** Value of the slider. */
  @Input()
  get value(): number|null {
    // If the value needs to be read and it is still uninitialized, initialize
    // it to the current minimum value.
    if (this._value === null) {
      this.value = this.min;
    }
    return this._value;
  }
  set value(value: number|null) {
    this._value = coerceNumberProperty(value);
  }
  private _value: number|null = null;

  /** The values at which the thumb will snap. */
  @Input()
  get step(): number {
    return this._step;
  }
  set step(v: number) {
    this._step = coerceNumberProperty(v, this._step);
  }
  private _step: number = 1;

  /**
   * How often to show ticks. Relative to the step so that a tick always appears on a step.
   * Ex: Tick interval of 4 with a step of 3 will draw a tick every 4 steps (every 12 values).
   */
  @Input()
  get tickInterval() {
    return this._tickInterval;
  }
  set tickInterval(value: number|'auto') {
    if (value === 'auto') {
      this._tickInterval = 'auto';
    } else if (typeof value === 'number' || typeof value === 'string') {
      this._tickInterval = coerceNumberProperty(value, this._tickInterval);
    } else {
      this._tickInterval = 0;
    }
  }
  private _tickInterval: number|'auto' = 0;

  /** Whether or not to show the thumb label. */
  @Input()
  get thumbLabel(): boolean {
    return this._thumbLabel;
  }
  set thumbLabel(value: boolean) {
    this._thumbLabel = coerceBooleanProperty(value);
  }
  private _thumbLabel: boolean = false;

  /** Whether the slider is disabled. */
  @Input()
  get disabled(): boolean {
    return this._disabled;
  }
  set disabled(disabled) {
    this._disabled = coerceBooleanProperty(disabled);
  }
  private _disabled = false;

<<<<<<< HEAD
=======
  /** Adapter for the MDC slider foundation. */
  private _sliderAdapter: MDCSliderAdapter = {
    hasClass: (_className: string) => false,
    addClass: (_className: string) => {},
    removeClass: (_className: string) => {},
    getAttribute: (_attribute: string) => null,
    addThumbClass: (_className: string, _thumb: Thumb) => {},
    removeThumbClass: (_className: string, _thumb: Thumb) => {},
    getThumbAttribute: (_attribute: string, _thumb: Thumb) => null,
    setThumbAttribute: (_attribute: string, _value: string, _thumb: Thumb) => {},
    getThumbKnobWidth: (_thumb: Thumb) => 0,
    isThumbFocused: (_thumb: Thumb) => false,
    focusThumb: (_thumb: Thumb) => {},
    getThumbBoundingClientRect: (_thumb: Thumb) => null!,
    getBoundingClientRect: () => null!,
    isRTL: () => false,
    setThumbStyleProperty: (_propertyName: string, _value: string, _thumb: Thumb) => {},
    setTrackActiveStyleProperty: (_propertyName: string, _value: string) => {},
    setValueIndicatorText: (_value: number, _thumb: Thumb) => {},
    updateTickMarks: () => {},
    setPointerCapture: (_pointerId: number) => {},
    emitChangeEvent: (_value: number, _thumb: Thumb) => {},
    emitInputEvent: (_value: number, _thumb: Thumb) => {},
    registerEventHandler: () => {},
    deregisterEventHandler: () => {},
    registerThumbEventHandler: () => {},
    deregisterThumbEventHandler: () => {},
    registerBodyEventHandler: () => {},
    deregisterBodyEventHandler: () => {},
    registerWindowEventHandler: () => {},
    deregisterWindowEventHandler: () => {},
  };
>>>>>>> 0bd626d5

  /** Instance of the MDC slider foundation for this slider. */
  readonly _foundation = new MDCSliderFoundation(new SliderAdapter(this));

  /** Whether the MDC foundation has been initialized. */
  private _isInitialized = false;

  /** Function that notifies the control value accessor about a value change. */
  private _controlValueAccessorChangeFn: (value: number) => void = () => {};

  /** Subscription to the Directionality change EventEmitter. */
  private _dirChangeSubscription = Subscription.EMPTY;

  /** Function that marks the slider as touched. Registered via "registerOnTouch". */
  _markAsTouched: () => any = () => {};

  @ViewChild('thumbContainer') _thumbContainer: ElementRef<HTMLElement>;
  @ViewChild('track') _track: ElementRef<HTMLElement>;
  @ViewChild('pinValueMarker') _pinValueMarker: ElementRef<HTMLElement>;
  @ViewChild('trackMarker') _trackMarker: ElementRef<HTMLElement>;

  constructor(
      private _elementRef: ElementRef<HTMLElement>,
<<<<<<< HEAD
      private _changeDetectorRef: ChangeDetectorRef,
      readonly _ngZone: NgZone,
=======
      private _ngZone: NgZone,
>>>>>>> 0bd626d5
      private _platform: Platform,
      @Optional() private _dir: Directionality,
      @Attribute('tabindex') tabIndex: string,
      @Optional() @Inject(ANIMATION_MODULE_TYPE) public _animationMode?: string) {
    this.tabIndex = parseInt(tabIndex) || 0;

    if (this._dir) {
      this._dirChangeSubscription = this._dir.change.subscribe(() => {
        // In case the directionality changes, we need to refresh the rendered MDC slider.
        // Note that we need to wait until the page actually updated as otherwise the
        // client rectangle wouldn't reflect the new directionality.
        // TODO(devversion): ideally the MDC slider would just compute dimensions similarly
        // to the standard Material slider on "mouseenter".
        this._ngZone.runOutsideAngular(() => setTimeout(() => this._foundation.layout()));
      });
    }
  }

  ngAfterViewInit() {
    this._isInitialized = true;

    if (this._platform.isBrowser) {
      // The MDC slider foundation accesses DOM globals, so we cannot initialize the
      // foundation on the server. The foundation would be needed to move the thumb
      // to the proper position and to render the ticks.
      // this._foundation.init();

      // The standard Angular Material slider is always using discrete values. We always
      // want to enable discrete values and support ticks, but want to still provide
      // non-discrete slider visual looks if thumb label is disabled.
      // TODO(devversion): check if we can get a public API for this.
      // Tracked with: https://github.com/material-components/material-components-web/issues/5020
      (this._foundation as any).isDiscrete_ = true;

      // These bindings cannot be synced in the foundation, as the foundation is not
      // initialized and they cause DOM globals to be accessed (to move the thumb)
      this._syncStep();
      this._syncMax();
      this._syncMin();

      // Note that "value" needs to be synced after "max" and "min" because otherwise
      // the value will be clamped by the MDC foundation implementation.
      this._syncValue();
    }

    this._syncDisabled();
  }

  ngOnChanges(changes: SimpleChanges) {
    if (!this._isInitialized) {
      return;
    }

    if (changes['step']) {
      this._syncStep();
    }
    if (changes['max']) {
      this._syncMax();
    }
    if (changes['min']) {
      this._syncMin();
    }
    if (changes['disabled']) {
      this._syncDisabled();
    }
    if (changes['value']) {
      this._syncValue();
    }
    if (changes['tickInterval']) {
      this._refreshTrackMarkers();
    }
  }

  ngOnDestroy() {
    this._dirChangeSubscription.unsubscribe();
    // The foundation cannot be destroyed on the server, as the foundation
    // has not be initialized on the server.
    if (this._platform.isBrowser) {
      this._foundation.destroy();
    }
  }

  _getChangeDetectorRef() {
    return this._changeDetectorRef;
  }

  _getElementRef() {
    return this._elementRef;
  }

  _getFoundation() {
    return this._foundation;
  }

  /** Focuses the slider. */
  focus(options?: FocusOptions) {
    this._elementRef.nativeElement.focus(options);
  }

  /** Blurs the slider. */
  blur() {
    this._elementRef.nativeElement.blur();
  }

  /** Gets the display text of the current value. */
  get displayValue() {
    if (this.displayWith) {
      return this.displayWith(this.value!).toString();
    }
    return this.value!.toString() || '0';
  }

  /** Creates a slider change object from the specified value. */
  _createChangeEvent(newValue: number): MatSliderChange {
    const event = new MatSliderChange();
    event.source = this;
    event.value = newValue;
    return event;
  }

  // TODO: disabled until we implement the new MDC slider.
  /** Emits a change event and notifies the control value accessor. */
<<<<<<< HEAD
  _emitChangeEvent(newValue: number) {
=======
  // tslint:disable-next-line:no-unused-variable
  private _emitChangeEvent(newValue: number) {
>>>>>>> 0bd626d5
    this._controlValueAccessorChangeFn(newValue);
    this.valueChange.emit(newValue);
    this.change.emit(this._createChangeEvent(newValue));
  }

  // TODO: disabled until we implement the new MDC slider.
  /** Computes the CSS background value for the track markers (aka ticks). */
<<<<<<< HEAD
  _getTrackMarkersBackground(min: number, max: number, step: number) {
=======
  // tslint:disable-next-line:no-unused-variable
  private _getTrackMarkersBackground(min: number, max: number, step: number) {
>>>>>>> 0bd626d5
    if (!this.tickInterval) {
      return '';
    }

    const markerWidth = `${TICK_MARKER_SIZE}px`;
    const markerBackground =
        `linear-gradient(to right, currentColor ${markerWidth}, transparent 0)`;

    if (this.tickInterval === 'auto') {
      const trackSize = this._elementRef.nativeElement.getBoundingClientRect().width;
      const pixelsPerStep = trackSize * step / (max - min);
      const stepsPerTick = Math.ceil(MIN_AUTO_TICK_SEPARATION / pixelsPerStep);
      const pixelsPerTick = stepsPerTick * step;
      return `${markerBackground} 0 center / ${pixelsPerTick}px 100% repeat-x`;
    }

    // keep calculation in css for better rounding/subpixel behavior
    const markerAmount = `(((${max} - ${min}) / ${step}) / ${this.tickInterval})`;
    const markerBkgdLayout =
        `0 center / calc((100% - ${markerWidth}) / ${markerAmount}) 100% repeat-x`;
    return `${markerBackground} ${markerBkgdLayout}`;
  }

  /** Method that ensures that track markers are refreshed. */
  private _refreshTrackMarkers() {
    // MDC only checks whether the slider has markers once on init by looking for the
    // `mdc-slider--display-markers` class in the DOM, whereas we support changing and hiding
    // the markers dynamically. This is a workaround until we can get a public API for it. See:
    // https://github.com/material-components/material-components-web/issues/5020
    (this._foundation as any).hasTrackMarker_ = this.tickInterval !== 0;

    // TODO: disabled until we implement the new MDC slider.
    // this._foundation.setupTrackMarker();
  }

  /** Syncs the "step" input value with the MDC foundation. */
  private _syncStep() {
    // TODO: disabled until we implement the new MDC slider.
    // this._foundation.setStep(this.step);
  }

  /** Syncs the "max" input value with the MDC foundation. */
  private _syncMax() {
    // TODO: disabled until we implement the new MDC slider.
    // this._foundation.setMax(this.max);
  }

  /** Syncs the "min" input value with the MDC foundation. */
  private _syncMin() {
    // TODO: disabled until we implement the new MDC slider.
    // this._foundation.setMin(this.min);
  }

  /** Syncs the "value" input binding with the MDC foundation. */
  private _syncValue() {
    // TODO: disabled until we implement the new MDC slider.
    // this._foundation.setValue(this.value!);
  }

  /** Syncs the "disabled" input value with the MDC foundation. */
  private _syncDisabled() {
    // TODO: disabled until we implement the new MDC slider.
    // this._foundation.setDisabled(this.disabled);
  }

  /** Whether the slider is displayed in RTL-mode. */
  _isRtl(): boolean {
    return this._dir && this._dir.value === 'rtl';
  }

  /**
   * Registers a callback to be triggered when the value has changed.
   * Implemented as part of ControlValueAccessor.
   * @param fn Callback to be registered.
   */
  registerOnChange(fn: any) {
    this._controlValueAccessorChangeFn = fn;
  }

  /**
   * Registers a callback to be triggered when the component is touched.
   * Implemented as part of ControlValueAccessor.
   * @param fn Callback to be registered.
   */
  registerOnTouched(fn: any) {
    this._markAsTouched = fn;
  }

  /**
   * Sets whether the component should be disabled.
   * Implemented as part of ControlValueAccessor.
   * @param isDisabled
   */
  setDisabledState(isDisabled: boolean) {
    this.disabled = isDisabled;
    this._syncDisabled();
  }

  /**
   * Sets the model value.
   * Implemented as part of ControlValueAccessor.
   * @param value
   */
  writeValue(value: any) {
    this.value = value;
    this._syncValue();
  }

  static ngAcceptInputType_min: NumberInput;
  static ngAcceptInputType_max: NumberInput;
  static ngAcceptInputType_value: NumberInput;
  static ngAcceptInputType_step: NumberInput;
  static ngAcceptInputType_tickInterval: NumberInput;
  static ngAcceptInputType_thumbLabel: BooleanInput;
  static ngAcceptInputType_disabled: BooleanInput;
}<|MERGE_RESOLUTION|>--- conflicted
+++ resolved
@@ -351,42 +351,6 @@
   }
   private _disabled = false;
 
-<<<<<<< HEAD
-=======
-  /** Adapter for the MDC slider foundation. */
-  private _sliderAdapter: MDCSliderAdapter = {
-    hasClass: (_className: string) => false,
-    addClass: (_className: string) => {},
-    removeClass: (_className: string) => {},
-    getAttribute: (_attribute: string) => null,
-    addThumbClass: (_className: string, _thumb: Thumb) => {},
-    removeThumbClass: (_className: string, _thumb: Thumb) => {},
-    getThumbAttribute: (_attribute: string, _thumb: Thumb) => null,
-    setThumbAttribute: (_attribute: string, _value: string, _thumb: Thumb) => {},
-    getThumbKnobWidth: (_thumb: Thumb) => 0,
-    isThumbFocused: (_thumb: Thumb) => false,
-    focusThumb: (_thumb: Thumb) => {},
-    getThumbBoundingClientRect: (_thumb: Thumb) => null!,
-    getBoundingClientRect: () => null!,
-    isRTL: () => false,
-    setThumbStyleProperty: (_propertyName: string, _value: string, _thumb: Thumb) => {},
-    setTrackActiveStyleProperty: (_propertyName: string, _value: string) => {},
-    setValueIndicatorText: (_value: number, _thumb: Thumb) => {},
-    updateTickMarks: () => {},
-    setPointerCapture: (_pointerId: number) => {},
-    emitChangeEvent: (_value: number, _thumb: Thumb) => {},
-    emitInputEvent: (_value: number, _thumb: Thumb) => {},
-    registerEventHandler: () => {},
-    deregisterEventHandler: () => {},
-    registerThumbEventHandler: () => {},
-    deregisterThumbEventHandler: () => {},
-    registerBodyEventHandler: () => {},
-    deregisterBodyEventHandler: () => {},
-    registerWindowEventHandler: () => {},
-    deregisterWindowEventHandler: () => {},
-  };
->>>>>>> 0bd626d5
-
   /** Instance of the MDC slider foundation for this slider. */
   readonly _foundation = new MDCSliderFoundation(new SliderAdapter(this));
 
@@ -409,12 +373,8 @@
 
   constructor(
       private _elementRef: ElementRef<HTMLElement>,
-<<<<<<< HEAD
       private _changeDetectorRef: ChangeDetectorRef,
       readonly _ngZone: NgZone,
-=======
-      private _ngZone: NgZone,
->>>>>>> 0bd626d5
       private _platform: Platform,
       @Optional() private _dir: Directionality,
       @Attribute('tabindex') tabIndex: string,
@@ -537,12 +497,8 @@
 
   // TODO: disabled until we implement the new MDC slider.
   /** Emits a change event and notifies the control value accessor. */
-<<<<<<< HEAD
-  _emitChangeEvent(newValue: number) {
-=======
   // tslint:disable-next-line:no-unused-variable
   private _emitChangeEvent(newValue: number) {
->>>>>>> 0bd626d5
     this._controlValueAccessorChangeFn(newValue);
     this.valueChange.emit(newValue);
     this.change.emit(this._createChangeEvent(newValue));
@@ -550,12 +506,8 @@
 
   // TODO: disabled until we implement the new MDC slider.
   /** Computes the CSS background value for the track markers (aka ticks). */
-<<<<<<< HEAD
-  _getTrackMarkersBackground(min: number, max: number, step: number) {
-=======
   // tslint:disable-next-line:no-unused-variable
   private _getTrackMarkersBackground(min: number, max: number, step: number) {
->>>>>>> 0bd626d5
     if (!this.tickInterval) {
       return '';
     }

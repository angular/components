--- conflicted
+++ resolved
@@ -139,42 +139,24 @@
   .mat-raised-button {
     @include _mat-theme-overridable-elevation(2, $config);
 
-<<<<<<< HEAD
     &:not(.mat-button-disabled):active {
-      @include _mat-theme-overridable-elevation(8, $theme);
+      @include _mat-theme-overridable-elevation(8, $config);
     }
 
     &.mat-button-disabled {
-      @include _mat-theme-overridable-elevation(0, $theme);
-=======
-    &:not([disabled]):active {
-      @include _mat-theme-overridable-elevation(8, $config);
-    }
-
-    &[disabled] {
       @include _mat-theme-overridable-elevation(0, $config);
->>>>>>> b6358b2e
     }
   }
 
   .mat-fab, .mat-mini-fab {
     @include _mat-theme-overridable-elevation(6, $config);
 
-<<<<<<< HEAD
     &:not(.mat-button-disabled):active {
-      @include _mat-theme-overridable-elevation(12, $theme);
+      @include _mat-theme-overridable-elevation(12, $config);
     }
 
     &.mat-button-disabled {
-      @include _mat-theme-overridable-elevation(0, $theme);
-=======
-    &:not([disabled]):active {
-      @include _mat-theme-overridable-elevation(12, $config);
-    }
-
-    &[disabled] {
       @include _mat-theme-overridable-elevation(0, $config);
->>>>>>> b6358b2e
     }
   }
 }

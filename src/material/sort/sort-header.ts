--- conflicted
+++ resolved
@@ -231,7 +231,6 @@
     );
   }
 
-<<<<<<< HEAD
   /** Returns the animation state for the arrow direction (indicator and pointers). */
   _getArrowDirectionState() {
     return `${this._isSorted() ? 'active-' : ''}${this._arrowDirection}`;
@@ -259,8 +258,6 @@
       : this.start || this._sort.start;
   }
 
-=======
->>>>>>> 66741b81
   _isDisabled() {
     return this._sort.disabled || this.disabled;
   }

package(default_visibility = ["//visibility:public"])

load("@io_bazel_rules_sass//:defs.bzl", "sass_binary", "sass_library")
load("//:packages.bzl", "MATERIAL_SCSS_LIBS")
load(
    "//tools:defaults.bzl",
    "markdown_to_html",
    "ng_module",
    "ng_test_library",
    "ng_web_test_suite",
)

exports_files(["theming/_theming.scss"])

ng_module(
<<<<<<< HEAD
  name = "core",
  srcs = glob(["**/*.ts"], exclude=["**/*.spec.ts"]),
  module_name = "@angular/material/core",
  assets = [
    ":selection/pseudo-checkbox/pseudo-checkbox.css",
    ":option/option.css",
    ":option/optgroup.css",
  ] + glob(["**/*.html"]),
  deps = [
    "@npm//@angular/animations",
    "@npm//@angular/common",
    "@npm//@angular/core",
    "@npm//@angular/forms",
    "@npm//@angular/platform-browser",
    "@npm//rxjs",
    "//src/cdk",
    "//src/cdk/a11y",
    "//src/cdk/bidi",
    "//src/cdk/coercion",
    "//src/cdk/keycodes",
    "//src/cdk/platform",
  ],
=======
    name = "core",
    srcs = glob(
        ["**/*.ts"],
        exclude = ["**/*.spec.ts"],
    ),
    assets = [
        ":selection/pseudo-checkbox/pseudo-checkbox.css",
        ":option/option.css",
        ":option/optgroup.css",
    ] + glob(["**/*.html"]),
    module_name = "@angular/material/core",
    deps = [
        "//src/cdk/a11y",
        "//src/cdk/bidi",
        "//src/cdk/coercion",
        "//src/cdk/keycodes",
        "//src/cdk/platform",
        "@npm//@angular/animations",
        "@npm//@angular/common",
        "@npm//@angular/core",
        "@npm//@angular/forms",
        "@npm//@angular/platform-browser",
        "@npm//rxjs",
    ],
>>>>>>> 3b1ae059
)

sass_library(
    name = "core_scss_lib",
    srcs = glob(
        ["**/_*.scss"],
        exclude = ["theming/_all-theme.scss"],
    ),
    deps = [
        "//src/cdk/a11y:a11y_scss_lib",
        "//src/cdk/overlay:overlay_scss_lib",
        "//src/cdk/text-field:text_field_scss_lib",
    ],
)

sass_binary(
    name = "pseudo_checkbox_scss",
    src = "selection/pseudo-checkbox/pseudo-checkbox.scss",
    deps = [":core_scss_lib"],
)

sass_binary(
    name = "option_scss",
    src = "option/option.scss",
    deps = [":core_scss_lib"],
)

sass_binary(
    name = "optgroup_scss",
    src = "option/optgroup.scss",
    deps = [":core_scss_lib"],
)

sass_library(
    name = "all_themes",
    srcs = [
        "theming/_all-theme.scss",
        "typography/_all-typography.scss",
    ],
    deps = MATERIAL_SCSS_LIBS,
)

sass_binary(
    name = "indigo_pink_prebuilt",
    src = "theming/prebuilt/indigo-pink.scss",
    deps = [":all_themes"],
)

sass_binary(
    name = "deeppurple-amber_prebuilt",
    src = "theming/prebuilt/deeppurple-amber.scss",
    deps = [":all_themes"],
)

sass_binary(
    name = "pink-bluegrey_prebuilt",
    src = "theming/prebuilt/pink-bluegrey.scss",
    deps = [":all_themes"],
)

sass_binary(
    name = "purple-green_prebuilt",
    src = "theming/prebuilt/purple-green.scss",
    deps = [":all_themes"],
)

#################
#  Test targets
#################

ng_test_library(
    name = "unit_test_sources",
    srcs = glob(
        ["**/*.spec.ts"],
        exclude = ["**/*.e2e.spec.ts"],
    ),
    deps = [
        ":core",
        "//src/cdk/keycodes",
        "//src/cdk/platform",
        "//src/cdk/testing",
        "//src/material/testing",
        "@npm//@angular/platform-browser",
    ],
)

ng_web_test_suite(
    name = "unit_tests",
    deps = [":unit_test_sources"],
)

markdown_to_html(
    name = "overview",
    srcs = ["ripple/ripple.md"],
)

filegroup(
    name = "source-files",
    srcs = glob(["**/*.ts"]),
)

# Test theme used to ensure that our themes will compile using CSS variables in the palettes.
sass_binary(
    name = "test-css-variables-theme",
    testonly = True,
    src = "theming/test-css-variables-theme.scss",
    deps = [":all_themes"],
)<|MERGE_RESOLUTION|>--- conflicted
+++ resolved
@@ -13,30 +13,6 @@
 exports_files(["theming/_theming.scss"])
 
 ng_module(
-<<<<<<< HEAD
-  name = "core",
-  srcs = glob(["**/*.ts"], exclude=["**/*.spec.ts"]),
-  module_name = "@angular/material/core",
-  assets = [
-    ":selection/pseudo-checkbox/pseudo-checkbox.css",
-    ":option/option.css",
-    ":option/optgroup.css",
-  ] + glob(["**/*.html"]),
-  deps = [
-    "@npm//@angular/animations",
-    "@npm//@angular/common",
-    "@npm//@angular/core",
-    "@npm//@angular/forms",
-    "@npm//@angular/platform-browser",
-    "@npm//rxjs",
-    "//src/cdk",
-    "//src/cdk/a11y",
-    "//src/cdk/bidi",
-    "//src/cdk/coercion",
-    "//src/cdk/keycodes",
-    "//src/cdk/platform",
-  ],
-=======
     name = "core",
     srcs = glob(
         ["**/*.ts"],
@@ -49,6 +25,7 @@
     ] + glob(["**/*.html"]),
     module_name = "@angular/material/core",
     deps = [
+        "//src/cdk",
         "//src/cdk/a11y",
         "//src/cdk/bidi",
         "//src/cdk/coercion",
@@ -61,7 +38,6 @@
         "@npm//@angular/platform-browser",
         "@npm//rxjs",
     ],
->>>>>>> 3b1ae059
 )
 
 sass_library(

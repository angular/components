/**
 * @license
 * Copyright Google LLC All Rights Reserved.
 *
 * Use of this source code is governed by an MIT-style license that can be
 * found in the LICENSE file at https://angular.dev/license
 */
import {FlatTreeControl, NestedTreeControl, TreeControl} from '@angular/cdk/tree';
import {Component, ViewChild} from '@angular/core';
import {AsyncPipe} from '@angular/common';
import {ComponentFixture, TestBed} from '@angular/core/testing';
import {BehaviorSubject, Observable} from 'rxjs';
import {map} from 'rxjs/operators';
import {
  MatTree,
  MatTreeFlatDataSource,
  MatTreeFlattener,
  MatTreeModule,
  MatTreeNestedDataSource,
} from './index';

type NodeContent = string[];
type TreeContent = NodeContent[];

describe('MatTree', () => {
  /** Represents an indent for expectNestedTreeToMatch */
<<<<<<< HEAD
  const _ = '';

  let treeElement: HTMLElement;
  let underlyingDataSource: FakeDataSource;

  function configureMatTreeTestingModule(declarations: Type<unknown>[]) {
    TestBed.configureTestingModule({
      imports: [MatTreeModule],
      declarations: declarations,
    });
  }

=======
  const _ = {};
  let treeElement: HTMLElement;
  let underlyingDataSource: FakeDataSource;

>>>>>>> 27309fd6
  describe('flat tree', () => {
    describe('should initialize', () => {
      let fixture: ComponentFixture<SimpleMatTreeApp>;
      let component: SimpleMatTreeApp;

      beforeEach(() => {
        fixture = TestBed.createComponent(SimpleMatTreeApp);
        component = fixture.componentInstance;
        underlyingDataSource = component.underlyingDataSource;
        treeElement = fixture.nativeElement.querySelector('mat-tree');
        fixture.detectChanges();
      });

      it('with rendered dataNodes', () => {
        const nodes = getNodes(treeElement);

        expect(nodes).withContext('Expect nodes to be defined').toBeDefined();
        expect(nodes[0].classList).toContain('customNodeClass');
      });

      it('with the right accessibility roles', () => {
        expect(treeElement.getAttribute('role')).toBe('tree');

        getNodes(treeElement).forEach(node => {
          expect(node.getAttribute('role')).toBe('treeitem');
        });
      });

      it('with the right aria-level attrs', () => {
        // add a child to the first node
        const data = underlyingDataSource.data;
        underlyingDataSource.addChild(data[2]);
        component.treeControl.expandAll();
        fixture.detectChanges();

        const ariaLevels = getNodes(treeElement).map(n => n.getAttribute('aria-level'));
        expect(ariaLevels).toEqual(['1', '1', '1', '2']);
      });

      it('with the right aria-expanded attrs', () => {
        // add a child to the first node
        const data = underlyingDataSource.data;
        underlyingDataSource.addChild(data[2]);
        fixture.detectChanges();
        let ariaExpandedStates = getNodes(treeElement).map(n => n.getAttribute('aria-expanded'));
        expect(ariaExpandedStates).toEqual([null, null, 'false']);

        component.treeControl.expandAll();
        fixture.detectChanges();

        ariaExpandedStates = getNodes(treeElement).map(n => n.getAttribute('aria-expanded'));
        expect(ariaExpandedStates).toEqual([null, null, 'true', null]);
      });

      it('with the right data', () => {
        expect(underlyingDataSource.data.length).toBe(3);

        const data = underlyingDataSource.data;
        expectFlatTreeToMatch(
          treeElement,
          28,
          [`topping_1 - cheese_1 + base_1`],
          [`topping_2 - cheese_2 + base_2`],
          [`topping_3 - cheese_3 + base_3`],
        );

        underlyingDataSource.addChild(data[2]);
        fixture.detectChanges();

        expectFlatTreeToMatch(
          treeElement,
          28,
          [`topping_1 - cheese_1 + base_1`],
          [`topping_2 - cheese_2 + base_2`],
          [`topping_3 - cheese_3 + base_3`],
          [`_, topping_4 - cheese_4 + base_4`],
        );
      });
    });

    describe('with toggle', () => {
      let fixture: ComponentFixture<MatTreeAppWithToggle>;
      let component: MatTreeAppWithToggle;

      beforeEach(() => {
        fixture = TestBed.createComponent(MatTreeAppWithToggle);
        component = fixture.componentInstance;
        underlyingDataSource = component.underlyingDataSource;
        treeElement = fixture.nativeElement.querySelector('mat-tree');
        fixture.detectChanges();
      });

      it('should expand/collapse the node', () => {
        expect(underlyingDataSource.data.length).toBe(3);

        expect(component.treeControl.expansionModel.selected.length)
          .withContext(`Expect no expanded node`)
          .toBe(0);

        component.toggleRecursively = false;
        const data = underlyingDataSource.data;
        const child = underlyingDataSource.addChild(data[2]);
        underlyingDataSource.addChild(child);
        fixture.detectChanges();

        expectFlatTreeToMatch(
          treeElement,
          40,
          [`topping_1 - cheese_1 + base_1`],
          [`topping_2 - cheese_2 + base_2`],
          [`topping_3 - cheese_3 + base_3`],
        );

        (getNodes(treeElement)[2] as HTMLElement).click();
        fixture.detectChanges();

        expect(component.treeControl.expansionModel.selected.length)
          .withContext(`Expect node expanded one level`)
          .toBe(1);
        expectFlatTreeToMatch(
          treeElement,
          40,
          [`topping_1 - cheese_1 + base_1`],
          [`topping_2 - cheese_2 + base_2`],
          [`topping_3 - cheese_3 + base_3`],
          [_, `topping_4 - cheese_4 + base_4`],
        );

        (getNodes(treeElement)[3] as HTMLElement).click();
        fixture.detectChanges();

        expect(component.treeControl.expansionModel.selected.length)
          .withContext(`Expect node expanded`)
          .toBe(2);
        expectFlatTreeToMatch(
          treeElement,
          40,
          [`topping_1 - cheese_1 + base_1`],
          [`topping_2 - cheese_2 + base_2`],
          [`topping_3 - cheese_3 + base_3`],
          [_, `topping_4 - cheese_4 + base_4`],
          [_, _, `topping_5 - cheese_5 + base_5`],
        );

        (getNodes(treeElement)[2] as HTMLElement).click();
        fixture.detectChanges();

        expectFlatTreeToMatch(
          treeElement,
          40,
          [`topping_1 - cheese_1 + base_1`],
          [`topping_2 - cheese_2 + base_2`],
          [`topping_3 - cheese_3 + base_3`],
        );
      });

      it('should expand/collapse the node recursively', () => {
        expect(underlyingDataSource.data.length).toBe(3);

        expect(component.treeControl.expansionModel.selected.length)
          .withContext(`Expect no expanded node`)
          .toBe(0);

        const data = underlyingDataSource.data;
        const child = underlyingDataSource.addChild(data[2]);
        underlyingDataSource.addChild(child);
        fixture.detectChanges();

        expectFlatTreeToMatch(
          treeElement,
          40,
          [`topping_1 - cheese_1 + base_1`],
          [`topping_2 - cheese_2 + base_2`],
          [`topping_3 - cheese_3 + base_3`],
        );

        (getNodes(treeElement)[2] as HTMLElement).click();
        fixture.detectChanges();

        expect(component.treeControl.expansionModel.selected.length)
          .withContext(`Expect nodes expanded`)
          .toBe(3);
        expectFlatTreeToMatch(
          treeElement,
          40,
          [`topping_1 - cheese_1 + base_1`],
          [`topping_2 - cheese_2 + base_2`],
          [`topping_3 - cheese_3 + base_3`],
          [_, `topping_4 - cheese_4 + base_4`],
          [_, _, `topping_5 - cheese_5 + base_5`],
        );

        (getNodes(treeElement)[2] as HTMLElement).click();
        fixture.detectChanges();

        expect(component.treeControl.expansionModel.selected.length)
          .withContext(`Expect node collapsed`)
          .toBe(0);

        expectFlatTreeToMatch(
          treeElement,
          40,
          [`topping_1 - cheese_1 + base_1`],
          [`topping_2 - cheese_2 + base_2`],
          [`topping_3 - cheese_3 + base_3`],
        );
      });
    });

    describe('with when node template', () => {
      let fixture: ComponentFixture<WhenNodeMatTreeApp>;
      let component: WhenNodeMatTreeApp;

      beforeEach(() => {
        fixture = TestBed.createComponent(WhenNodeMatTreeApp);
        component = fixture.componentInstance;
        underlyingDataSource = component.underlyingDataSource;
        treeElement = fixture.nativeElement.querySelector('mat-tree');
        fixture.detectChanges();
      });

      it('with the right data', () => {
        expectFlatTreeToMatch(
          treeElement,
          28,
          [`topping_1 - cheese_1 + base_1`],
          [`topping_2 - cheese_2 + base_2`],
          [`topping_3 - cheese_3 + base_3`],
          [`>>> topping_4 - cheese_4 + base_4`],
        );
      });
    });
  });

  describe('flat tree with undefined or null children', () => {
    describe('should initialize', () => {
      let fixture: ComponentFixture<MatTreeWithNullOrUndefinedChild>;

      beforeEach(() => {
        fixture = TestBed.createComponent(MatTreeWithNullOrUndefinedChild);
        treeElement = fixture.nativeElement.querySelector('mat-tree');
        fixture.detectChanges();
      });

      it('with rendered dataNodes', () => {
        const nodes = getNodes(treeElement);

        expect(nodes).withContext('Expect nodes to be defined').toBeDefined();
        expect(nodes[0].classList).toContain('customNodeClass');
      });
    });
  });

  describe('nested tree with undefined or null children', () => {
    describe('should initialize', () => {
      let fixture: ComponentFixture<MatNestedTreeWithNullOrUndefinedChild>;

      beforeEach(() => {
        fixture = TestBed.createComponent(MatNestedTreeWithNullOrUndefinedChild);
        treeElement = fixture.nativeElement.querySelector('mat-tree');
        fixture.detectChanges();
      });

      it('with rendered dataNodes', () => {
        const nodes = getNodes(treeElement);

        expect(nodes).withContext('Expect nodes to be defined').toBeDefined();
        expect(nodes[0].classList).toContain('customNodeClass');
      });
    });
  });
  describe('nested tree', () => {
    describe('should initialize', () => {
      let fixture: ComponentFixture<NestedMatTreeApp>;
      let component: NestedMatTreeApp;

      beforeEach(() => {
        fixture = TestBed.createComponent(NestedMatTreeApp);
        component = fixture.componentInstance;
        underlyingDataSource = component.underlyingDataSource;
        treeElement = fixture.nativeElement.querySelector('mat-tree');
        fixture.detectChanges();
      });

      it('with rendered dataNodes', () => {
        const nodes = getNodes(treeElement);

        expect(nodes).withContext('Expect nodes to be defined').toBeDefined();
        expect(nodes[0].classList).toContain('customNodeClass');
      });

      it('with the right accessibility roles', () => {
        expect(treeElement.getAttribute('role')).toBe('tree');

        getNodes(treeElement).forEach(node => {
          expect(node.getAttribute('role')).toBe('treeitem');
        });
      });

      it('with the right data', () => {
        expect(underlyingDataSource.data.length).toBe(3);

        let data = underlyingDataSource.data;
        expectNestedTreeToMatch(
          treeElement,
          [`${data[0].pizzaTopping} - ${data[0].pizzaCheese} + ${data[0].pizzaBase}`],
          [`${data[1].pizzaTopping} - ${data[1].pizzaCheese} + ${data[1].pizzaBase}`],
          [`${data[2].pizzaTopping} - ${data[2].pizzaCheese} + ${data[2].pizzaBase}`],
        );

        underlyingDataSource.addChild(data[1]);
        fixture.detectChanges();

        treeElement = fixture.nativeElement.querySelector('mat-tree');
        data = underlyingDataSource.data;
        expect(data.length).toBe(3);
        expectNestedTreeToMatch(
          treeElement,
          [`topping_1 - cheese_1 + base_1`],
          [`topping_2 - cheese_2 + base_2`],
          [_, `topping_4 - cheese_4 + base_4`],
          [`topping_3 - cheese_3 + base_3`],
        );
      });

      it('with nested child data', () => {
        expect(underlyingDataSource.data.length).toBe(3);

        const data = underlyingDataSource.data;
        const child = underlyingDataSource.addChild(data[1]);
        underlyingDataSource.addChild(child);
        fixture.detectChanges();

        expect(data.length).toBe(3);
        expectNestedTreeToMatch(
          treeElement,
          [`topping_1 - cheese_1 + base_1`],
          [`topping_2 - cheese_2 + base_2`],
          [_, `topping_4 - cheese_4 + base_4`],
          [_, _, `topping_5 - cheese_5 + base_5`],
          [`topping_3 - cheese_3 + base_3`],
        );

        underlyingDataSource.addChild(child);
        fixture.detectChanges();

        expect(data.length).toBe(3);
        expectNestedTreeToMatch(
          treeElement,
          [`topping_1 - cheese_1 + base_1`],
          [`topping_2 - cheese_2 + base_2`],
          [_, `topping_4 - cheese_4 + base_4`],
          [_, _, `topping_5 - cheese_5 + base_5`],
          [_, _, `topping_6 - cheese_6 + base_6`],
          [`topping_3 - cheese_3 + base_3`],
        );
      });

      it('with correct aria-level on nodes', () => {
        expect(
          getNodes(treeElement).every(node => {
            return node.getAttribute('aria-level') === '1';
          }),
        ).toBe(true);

        const data = underlyingDataSource.data;
        const child = underlyingDataSource.addChild(data[1]);
        underlyingDataSource.addChild(child);
        fixture.detectChanges();

        const ariaLevels = getNodes(treeElement).map(n => n.getAttribute('aria-level'));
        expect(ariaLevels).toEqual(['1', '1', '2', '3', '1']);
      });
    });

    describe('with when node', () => {
      let fixture: ComponentFixture<WhenNodeNestedMatTreeApp>;
      let component: WhenNodeNestedMatTreeApp;

      beforeEach(() => {
        fixture = TestBed.createComponent(WhenNodeNestedMatTreeApp);
        component = fixture.componentInstance;
        underlyingDataSource = component.underlyingDataSource;
        treeElement = fixture.nativeElement.querySelector('mat-tree');
        fixture.detectChanges();
      });

      it('with the right data', () => {
        expectNestedTreeToMatch(
          treeElement,
          [`topping_1 - cheese_1 + base_1`],
          [`topping_2 - cheese_2 + base_2`],
          [`topping_3 - cheese_3 + base_3`],
          [`>>> topping_4 - cheese_4 + base_4`],
        );
      });
    });

    describe('with toggle', () => {
      let fixture: ComponentFixture<NestedMatTreeAppWithToggle>;
      let component: NestedMatTreeAppWithToggle;

      beforeEach(() => {
        fixture = TestBed.createComponent(NestedMatTreeAppWithToggle);
        component = fixture.componentInstance;
        underlyingDataSource = component.underlyingDataSource;
        treeElement = fixture.nativeElement.querySelector('mat-tree');
        fixture.detectChanges();
      });

      it('with the right aria-expanded attrs', () => {
        let ariaExpandedStates = getNodes(treeElement).map(n => n.getAttribute('aria-expanded'));
        expect(ariaExpandedStates).toEqual([null, null, null]);

        component.toggleRecursively = false;
        const data = underlyingDataSource.data;
        const child = underlyingDataSource.addChild(data[1]);
        underlyingDataSource.addChild(child);
        fixture.detectChanges();

        (getNodes(treeElement)[1] as HTMLElement).click();
        fixture.detectChanges();

        // Note: only four elements are present here; children are not present
        // in DOM unless the parent node is expanded.
        const ariaExpanded = getNodes(treeElement).map(n => n.getAttribute('aria-expanded'));
        expect(ariaExpanded).toEqual([null, 'true', 'false', null]);
      });

      it('should expand/collapse the node', () => {
        component.toggleRecursively = false;
        const data = underlyingDataSource.data;
        const child = underlyingDataSource.addChild(data[1]);
        underlyingDataSource.addChild(child);

        fixture.detectChanges();

        expectNestedTreeToMatch(
          treeElement,
          [`topping_1 - cheese_1 + base_1`],
          [`topping_2 - cheese_2 + base_2`],
          [`topping_3 - cheese_3 + base_3`],
        );

        fixture.detectChanges();

        (getNodes(treeElement)[1] as HTMLElement).click();
        fixture.detectChanges();

        expect(component.treeControl.expansionModel.selected.length)
          .withContext(`Expect node expanded`)
          .toBe(1);
        expectNestedTreeToMatch(
          treeElement,
          [`topping_1 - cheese_1 + base_1`],
          [`topping_2 - cheese_2 + base_2`],
          [_, `topping_4 - cheese_4 + base_4`],
          [`topping_3 - cheese_3 + base_3`],
        );

        (getNodes(treeElement)[1] as HTMLElement).click();
        fixture.detectChanges();

        expectNestedTreeToMatch(
          treeElement,
          [`topping_1 - cheese_1 + base_1`],
          [`topping_2 - cheese_2 + base_2`],
          [`topping_3 - cheese_3 + base_3`],
        );
        expect(component.treeControl.expansionModel.selected.length)
          .withContext(`Expect node collapsed`)
          .toBe(0);
      });

      it('should expand/collapse the node recursively', () => {
        const data = underlyingDataSource.data;
        const child = underlyingDataSource.addChild(data[1]);
        underlyingDataSource.addChild(child);
        fixture.detectChanges();

        expectNestedTreeToMatch(
          treeElement,
          [`topping_1 - cheese_1 + base_1`],
          [`topping_2 - cheese_2 + base_2`],
          [`topping_3 - cheese_3 + base_3`],
        );

        (getNodes(treeElement)[1] as HTMLElement).click();
        fixture.detectChanges();

        expect(component.treeControl.expansionModel.selected.length)
          .withContext(`Expect node expanded`)
          .toBe(3);
        expectNestedTreeToMatch(
          treeElement,
          [`topping_1 - cheese_1 + base_1`],
          [`topping_2 - cheese_2 + base_2`],
          [_, `topping_4 - cheese_4 + base_4`],
          [_, _, `topping_5 - cheese_5 + base_5`],
          [`topping_3 - cheese_3 + base_3`],
        );

        (getNodes(treeElement)[1] as HTMLElement).click();
        fixture.detectChanges();

        expect(component.treeControl.expansionModel.selected.length)
          .withContext(`Expect node collapsed`)
          .toBe(0);
        expectNestedTreeToMatch(
          treeElement,
          [`topping_1 - cheese_1 + base_1`],
          [`topping_2 - cheese_2 + base_2`],
          [`topping_3 - cheese_3 + base_3`],
        );
      });
    });
  });

  describe('accessibility', () => {
    let fixture: ComponentFixture<NestedMatTreeApp>;
    let component: NestedMatTreeApp;
    let nodes: HTMLElement[];
    let tree: MatTree<TestData>;

    beforeEach(() => {
      fixture = TestBed.createComponent(NestedMatTreeApp);
      fixture.detectChanges();
      component = fixture.componentInstance;
      underlyingDataSource = component.underlyingDataSource as FakeDataSource;
      const data = underlyingDataSource.data;
      const child = underlyingDataSource.addChild(data[1], false);
      underlyingDataSource.addChild(child, false);
      underlyingDataSource.addChild(child, false);
      fixture.detectChanges();
      tree = component.tree;
      treeElement = fixture.nativeElement.querySelector('mat-tree');
      nodes = getNodes(treeElement);
    });

    describe('focus management', () => {
      it('sets tabindex on the latest activated item, with all others "-1"', () => {
        // activate the second child by clicking on it
        nodes[1].click();
        fixture.detectChanges();

        expect(nodes.map(x => x.getAttribute('tabindex')).join(', ')).toEqual(
          '-1, 0, -1, -1, -1, -1',
        );

        // activate the first child by clicking on it
        nodes[0].click();
        fixture.detectChanges();

        expect(nodes.map(x => x.getAttribute('tabindex')).join(', ')).toEqual(
          '0, -1, -1, -1, -1, -1',
        );
      });

      it('maintains tabindex when component is blurred', () => {
        // activate the second child by clicking on it
        nodes[1].click();
        nodes[1].focus();
        fixture.detectChanges();

        expect(document.activeElement).toBe(nodes[1]);
        // blur the currently active element (which we just checked is the above node)
        nodes[1].blur();
        fixture.detectChanges();

        expect(nodes.map(x => x.getAttribute('tabindex')).join(', ')).toEqual(
          '-1, 0, -1, -1, -1, -1',
        );
      });

      it('ignores clicks on disabled items', () => {
        underlyingDataSource.data[1].isDisabled = true;
        fixture.changeDetectorRef.markForCheck();
        fixture.detectChanges();

        // attempt to click on the first child
        nodes[1].click();
        fixture.detectChanges();

        expect(nodes.map(x => x.getAttribute('tabindex')).join(', ')).toEqual(
          '0, -1, -1, -1, -1, -1',
        );
      });
    });

    describe('tree role & attributes', () => {
      it('sets the tree role on the tree element', () => {
        expect(treeElement.getAttribute('role')).toBe('tree');
      });

      it('sets the treeitem role on all nodes', () => {
        expect(nodes.map(x => x.getAttribute('role')).join(', ')).toEqual(
          'treeitem, treeitem, treeitem, treeitem, treeitem, treeitem',
        );
      });

      it('sets aria attributes for tree nodes', () => {
        expect(nodes.map(x => `${x.getAttribute('aria-expanded')}`).join(', '))
          .withContext('aria-expanded attributes')
          .toEqual('null, false, false, null, null, null');
        expect(nodes.map(x => `${x.getAttribute('aria-level')}`).join(', '))
          .withContext('aria-level attributes')
          .toEqual('1, 1, 2, 3, 3, 1');
        expect(nodes.map(x => `${x.getAttribute('aria-posinset')}`).join(', '))
          .withContext('aria-posinset attributes')
          .toEqual('1, 2, 1, 1, 2, 3');
        expect(nodes.map(x => `${x.getAttribute('aria-setsize')}`).join(', '))
          .withContext('aria-setsize attributes')
          .toEqual('3, 3, 1, 2, 2, 3');
      });

      it('changes aria-expanded status when expanded or collapsed', () => {
        tree.expand(underlyingDataSource.data[1]);
        fixture.detectChanges();
        expect(nodes.map(x => `${x.getAttribute('aria-expanded')}`).join(', '))
          .withContext('aria-expanded attributes')
          .toEqual('null, true, false, null, null, null');

        tree.collapse(underlyingDataSource.data[1]);
        fixture.detectChanges();
        expect(nodes.map(x => `${x.getAttribute('aria-expanded')}`).join(', '))
          .withContext('aria-expanded attributes')
          .toEqual('null, false, false, null, null, null');
      });
    });
  });
});

export class TestData {
  pizzaTopping: string;
  pizzaCheese: string;
  pizzaBase: string;
  level: number;
  children: TestData[];
  observableChildren: BehaviorSubject<TestData[]>;
  isSpecial: boolean;
  isDisabled?: boolean;

  constructor(
    pizzaTopping: string,
    pizzaCheese: string,
    pizzaBase: string,
    children: TestData[] = [],
    isSpecial: boolean = false,
  ) {
    this.pizzaTopping = pizzaTopping;
    this.pizzaCheese = pizzaCheese;
    this.pizzaBase = pizzaBase;
    this.isSpecial = isSpecial;
    this.children = children;
    this.observableChildren = new BehaviorSubject<TestData[]>(this.children);
  }
}

class FakeDataSource {
  dataIndex = 0;
  _dataChange = new BehaviorSubject<TestData[]>([]);
  get data() {
    return this._dataChange.getValue();
  }
  set data(data: TestData[]) {
    this._dataChange.next(data);
  }

  connect(): Observable<TestData[]> {
    return this._dataChange;
  }

  disconnect() {}

  constructor() {
    for (let i = 0; i < 3; i++) {
      this.addData();
    }
  }

  addChild(parent: TestData, isSpecial: boolean = false) {
    const nextIndex = ++this.dataIndex;
    const child = new TestData(`topping_${nextIndex}`, `cheese_${nextIndex}`, `base_${nextIndex}`);

    const index = this.data.indexOf(parent);
    if (index > -1) {
      parent = new TestData(
        parent.pizzaTopping,
        parent.pizzaCheese,
        parent.pizzaBase,
        parent.children,
        isSpecial,
      );
    }
    parent.children.push(child);
    parent.observableChildren.next(parent.children);

    let copiedData = this.data.slice();
    if (index > -1) {
      copiedData.splice(index, 1, parent);
    }
    this.data = copiedData;
    return child;
  }

  addData(isSpecial: boolean = false) {
    const nextIndex = ++this.dataIndex;
    let copiedData = this.data.slice();
    copiedData.push(
      new TestData(
        `topping_${nextIndex}`,
        `cheese_${nextIndex}`,
        `base_${nextIndex}`,
        [],
        isSpecial,
      ),
    );

    this.data = copiedData;
  }
}

function getNodes(treeElement: Element): HTMLElement[] {
  return [].slice.call(treeElement.querySelectorAll('.mat-tree-node, .mat-nested-tree-node'))!;
}

function expectFlatTreeToMatch(
  treeElement: Element,
  expectedPaddingIndent: number = 28,
  ...expectedTree: TreeContent
) {
  const missedExpectations: string[] = [];

  function checkNode(node: Element, expectedNode: NodeContent) {
    const actualTextContent = node.textContent!.trim();
    const expectedTextContent = expectedNode[expectedNode.length - 1];
    if (actualTextContent !== expectedTextContent) {
      missedExpectations.push(
        `Expected node contents to be ${expectedTextContent} but was ${actualTextContent}`,
      );
    }
  }

  function checkLevel(node: Element, expectedNode: NodeContent) {
    const rawLevel = (node as HTMLElement).style.paddingLeft;

    // Some browsers return 0, while others return 0px.
    const actualLevel = rawLevel === '0' ? '0px' : rawLevel;
    if (expectedNode.length === 1) {
      if (actualLevel !== `` && actualLevel !== '0px') {
        missedExpectations.push(`Expected node level to be 0px but was ${actualLevel}`);
      }
    } else {
      const expectedLevel = `${(expectedNode.length - 1) * expectedPaddingIndent}px`;
      if (actualLevel != expectedLevel) {
        missedExpectations.push(
          `Expected node level to be ${expectedLevel} but was ${actualLevel}`,
        );
      }
    }
  }

  getNodes(treeElement).forEach((node, index) => {
    const expected = expectedTree[index];

    checkLevel(node, expected);
    checkNode(node, expected);
  });

  if (missedExpectations.length) {
    fail(missedExpectations.join('\n'));
  }
}

function expectNestedTreeToMatch(treeElement: Element, ...expectedTree: TreeContent) {
  const missedExpectations: string[] = [];
  function checkNodeContent(node: Element, expectedNode: NodeContent) {
    const expectedTextContent = expectedNode[expectedNode.length - 1];
    const actualTextContent = node.childNodes.item(0).textContent!.trim();
    if (actualTextContent !== expectedTextContent) {
      missedExpectations.push(
        `Expected node contents to be ${expectedTextContent} but was ${actualTextContent}`,
      );
    }
  }

  function checkNodeDescendants(node: Element, expectedNode: NodeContent, currentIndex: number) {
    let expectedDescendant = 0;

    for (let i = currentIndex + 1; i < expectedTree.length; ++i) {
      if (expectedTree[i].length > expectedNode.length) {
        ++expectedDescendant;
      } else if (expectedTree[i].length === expectedNode.length) {
        break;
      }
    }

    const actualDescendant = getNodes(node).length;
    if (actualDescendant !== expectedDescendant) {
      missedExpectations.push(
        `Expected node descendant num to be ${expectedDescendant} but was ${actualDescendant}`,
      );
    }
  }

  getNodes(treeElement).forEach((node, index) => {
    const expected = expectedTree[index];

    checkNodeDescendants(node, expected, index);
    checkNodeContent(node, expected);
  });

  if (missedExpectations.length) {
    fail(missedExpectations.join('\n'));
  }
}

@Component({
  template: `
    <mat-tree [dataSource]="dataSource" [treeControl]="treeControl">
      <mat-tree-node *matTreeNodeDef="let node" class="customNodeClass"
                     matTreeNodePadding [matTreeNodePaddingIndent]="28"
                     matTreeNodeToggle>
                     {{node.pizzaTopping}} - {{node.pizzaCheese}} + {{node.pizzaBase}}
      </mat-tree-node>
    </mat-tree>
  `,
  imports: [MatTreeModule],
})
class SimpleMatTreeApp {
  getLevel = (node: TestData) => node.level;
  isExpandable = (node: TestData) => node.children.length > 0;
  getChildren = (node: TestData) => node.observableChildren;
  transformer = (node: TestData, level: number) => {
    node.level = level;
    return node;
  };

  treeFlattener = new MatTreeFlattener<TestData, TestData>(
    this.transformer,
    this.getLevel,
    this.isExpandable,
    this.getChildren,
  );

  treeControl = new FlatTreeControl(this.getLevel, this.isExpandable);

  dataSource = new MatTreeFlatDataSource(this.treeControl, this.treeFlattener);

  underlyingDataSource = new FakeDataSource();

  @ViewChild(MatTree) tree: MatTree<TestData>;

  constructor() {
    this.underlyingDataSource.connect().subscribe(data => {
      this.dataSource.data = data;
    });
  }
}

interface FoodNode {
  name: string;
  children?: FoodNode[] | null;
}

/** Flat node with expandable and level information */
interface ExampleFlatNode {
  expandable: boolean;
  name: string;
  level: number;
}

/**
 * Food data with nested structure.
 * Each node has a name and an optiona list of children.
 */
const TREE_DATA: FoodNode[] = [
  {
    name: 'Fruit',
    children: [{name: 'Apple'}, {name: 'Banana'}, {name: 'Fruit loops', children: null}],
  },
  {
    name: 'Vegetables',
    children: [
      {
        name: 'Green',
        children: [{name: 'Broccoli'}, {name: 'Brussels sprouts'}],
      },
      {
        name: 'Orange',
        children: [{name: 'Pumpkins'}, {name: 'Carrots'}],
      },
    ],
  },
];

@Component({
  template: `
    <mat-tree [dataSource]="dataSource" [treeControl]="treeControl">
      <mat-tree-node *matTreeNodeDef="let node" class="customNodeClass"
                     matTreeNodePadding matTreeNodeToggle>
        {{node.name}}
      </mat-tree-node>
    </mat-tree>
  `,
  imports: [MatTreeModule],
})
class MatTreeWithNullOrUndefinedChild {
  private _transformer = (node: FoodNode, level: number) => {
    return {
      expandable: !!node.children,
      name: node.name,
      level: level,
    };
  };

  treeControl = new FlatTreeControl<ExampleFlatNode>(
    node => node.level,
    node => node.expandable,
  );

  treeFlattener = new MatTreeFlattener(
    this._transformer,
    node => node.level,
    node => node.expandable,
    node => node.children,
  );

  dataSource = new MatTreeFlatDataSource(this.treeControl, this.treeFlattener, TREE_DATA);

  hasChild = (_: number, node: ExampleFlatNode) => node.expandable;
}

@Component({
  template: `
    <mat-tree [dataSource]="dataSource" [treeControl]="treeControl">
      <mat-nested-tree-node *matTreeNodeDef="let node" class="customNodeClass">
        {{node.name}}
        <ng-template matTreeNodeOutlet></ng-template>
      </mat-nested-tree-node>
    </mat-tree>
  `,
  imports: [MatTreeModule],
})
class MatNestedTreeWithNullOrUndefinedChild {
  treeControl: NestedTreeControl<FoodNode>;
  dataSource: MatTreeNestedDataSource<FoodNode>;

  constructor() {
    this.treeControl = new NestedTreeControl<FoodNode>(this._getChildren);
    this.dataSource = new MatTreeNestedDataSource();
    this.dataSource.data = TREE_DATA;
  }

  private _getChildren = (node: FoodNode) => node.children;
}

@Component({
  template: `
    <mat-tree [dataSource]="dataSource" [treeControl]="treeControl">
      <mat-nested-tree-node *matTreeNodeDef="let node" class="customNodeClass"
                            [isExpandable]="isExpandable(node) | async"
                            [isDisabled]="node.isDisabled">
                     {{node.pizzaTopping}} - {{node.pizzaCheese}} + {{node.pizzaBase}}
         <ng-template matTreeNodeOutlet></ng-template>
      </mat-nested-tree-node>
    </mat-tree>
  `,
  imports: [MatTreeModule, AsyncPipe],
})
class NestedMatTreeApp {
  getChildren = (node: TestData) => node.observableChildren;
  isExpandable = (node: TestData) =>
    node.observableChildren.pipe(map(children => children.length > 0));

  treeControl = new NestedTreeControl(this.getChildren);

  dataSource = new MatTreeNestedDataSource<TestData>();
  underlyingDataSource = new FakeDataSource();

  @ViewChild(MatTree) tree: MatTree<TestData>;

  constructor() {
    this.underlyingDataSource.connect().subscribe(data => {
      this.dataSource.data = data;
    });
  }
}

@Component({
  template: `
    <mat-tree [dataSource]="dataSource" [treeControl]="treeControl">
      <mat-nested-tree-node *matTreeNodeDef="let node">
                     {{node.pizzaTopping}} - {{node.pizzaCheese}} + {{node.pizzaBase}}
         <ng-template matTreeNodeOutlet></ng-template>
      </mat-nested-tree-node>
       <mat-nested-tree-node *matTreeNodeDef="let node; when: isSpecial"
                             matTreeNodeToggle>
                     >>> {{node.pizzaTopping}} - {{node.pizzaCheese}} + {{node.pizzaBase}}
        @if (treeControl.isExpanded(node)) {
          <ng-template matTreeNodeOutlet></ng-template>
        }
      </mat-nested-tree-node>
    </mat-tree>
  `,
  imports: [MatTreeModule],
})
class WhenNodeNestedMatTreeApp {
  isSpecial = (_: number, node: TestData) => node.isSpecial;

  getChildren = (node: TestData) => node.observableChildren;

  treeControl: TreeControl<TestData> = new NestedTreeControl(this.getChildren);

  dataSource = new MatTreeNestedDataSource<TestData>();
  underlyingDataSource = new FakeDataSource();

  @ViewChild(MatTree) tree: MatTree<TestData>;

  constructor() {
    this.underlyingDataSource.connect().subscribe(data => {
      this.dataSource.data = data;
    });
  }
}

@Component({
  template: `
    <mat-tree [dataSource]="dataSource" [treeControl]="treeControl">
      <mat-tree-node *matTreeNodeDef="let node" class="customNodeClass"
                     [isExpandable]="isExpandable(node)"
                     [isDisabled]="node.isDisabled"
                     matTreeNodePadding
                     matTreeNodeToggle [matTreeNodeToggleRecursive]="toggleRecursively">
                     {{node.pizzaTopping}} - {{node.pizzaCheese}} + {{node.pizzaBase}}
      </mat-tree-node>
    </mat-tree>
  `,
  imports: [MatTreeModule],
})
class MatTreeAppWithToggle {
  toggleRecursively: boolean = true;

  getLevel = (node: TestData) => node.level;
  isExpandable = (node: TestData) => node.children.length > 0;
  getChildren = (node: TestData) => node.observableChildren;
  transformer = (node: TestData, level: number) => {
    node.level = level;
    return node;
  };

  treeFlattener = new MatTreeFlattener<TestData, TestData>(
    this.transformer,
    this.getLevel,
    this.isExpandable,
    this.getChildren,
  );

  treeControl = new FlatTreeControl(this.getLevel, this.isExpandable);

  dataSource = new MatTreeFlatDataSource(this.treeControl, this.treeFlattener);
  underlyingDataSource = new FakeDataSource();

  @ViewChild(MatTree) tree: MatTree<TestData>;

  constructor() {
    this.underlyingDataSource.connect().subscribe(data => {
      this.dataSource.data = data;
    });
  }
}

@Component({
  template: `
    <mat-tree [dataSource]="dataSource" [treeControl]="treeControl">
      <mat-nested-tree-node *matTreeNodeDef="let node" class="customNodeClass"
                            [isExpandable]="isExpandable(node) | async"
                            matTreeNodeToggle
                            [matTreeNodeToggleRecursive]="toggleRecursively">
                     {{node.pizzaTopping}} - {{node.pizzaCheese}} + {{node.pizzaBase}}

        @if (treeControl.isExpanded(node)) {
          <ng-template matTreeNodeOutlet></ng-template>
        }
      </mat-nested-tree-node>
    </mat-tree>
  `,
  imports: [MatTreeModule, AsyncPipe],
})
class NestedMatTreeAppWithToggle {
  toggleRecursively: boolean = true;

  getChildren = (node: TestData) => node.observableChildren;
  isExpandable = (node: TestData) =>
    node.observableChildren.pipe(map(children => children.length > 0));

  treeControl = new NestedTreeControl(this.getChildren);
  dataSource = new MatTreeNestedDataSource<TestData>();
  underlyingDataSource = new FakeDataSource();

  @ViewChild(MatTree) tree: MatTree<TestData>;

  constructor() {
    this.underlyingDataSource.connect().subscribe(data => {
      this.dataSource.data = data;
    });
  }
}

@Component({
  template: `
    <mat-tree [dataSource]="dataSource" [treeControl]="treeControl">
      <mat-tree-node *matTreeNodeDef="let node" class="customNodeClass"
                     matTreeNodePadding [matTreeNodePaddingIndent]="28"
                     matTreeNodeToggle>
                     {{node.pizzaTopping}} - {{node.pizzaCheese}} + {{node.pizzaBase}}
      </mat-tree-node>
       <mat-tree-node *matTreeNodeDef="let node; when: isSpecial" class="customNodeClass"
                     matTreeNodePadding [matTreeNodePaddingIndent]="28"
                     matTreeNodeToggle>
                     >>> {{node.pizzaTopping}} - {{node.pizzaCheese}} + {{node.pizzaBase}}
      </mat-tree-node>
    </mat-tree>
  `,
  imports: [MatTreeModule],
})
class WhenNodeMatTreeApp {
  isSpecial = (_: number, node: TestData) => node.isSpecial;

  getLevel = (node: TestData) => node.level;
  isExpandable = (node: TestData) => node.children.length > 0;
  getChildren = (node: TestData) => node.observableChildren;
  transformer = (node: TestData, level: number) => {
    node.level = level;
    return node;
  };

  treeFlattener = new MatTreeFlattener<TestData, TestData>(
    this.transformer,
    this.getLevel,
    this.isExpandable,
    this.getChildren,
  );

  treeControl = new FlatTreeControl(this.getLevel, this.isExpandable);

  dataSource = new MatTreeFlatDataSource(this.treeControl, this.treeFlattener);
  underlyingDataSource = new FakeDataSource();

  @ViewChild(MatTree) tree: MatTree<TestData>;

  constructor() {
    this.underlyingDataSource.connect().subscribe(data => {
      this.dataSource.data = data;
    });
  }
}<|MERGE_RESOLUTION|>--- conflicted
+++ resolved
@@ -24,25 +24,10 @@
 
 describe('MatTree', () => {
   /** Represents an indent for expectNestedTreeToMatch */
-<<<<<<< HEAD
-  const _ = '';
-
-  let treeElement: HTMLElement;
-  let underlyingDataSource: FakeDataSource;
-
-  function configureMatTreeTestingModule(declarations: Type<unknown>[]) {
-    TestBed.configureTestingModule({
-      imports: [MatTreeModule],
-      declarations: declarations,
-    });
-  }
-
-=======
   const _ = {};
   let treeElement: HTMLElement;
   let underlyingDataSource: FakeDataSource;
 
->>>>>>> 27309fd6
   describe('flat tree', () => {
     describe('should initialize', () => {
       let fixture: ComponentFixture<SimpleMatTreeApp>;

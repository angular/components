--- conflicted
+++ resolved
@@ -127,12 +127,8 @@
  * The nested tree nodes of type `T` are flattened through `MatTreeFlattener`, and converted
  * to type `F` for `MatTree` to consume.
  *
-<<<<<<< HEAD
- * @deprecated Use MatTree#childrenAccessor instead. To be removed in a future version.
-=======
  * @deprecated Use one of levelAccessor or childrenAccessor instead. To be removed in a future
  * version.
->>>>>>> 8112e2a3
  * @breaking-change 19.0.0
  */
 export class MatTreeFlatDataSource<T, F, K = F> extends DataSource<F> {

/**
 * @license
 * Copyright Google LLC All Rights Reserved.
 *
 * Use of this source code is governed by an MIT-style license that can be
 * found in the LICENSE file at https://angular.io/license
 */

import {
  CDK_TREE_NODE_OUTLET_NODE,
  CdkNestedTreeNode,
  CdkTree,
  CdkTreeNode,
  CdkTreeNodeDef,
} from '@angular/cdk/tree';
import {
  AfterContentInit,
  Attribute,
  Directive,
  DoCheck,
  ElementRef,
  Input,
  IterableDiffers,
  OnDestroy, OnInit,
} from '@angular/core';
import {
  CanDisable,
  CanDisableCtor,
  HasTabIndex,
  HasTabIndexCtor,
  mixinDisabled,
  mixinTabIndex,
} from '@angular/material/core';
import {BooleanInput, coerceBooleanProperty, NumberInput} from '@angular/cdk/coercion';

const _MatTreeNodeMixinBase: HasTabIndexCtor & CanDisableCtor & typeof CdkTreeNode =
    mixinTabIndex(mixinDisabled(CdkTreeNode));

/**
 * Wrapper for the CdkTree node with Material design styles.
 */
@Directive({
  selector: 'mat-tree-node',
  exportAs: 'matTreeNode',
  inputs: ['role', 'disabled', 'tabIndex'],
  providers: [{provide: CdkTreeNode, useExisting: MatTreeNode}]
})
export class MatTreeNode<T, K = T> extends _MatTreeNodeMixinBase<T, K>
    implements CanDisable, DoCheck, HasTabIndex, OnInit, OnDestroy {


  constructor(protected _elementRef: ElementRef<HTMLElement>,
              protected _tree: CdkTree<T, K>,
              @Attribute('tabindex') tabIndex: string) {
    super(_elementRef, _tree);

    this.tabIndex = Number(tabIndex) || 0;
    // The classes are directly added here instead of in the host property because classes on
    // the host property are not inherited with View Engine. It is not set as a @HostBinding because
    // it is not set by the time it's children nodes try to read the class from it.
    // TODO: move to host after View Engine deprecation
    this._elementRef.nativeElement.classList.add('mat-tree-node');
  }

  // This is a workaround for https://github.com/angular/angular/issues/23091
  // In aot mode, the lifecycle hooks from parent class are not called.
  ngOnInit() {
    super.ngOnInit();
  }

  ngDoCheck() {
    super.ngDoCheck();
  }

  ngOnDestroy() {
    super.ngOnDestroy();
  }

  static ngAcceptInputType_disabled: BooleanInput;
  static ngAcceptInputType_tabIndex: NumberInput;
}

/**
 * Wrapper for the CdkTree node definition with Material design styles.
 */
@Directive({
  selector: '[matTreeNodeDef]',
  inputs: [
    'when: matTreeNodeDefWhen'
  ],
  providers: [{provide: CdkTreeNodeDef, useExisting: MatTreeNodeDef}]
})
export class MatTreeNodeDef<T> extends CdkTreeNodeDef<T> {
  @Input('matTreeNode') data: T;
}

/**
 * Wrapper for the CdkTree nested node with Material design styles.
 */
@Directive({
  selector: 'mat-nested-tree-node',
  exportAs: 'matNestedTreeNode',
  inputs: ['role', 'disabled', 'tabIndex'],
  providers: [
    {provide: CdkNestedTreeNode, useExisting: MatNestedTreeNode},
    {provide: CdkTreeNode, useExisting: MatNestedTreeNode},
    {provide: CDK_TREE_NODE_OUTLET_NODE, useExisting: MatNestedTreeNode}
  ]
})
<<<<<<< HEAD
export class MatNestedTreeNode<T, K = T> extends CdkNestedTreeNode<T, K> implements AfterContentInit, DoCheck,
  OnDestroy, OnInit {
=======
export class MatNestedTreeNode<T, K = T> extends CdkNestedTreeNode<T, K>
    implements AfterContentInit, DoCheck, OnDestroy, OnInit {
>>>>>>> 4a77febd
  @Input('matNestedTreeNode') node: T;

  /** Whether the node is disabled. */
  @Input()
  get disabled() { return this._disabled; }
  set disabled(value: any) { this._disabled = coerceBooleanProperty(value); }
  private _disabled = false;

  /** Tabindex for the node. */
  @Input()
  get tabIndex(): number { return this.disabled ? -1 : this._tabIndex; }
  set tabIndex(value: number) {
    // If the specified tabIndex value is null or undefined, fall back to the default value.
    this._tabIndex = value != null ? value : 0;
  }
  private _tabIndex: number;

  constructor(protected _elementRef: ElementRef<HTMLElement>,
              protected _tree: CdkTree<T, K>,
              protected _differs: IterableDiffers,
              @Attribute('tabindex') tabIndex: string) {
    super(_elementRef, _tree, _differs);
    this.tabIndex = Number(tabIndex) || 0;
    // The classes are directly added here instead of in the host property because classes on
    // the host property are not inherited with View Engine. It is not set as a @HostBinding because
    // it is not set by the time it's children nodes try to read the class from it.
    // TODO: move to host after View Engine deprecation
    this._elementRef.nativeElement.classList.add('mat-nested-tree-node');
  }

  // This is a workaround for https://github.com/angular/angular/issues/23091
  // In aot mode, the lifecycle hooks from parent class are not called.
  // TODO(tinayuangao): Remove when the angular issue #23091 is fixed
  ngOnInit() {
    super.ngOnInit();
  }

  ngDoCheck() {
    super.ngDoCheck();
  }

  ngAfterContentInit() {
    super.ngAfterContentInit();
  }

  ngOnDestroy() {
    super.ngOnDestroy();
  }

  static ngAcceptInputType_disabled: BooleanInput;
}<|MERGE_RESOLUTION|>--- conflicted
+++ resolved
@@ -107,13 +107,8 @@
     {provide: CDK_TREE_NODE_OUTLET_NODE, useExisting: MatNestedTreeNode}
   ]
 })
-<<<<<<< HEAD
-export class MatNestedTreeNode<T, K = T> extends CdkNestedTreeNode<T, K> implements AfterContentInit, DoCheck,
-  OnDestroy, OnInit {
-=======
 export class MatNestedTreeNode<T, K = T> extends CdkNestedTreeNode<T, K>
     implements AfterContentInit, DoCheck, OnDestroy, OnInit {
->>>>>>> 4a77febd
   @Input('matNestedTreeNode') node: T;
 
   /** Whether the node is disabled. */

--- conflicted
+++ resolved
@@ -33,18 +33,6 @@
 import {takeUntil} from 'rxjs/operators';
 import {_animationsDisabled} from '../core';
 
-<<<<<<< HEAD
-/**
- * @docs-private
- * @deprecated No longer used, will be removed.
- * @breaking-change 21.0.0
- */
-export function MAT_SNACK_BAR_DEFAULT_OPTIONS_FACTORY(): MatSnackBarConfig<null> {
-  return new MatSnackBarConfig<null>();
-}
-
-=======
->>>>>>> 27309fd6
 /** Injection token that can be used to specify default snack bar. */
 export const MAT_SNACK_BAR_DEFAULT_OPTIONS = new InjectionToken<MatSnackBarConfig<unknown>>(
   'mat-snack-bar-default-options',

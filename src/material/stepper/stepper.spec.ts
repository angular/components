import {Direction} from '@angular/cdk/bidi';
import {
  DOWN_ARROW,
  END,
  ENTER,
  HOME,
  LEFT_ARROW,
  RIGHT_ARROW,
  SPACE,
  UP_ARROW,
} from '@angular/cdk/keycodes';
import {_supportsShadowDom} from '@angular/cdk/platform';
import {
  CdkStep,
  STEPPER_GLOBAL_OPTIONS,
  STEP_STATE,
  StepperOrientation,
} from '@angular/cdk/stepper';
import {
  createKeyboardEvent,
  dispatchEvent,
  dispatchKeyboardEvent,
  provideFakeDirectionality,
} from '@angular/cdk/testing/private';
import {
  Component,
  DebugElement,
  Provider,
  QueryList,
  Type,
  ViewChild,
  ViewChildren,
  ViewEncapsulation,
  WritableSignal,
  inject,
  signal,
} from '@angular/core';
import {ComponentFixture, TestBed} from '@angular/core/testing';
import {
  AbstractControl,
  AsyncValidatorFn,
  FormBuilder,
  FormControl,
  FormGroup,
  ReactiveFormsModule,
  ValidationErrors,
  Validators,
} from '@angular/forms';
import {By} from '@angular/platform-browser';
import {Observable, Subject, merge} from 'rxjs';
import {map, take} from 'rxjs/operators';
import {MATERIAL_ANIMATIONS, MatRipple, ThemePalette} from '../core';
import {MatInputModule} from '../input';
import {MatStepHeader, MatStepperModule} from './index';
import {MatStep, MatStepper} from './stepper';
import {MatStepperNext, MatStepperPrevious} from './stepper-button';
import {MatStepperIntl} from './stepper-intl';

const VALID_REGEX = /valid/;
let dir: WritableSignal<Direction>;

describe('MatStepper', () => {
  beforeEach(() => {
    dir = signal('ltr');
  });

  describe('basic stepper', () => {
    let fixture: ComponentFixture<SimpleMatVerticalStepperApp>;

    beforeEach(() => {
      fixture = createComponent(SimpleMatVerticalStepperApp);
      fixture.detectChanges();
    });

    it('should default to the first step', () => {
      expect(fixture.componentInstance.stepper.selectedIndex).toBe(0);
    });

    it('should throw when a negative `selectedIndex` is assigned', () => {
      expect(() => {
        fixture.componentInstance.stepper.selectedIndex = -10;
        fixture.detectChanges();
      }).toThrowError(/Cannot assign out-of-bounds/);
    });

    it('should throw when an out-of-bounds `selectedIndex` is assigned', () => {
      expect(() => {
        fixture.componentInstance.stepper.selectedIndex = 1337;
        fixture.detectChanges();
      }).toThrowError(/Cannot assign out-of-bounds/);
    });

    it('should change selected index on header click', () => {
      const stepHeaders = fixture.debugElement.queryAll(By.css('.mat-vertical-stepper-header'));
      const stepper = fixture.componentInstance.stepper;

      expect(stepper.selectedIndex).toBe(0);
      expect(stepper.selected instanceof MatStep).toBe(true);

      // select the second step
      let stepHeaderEl = stepHeaders[1].nativeElement;
      stepHeaderEl.click();
      fixture.detectChanges();

      expect(stepper.selectedIndex).toBe(1);
      expect(stepper.selected instanceof MatStep).toBe(true);

      // select the third step
      stepHeaderEl = stepHeaders[2].nativeElement;
      stepHeaderEl.click();
      fixture.detectChanges();

      expect(stepper.selectedIndex).toBe(2);
      expect(stepper.selected instanceof MatStep).toBe(true);
    });

    it('should display the correct label', () => {
      let selectedLabel = fixture.nativeElement.querySelector('[aria-current="step"]');
      expect(selectedLabel.textContent).toMatch('Step 1');

      fixture.componentInstance.stepper.selectedIndex = 2;
      fixture.detectChanges();

      selectedLabel = fixture.nativeElement.querySelector('[aria-current="step"]');
      expect(selectedLabel.textContent).toMatch('Step 3');

      fixture.componentInstance.inputLabel.set('New Label');
      fixture.detectChanges();

      selectedLabel = fixture.nativeElement.querySelector('[aria-current="step"]');
      expect(selectedLabel.textContent).toMatch('New Label');
    });

    it('should go to next available step when the next button is clicked', () => {
      const stepper = fixture.componentInstance.stepper;

      expect(stepper.selectedIndex).toBe(0);

      let nextButtonNativeEl = fixture.debugElement.queryAll(By.directive(MatStepperNext))[0]
        .nativeElement;
      nextButtonNativeEl.click();
      fixture.detectChanges();

      expect(stepper.selectedIndex).toBe(1);

      nextButtonNativeEl = fixture.debugElement.queryAll(By.directive(MatStepperNext))[1]
        .nativeElement;
      nextButtonNativeEl.click();
      fixture.detectChanges();

      expect(stepper.selectedIndex).toBe(2);

      nextButtonNativeEl = fixture.debugElement.queryAll(By.directive(MatStepperNext))[2]
        .nativeElement;
      nextButtonNativeEl.click();
      fixture.detectChanges();

      expect(stepper.selectedIndex).toBe(2);
    });

    it('should set the next stepper button type to "submit"', () => {
      const button = fixture.debugElement.query(By.directive(MatStepperNext))!.nativeElement;
      expect(button.type)
        .withContext(`Expected the button to have "submit" set as type.`)
        .toBe('submit');
    });

    it('should go to previous available step when the previous button is clicked', () => {
      const stepper = fixture.componentInstance.stepper;

      expect(stepper.selectedIndex).toBe(0);

      stepper.selectedIndex = 2;
      let previousButtonNativeEl = fixture.debugElement.queryAll(
        By.directive(MatStepperPrevious),
      )[2].nativeElement;
      previousButtonNativeEl.click();
      fixture.detectChanges();

      expect(stepper.selectedIndex).toBe(1);

      previousButtonNativeEl = fixture.debugElement.queryAll(By.directive(MatStepperPrevious))[1]
        .nativeElement;
      previousButtonNativeEl.click();
      fixture.detectChanges();

      expect(stepper.selectedIndex).toBe(0);

      previousButtonNativeEl = fixture.debugElement.queryAll(By.directive(MatStepperPrevious))[0]
        .nativeElement;
      previousButtonNativeEl.click();
      fixture.detectChanges();

      expect(stepper.selectedIndex).toBe(0);
    });

    it('should set the previous stepper button type to "button"', () => {
      const button = fixture.debugElement.query(By.directive(MatStepperPrevious))!.nativeElement;
      expect(button.type)
        .withContext(`Expected the button to have "button" set as type.`)
        .toBe('button');
    });

    it('should set the correct step position for animation', () => {
      const stepper = fixture.componentInstance.stepper;

      expect(stepper._getAnimationDirection(0)).toBe('current');
      expect(stepper._getAnimationDirection(1)).toBe('next');
      expect(stepper._getAnimationDirection(2)).toBe('next');

      stepper.selectedIndex = 1;
      fixture.detectChanges();

      expect(stepper._getAnimationDirection(0)).toBe('previous');
      expect(stepper._getAnimationDirection(2)).toBe('next');
      expect(stepper._getAnimationDirection(1)).toBe('current');

      stepper.selectedIndex = 2;
      fixture.detectChanges();

      expect(stepper._getAnimationDirection(0)).toBe('previous');
      expect(stepper._getAnimationDirection(1)).toBe('previous');
      expect(stepper._getAnimationDirection(2)).toBe('current');
    });

    it('should not set focus on header of selected step if header is not clicked', () => {
      const stepper = fixture.componentInstance.stepper;
      const stepHeaderEl = fixture.debugElement.queryAll(By.css('mat-step-header'))[1]
        .nativeElement;
      const nextButtonNativeEl = fixture.debugElement.queryAll(By.directive(MatStepperNext))[0]
        .nativeElement;
      spyOn(stepHeaderEl, 'focus');
      nextButtonNativeEl.click();
      fixture.detectChanges();

      expect(stepper.selectedIndex).toBe(1);
      expect(stepHeaderEl.focus).not.toHaveBeenCalled();
    });

    it('should focus next step header if focus is inside the stepper', () => {
      const stepper = fixture.componentInstance.stepper;
      const stepHeaderEl = fixture.debugElement.queryAll(By.css('mat-step-header'))[1]
        .nativeElement;
      const nextButtonNativeEl = fixture.debugElement.queryAll(By.directive(MatStepperNext))[0]
        .nativeElement;
      spyOn(stepHeaderEl, 'focus');
      nextButtonNativeEl.focus();
      nextButtonNativeEl.click();
      fixture.detectChanges();

      expect(stepper.selectedIndex).toBe(1);
      expect(stepHeaderEl.focus).toHaveBeenCalled();
    });

    it('should focus next step header if focus is inside the stepper with shadow DOM', () => {
      if (!_supportsShadowDom()) {
        return;
      }

      fixture.destroy();
      TestBed.resetTestingModule();
      fixture = createComponent(SimpleMatVerticalStepperApp, [], ViewEncapsulation.ShadowDom);
      fixture.detectChanges();

      const stepper = fixture.componentInstance.stepper;
      const stepHeaderEl = fixture.debugElement.queryAll(By.css('mat-step-header'))[1]
        .nativeElement;
      const nextButtonNativeEl = fixture.debugElement.queryAll(By.directive(MatStepperNext))[0]
        .nativeElement;
      spyOn(stepHeaderEl, 'focus');
      nextButtonNativeEl.focus();
      nextButtonNativeEl.click();
      fixture.detectChanges();

      expect(stepper.selectedIndex).toBe(1);
      expect(stepHeaderEl.focus).toHaveBeenCalled();
    });

    it('should only be able to return to a previous step if it is editable', () => {
      const stepper = fixture.componentInstance.stepper;

      stepper.selectedIndex = 1;
      stepper.steps.toArray()[0].editable = false;
      const previousButtonNativeEl = fixture.debugElement.queryAll(
        By.directive(MatStepperPrevious),
      )[1].nativeElement;
      previousButtonNativeEl.click();
      fixture.detectChanges();

      expect(stepper.selectedIndex).toBe(1);

      stepper.steps.toArray()[0].editable = true;
      previousButtonNativeEl.click();
      fixture.detectChanges();

      expect(stepper.selectedIndex).toBe(0);
    });

    it('should set create icon if step is editable and completed', () => {
      const stepper = fixture.componentInstance.stepper;
      const nextButtonNativeEl = fixture.debugElement.queryAll(By.directive(MatStepperNext))[0]
        .nativeElement;
      expect(stepper.steps.first.indicatorType()).toBe('number');
      stepper.steps.toArray()[0].editable = true;
      nextButtonNativeEl.click();
      fixture.detectChanges();

      expect(stepper.steps.first.indicatorType()).toBe('edit');
    });

    it('should set done icon if step is not editable and is completed', () => {
      const stepper = fixture.componentInstance.stepper;
      const nextButtonNativeEl = fixture.debugElement.queryAll(By.directive(MatStepperNext))[0]
        .nativeElement;
      expect(stepper.steps.first.indicatorType()).toBe('number');
      stepper.steps.toArray()[0].editable = false;
      nextButtonNativeEl.click();
      fixture.detectChanges();

      expect(stepper.steps.first.indicatorType()).toBe('done');
    });

    it('should emit an event when the enter animation is done', () => {
      const stepper = fixture.componentInstance.stepper;
      const selectionChangeSpy = jasmine.createSpy('selectionChange spy');
      const animationDoneSpy = jasmine.createSpy('animationDone spy');
      const selectionChangeSubscription = stepper.selectionChange.subscribe(selectionChangeSpy);
      const animationDoneSubscription = stepper.animationDone.subscribe(animationDoneSpy);

      stepper.selectedIndex = 1;
      fixture.detectChanges();

      expect(selectionChangeSpy).toHaveBeenCalledTimes(1);
      expect(animationDoneSpy).toHaveBeenCalledTimes(1);

      selectionChangeSubscription.unsubscribe();
      animationDoneSubscription.unsubscribe();
    });

    it('should adjust the index when removing a step before the current one', () => {
      const stepper = fixture.componentInstance.stepper;

      stepper.selectedIndex = 2;
      fixture.detectChanges();

      // Re-assert since the setter has some extra logic.
      expect(stepper.selectedIndex).toBe(2);

      expect(() => {
        fixture.componentInstance.showStepTwo.set(false);
        fixture.detectChanges();
      }).not.toThrow();

      expect(stepper.selectedIndex).toBe(1);
    });

    it('should not do anything when pressing the ENTER key with a modifier', () => {
      const stepHeaders = fixture.debugElement.queryAll(By.css('.mat-vertical-stepper-header'));
      assertSelectKeyWithModifierInteraction(fixture, stepHeaders, 'vertical', ENTER);
    });

    it('should not do anything when pressing the SPACE key with a modifier', () => {
      const stepHeaders = fixture.debugElement.queryAll(By.css('.mat-vertical-stepper-header'));
      assertSelectKeyWithModifierInteraction(fixture, stepHeaders, 'vertical', SPACE);
    });

    it('should have a focus indicator', () => {
      const stepHeaderNativeElements = [
        ...fixture.debugElement.nativeElement.querySelectorAll('.mat-vertical-stepper-header'),
      ];

      expect(
        stepHeaderNativeElements.every(element => element.querySelector('.mat-focus-indicator')),
      ).toBe(true);
    });

    it('should hide the header icons from assistive technology', () => {
      const icon = fixture.nativeElement.querySelector('.mat-step-icon span');
      expect(icon.getAttribute('aria-hidden')).toBe('true');
    });

    it('should add units to unit-less values passed in to animationDuration', () => {
      const stepper = fixture.componentInstance.stepper;
      stepper.animationDuration = '1337';
      expect(stepper.animationDuration).toBe('1337ms');
    });
  });

  describe('basic stepper when attempting to set the selected step too early', () => {
    it('should not throw', () => {
      const fixture = createComponent(SimpleMatVerticalStepperApp);
      const stepper: MatStepper = fixture.debugElement.query(
        By.css('mat-stepper'),
      )!.componentInstance;

      expect(() => stepper.selected).not.toThrow();
    });
  });

  describe('basic stepper when attempting to set the selected step too early', () => {
    it('should not throw', () => {
      const fixture = createComponent(SimpleMatVerticalStepperApp);
      const stepper: MatStepper = fixture.debugElement.query(
        By.css('mat-stepper'),
      )!.componentInstance;

      expect(() => (stepper.selected = null!)).not.toThrow();
      expect(stepper.selectedIndex).toBe(-1);
    });
  });

  describe('basic stepper with i18n label change', () => {
    let i18nFixture: ComponentFixture<SimpleMatHorizontalStepperApp>;

    beforeEach(() => {
      i18nFixture = createComponent(SimpleMatHorizontalStepperApp);
      i18nFixture.detectChanges();
    });

    it('should re-render when the i18n labels change', () => {
      const intl = TestBed.inject(MatStepperIntl);
      const header = i18nFixture.debugElement.queryAll(By.css('mat-step-header'))[2].nativeElement;
      const optionalLabel = header.querySelector('.mat-step-optional');

      expect(optionalLabel).toBeTruthy();
      expect(optionalLabel.textContent).toBe('Optional');

      intl.optionalLabel = 'Valgfri';
      intl.changes.next();
      i18nFixture.detectChanges();

      expect(optionalLabel.textContent).toBe('Valgfri');
    });
  });

  describe('basic stepper with completed label change', () => {
    let fixture: ComponentFixture<SimpleMatHorizontalStepperApp>;

    beforeEach(() => {
      fixture = createComponent(SimpleMatHorizontalStepperApp);
      fixture.detectChanges();
    });

    it('should re-render when the completed labels change', () => {
      const intl = TestBed.inject(MatStepperIntl);
      const stepperElement = fixture.nativeElement.querySelector('mat-stepper');
      const stepper = fixture.componentInstance.stepper;

      stepper.steps.toArray()[0].editable = false;
      stepper.next();
      fixture.detectChanges();

      const header = stepperElement.querySelector('mat-step-header');
      const completedLabel = header.querySelector('.cdk-visually-hidden');

      expect(completedLabel).toBeTruthy();
      expect(completedLabel.textContent).toBe('Completed');

      intl.completedLabel = 'Completada';
      intl.changes.next();
      fixture.detectChanges();

      expect(completedLabel.textContent).toBe('Completada');
    });
  });

  describe('basic stepper with editable label change', () => {
    let fixture: ComponentFixture<SimpleMatHorizontalStepperApp>;

    beforeEach(() => {
      fixture = createComponent(SimpleMatHorizontalStepperApp);
      fixture.detectChanges();
      fixture.detectChanges();
    });

    it('should re-render when the editable label changes', () => {
      const intl = TestBed.inject(MatStepperIntl);
      const stepperElement = fixture.nativeElement.querySelector('mat-stepper');
      const stepper = fixture.componentInstance.stepper;

      stepper.steps.toArray()[0].editable = true;
      stepper.next();
      fixture.detectChanges();

      const header = stepperElement.querySelector('mat-step-header');
      const editableLabel = header.querySelector('.cdk-visually-hidden');

      expect(editableLabel).toBeTruthy();
      expect(editableLabel.textContent).toBe('Editable');

      intl.editableLabel = 'Modificabile';
      intl.changes.next();
      fixture.detectChanges();

      expect(editableLabel.textContent).toBe('Modificabile');
    });
  });

  describe('icon overrides', () => {
    let fixture: ComponentFixture<IconOverridesStepper>;

    beforeEach(() => {
      fixture = createComponent(IconOverridesStepper);
      fixture.detectChanges();
    });

    it('should allow for the `edit` icon to be overridden', () => {
      const stepperElement = fixture.nativeElement.querySelector('mat-stepper');
      const stepper = fixture.componentInstance.stepper;

      stepper.steps.toArray()[0].editable = true;
      stepper.next();
      fixture.detectChanges();

      const header = stepperElement.querySelector('mat-step-header');

      expect(header.textContent).toContain('Custom edit');
    });

    it('should allow for the `done` icon to be overridden', () => {
      const stepperElement = fixture.nativeElement.querySelector('mat-stepper');
      const stepper = fixture.componentInstance.stepper;

      stepper.steps.toArray()[0].editable = false;
      stepper.next();
      fixture.detectChanges();

      const header = stepperElement.querySelector('mat-step-header');

      expect(header.textContent).toContain('Custom done');
    });

    it('should allow for the `number` icon to be overridden with context', () => {
      const stepperElement = fixture.nativeElement.querySelector('mat-stepper');
      const headers = stepperElement.querySelectorAll('mat-step-header');

      expect(headers[2].textContent).toContain('III');
    });
  });

  describe('RTL', () => {
    let fixture: ComponentFixture<SimpleMatVerticalStepperApp>;

    beforeEach(() => {
      dir.set('rtl');
      fixture = createComponent(SimpleMatVerticalStepperApp);
      fixture.detectChanges();
    });

    it('should reverse animation in RTL mode', () => {
      const stepper = fixture.componentInstance.stepper;

      expect(stepper._getAnimationDirection(0)).toBe('current');
      expect(stepper._getAnimationDirection(1)).toBe('previous');
      expect(stepper._getAnimationDirection(2)).toBe('previous');

      stepper.selectedIndex = 1;
      fixture.detectChanges();

      expect(stepper._getAnimationDirection(0)).toBe('next');
      expect(stepper._getAnimationDirection(2)).toBe('previous');
      expect(stepper._getAnimationDirection(1)).toBe('current');

      stepper.selectedIndex = 2;
      fixture.detectChanges();

      expect(stepper._getAnimationDirection(0)).toBe('next');
      expect(stepper._getAnimationDirection(1)).toBe('next');
      expect(stepper._getAnimationDirection(2)).toBe('current');
    });
  });

  describe('linear stepper', () => {
    let fixture: ComponentFixture<LinearMatVerticalStepperApp>;
    let testComponent: LinearMatVerticalStepperApp;
    let stepper: MatStepper;

    beforeEach(() => {
      fixture = createComponent(LinearMatVerticalStepperApp);
      fixture.detectChanges();

      testComponent = fixture.componentInstance;
      stepper = fixture.debugElement.query(By.css('mat-stepper'))!.componentInstance;
    });

    it('should have true linear attribute', () => {
      expect(stepper.linear).toBe(true);
    });

    it('should not move to next step if current step is invalid', () => {
      expect(testComponent.oneGroup.get('oneCtrl')!.value).toBe('');
      expect(testComponent.oneGroup.get('oneCtrl')!.valid).toBe(false);
      expect(testComponent.oneGroup.valid).toBe(false);
      expect(testComponent.oneGroup.invalid).toBe(true);
      expect(stepper.selectedIndex).toBe(0);

      const stepHeaderEl = fixture.debugElement.queryAll(By.css('.mat-vertical-stepper-header'))[1]
        .nativeElement;

      stepHeaderEl.click();
      fixture.detectChanges();

      expect(stepper.selectedIndex).toBe(0);

      const nextButtonNativeEl = fixture.debugElement.queryAll(By.directive(MatStepperNext))[0]
        .nativeElement;
      nextButtonNativeEl.click();
      fixture.detectChanges();

      expect(stepper.selectedIndex).toBe(0);

      testComponent.oneGroup.get('oneCtrl')!.setValue('answer');
      stepHeaderEl.click();
      fixture.detectChanges();

      expect(testComponent.oneGroup.valid).toBe(true);
      expect(stepper.selectedIndex).toBe(1);
    });

    it('should not move to next step if current step is pending', () => {
      const stepHeaderEl = fixture.debugElement.queryAll(By.css('.mat-vertical-stepper-header'))[2]
        .nativeElement;

      const nextButtonNativeEl = fixture.debugElement.queryAll(By.directive(MatStepperNext))[1]
        .nativeElement;

      testComponent.oneGroup.get('oneCtrl')!.setValue('input');
      testComponent.twoGroup.get('twoCtrl')!.setValue('input');
      stepper.selectedIndex = 1;
      fixture.detectChanges();
      expect(stepper.selectedIndex).toBe(1);

      // Step status = PENDING
      // Assert that linear stepper does not allow step selection change
      expect(testComponent.twoGroup.pending).toBe(true);

      stepHeaderEl.click();
      fixture.detectChanges();

      expect(stepper.selectedIndex).toBe(1);

      nextButtonNativeEl.click();
      fixture.detectChanges();

      expect(stepper.selectedIndex).toBe(1);

      // Trigger asynchronous validation
      testComponent.validationTrigger.next();
      // Asynchronous validation completed:
      // Step status = VALID
      expect(testComponent.twoGroup.pending).toBe(false);
      expect(testComponent.twoGroup.valid).toBe(true);

      stepHeaderEl.click();
      fixture.detectChanges();

      expect(stepper.selectedIndex).toBe(2);

      stepper.selectedIndex = 1;
      fixture.detectChanges();
      expect(stepper.selectedIndex).toBe(1);

      nextButtonNativeEl.click();
      fixture.detectChanges();

      expect(stepper.selectedIndex).toBe(2);
    });

    it('should be able to focus step header upon click if it is unable to be selected', () => {
      const stepHeaderEl = fixture.debugElement.queryAll(By.css('mat-step-header'))[1]
        .nativeElement;

      fixture.detectChanges();

      expect(stepHeaderEl.getAttribute('tabindex')).toBe('-1');
    });

    it('should be able to move to next step even when invalid if current step is optional', () => {
      testComponent.oneGroup.get('oneCtrl')!.setValue('input');
      testComponent.twoGroup.get('twoCtrl')!.setValue('input');
      testComponent.validationTrigger.next();
      stepper.selectedIndex = 1;
      fixture.detectChanges();
      stepper.selectedIndex = 2;
      fixture.detectChanges();

      expect(stepper.steps.toArray()[2].optional).toBe(true);
      expect(stepper.selectedIndex).toBe(2);
      expect(testComponent.threeGroup.get('threeCtrl')!.valid).toBe(true);

      const nextButtonNativeEl = fixture.debugElement.queryAll(By.directive(MatStepperNext))[2]
        .nativeElement;
      nextButtonNativeEl.click();
      fixture.detectChanges();

      expect(stepper.selectedIndex)
        .withContext('Expected selectedIndex to change when optional step input is empty.')
        .toBe(3);

      stepper.selectedIndex = 2;
      testComponent.threeGroup.get('threeCtrl')!.setValue('input');
      nextButtonNativeEl.click();
      fixture.detectChanges();

      expect(testComponent.threeGroup.get('threeCtrl')!.valid).toBe(false);
      expect(stepper.selectedIndex)
        .withContext('Expected selectedIndex to change when optional step input is invalid.')
        .toBe(3);
    });

    it('should be able to reset the stepper to its initial state', () => {
      const steps = stepper.steps.toArray();

      testComponent.oneGroup.get('oneCtrl')!.setValue('value');
      fixture.detectChanges();

      stepper.next();
      fixture.detectChanges();

      stepper.next();
      fixture.detectChanges();

      expect(stepper.selectedIndex).toBe(1);
      expect(steps[0].interacted).toBe(true);
      expect(steps[0].completed).toBe(true);
      expect(testComponent.oneGroup.get('oneCtrl')!.valid).toBe(true);
      expect(testComponent.oneGroup.get('oneCtrl')!.value).toBe('value');

      expect(steps[1].interacted).toBe(true);
      expect(steps[1].completed).toBe(false);
      expect(testComponent.twoGroup.get('twoCtrl')!.valid).toBe(false);

      stepper.reset();
      fixture.detectChanges();

      expect(stepper.selectedIndex).toBe(0);
      expect(steps[0].interacted).toBe(false);
      expect(steps[0].completed).toBe(false);
      expect(testComponent.oneGroup.get('oneCtrl')!.valid).toBe(false);
      expect(testComponent.oneGroup.get('oneCtrl')!.value).toBeFalsy();

      expect(steps[1].interacted).toBe(false);
      expect(steps[1].completed).toBe(false);
      expect(testComponent.twoGroup.get('twoCtrl')!.valid).toBe(false);
    });

    it('should reset back to the first step when some of the steps are not editable', () => {
      const steps = stepper.steps.toArray();

      steps[0].editable = false;

      testComponent.oneGroup.get('oneCtrl')!.setValue('value');
      fixture.detectChanges();

      stepper.next();
      fixture.detectChanges();

      expect(stepper.selectedIndex).toBe(1);

      stepper.reset();
      fixture.detectChanges();

      expect(stepper.selectedIndex).toBe(0);
    });

    it('should not clobber the `complete` binding when resetting', () => {
      const steps: CdkStep[] = stepper.steps.toArray();
      const fillOutStepper = () => {
        testComponent.oneGroup.get('oneCtrl')!.setValue('input');
        testComponent.twoGroup.get('twoCtrl')!.setValue('input');
        testComponent.threeGroup.get('threeCtrl')!.setValue('valid');
        testComponent.validationTrigger.next();
        stepper.selectedIndex = 1;
        fixture.detectChanges();
        stepper.selectedIndex = 2;
        fixture.detectChanges();
        stepper.selectedIndex = 3;
        fixture.detectChanges();
      };

      fillOutStepper();

      expect(steps[2].completed)
        .withContext('Expected third step to be considered complete after the first run through.')
        .toBe(true);

      stepper.reset();
      fixture.detectChanges();
      fillOutStepper();

      expect(steps[2].completed)
        .withContext(
          'Expected third step to be considered complete when doing a run after ' + 'a reset.',
        )
        .toBe(true);
    });

    it('should be able to skip past the current step if a custom `completed` value is set', () => {
      expect(testComponent.oneGroup.get('oneCtrl')!.value).toBe('');
      expect(testComponent.oneGroup.get('oneCtrl')!.valid).toBe(false);
      expect(testComponent.oneGroup.valid).toBe(false);
      expect(stepper.selectedIndex).toBe(0);

      const nextButtonNativeEl = fixture.debugElement.queryAll(By.directive(MatStepperNext))[0]
        .nativeElement;
      nextButtonNativeEl.click();
      fixture.detectChanges();

      expect(stepper.selectedIndex).toBe(0);

      stepper.steps.first.completed = true;
      nextButtonNativeEl.click();
      fixture.detectChanges();

      expect(testComponent.oneGroup.valid).toBe(false);
      expect(stepper.selectedIndex).toBe(1);
    });

    it('should set aria-disabled if the user is not able to navigate to a step', () => {
      const stepHeaders = Array.from<HTMLElement>(
        fixture.nativeElement.querySelectorAll('.mat-vertical-stepper-header'),
      );

      expect(stepHeaders.map(step => step.getAttribute('aria-disabled'))).toEqual([
        null,
        'true',
        'true',
        'true',
      ]);
    });
  });

  describe('linear stepper with a pre-defined selectedIndex', () => {
    let preselectedFixture: ComponentFixture<SimplePreselectedMatHorizontalStepperApp>;
    let stepper: MatStepper;

    beforeEach(() => {
      preselectedFixture = createComponent(SimplePreselectedMatHorizontalStepperApp);
      preselectedFixture.detectChanges();
      stepper = preselectedFixture.componentInstance.stepper;
    });

    it('should not throw', () => {
      expect(() => preselectedFixture.detectChanges()).not.toThrow();
    });

    it('selectedIndex should be typeof number', () => {
      expect(typeof stepper.selectedIndex).toBe('number');
    });

    it('value of selectedIndex should be the pre-defined value', () => {
      expect(stepper.selectedIndex).toBe(0);
    });
  });

  describe('linear stepper with form already filled and on to the last step', () => {
    let fixture: ComponentFixture<LinearMatVerticalStepperAppForAlreadyFilledForm>;
    let stepper: MatStepper;

    beforeEach(() => {
      fixture = createComponent(LinearMatVerticalStepperAppForAlreadyFilledForm);
      fixture.detectChanges();
      stepper = fixture.componentInstance.stepper;
    });

    it('should navigate to previous steps', () => {
      expect(stepper.selectedIndex).toBe(2);

      stepper.previous();
      expect(stepper.selectedIndex).toBe(1);

      stepper.previous();
      expect(stepper.selectedIndex).toBe(0);
    });
  });

  describe('linear stepper with no `stepControl`', () => {
    let noStepControlFixture: ComponentFixture<SimpleStepperWithoutStepControl>;
    beforeEach(() => {
      noStepControlFixture = createComponent(SimpleStepperWithoutStepControl);
      noStepControlFixture.detectChanges();
    });
    it('should not move to the next step if the current one is not completed ', () => {
      const stepper = noStepControlFixture.componentInstance.stepper;

      const headers = noStepControlFixture.debugElement.queryAll(
        By.css('.mat-horizontal-stepper-header'),
      );

      expect(stepper.selectedIndex).toBe(0);

      headers[1].nativeElement.click();
      noStepControlFixture.detectChanges();

      expect(stepper.selectedIndex).toBe(0);
    });
  });

  describe('linear stepper with `stepControl`', () => {
    let controlAndBindingFixture: ComponentFixture<SimpleStepperWithStepControlAndCompletedBinding>;
    beforeEach(() => {
      controlAndBindingFixture = createComponent(SimpleStepperWithStepControlAndCompletedBinding);
      controlAndBindingFixture.detectChanges();
    });

    it('should have the `stepControl` take precedence when `completed` is set', () => {
      expect(controlAndBindingFixture.componentInstance.steps[0].control.valid).toBe(true);
      expect(controlAndBindingFixture.componentInstance.steps[0].completed).toBe(false);

      const stepper = controlAndBindingFixture.componentInstance.stepper;

      const headers = controlAndBindingFixture.debugElement.queryAll(
        By.css('.mat-horizontal-stepper-header'),
      );

      expect(stepper.selectedIndex).toBe(0);

      headers[1].nativeElement.click();
      controlAndBindingFixture.detectChanges();

      expect(stepper.selectedIndex).toBe(1);
    });
  });

  describe('vertical stepper', () => {
    it('should support using the left/right arrows to move focus', () => {
      const fixture = createComponent(SimpleMatVerticalStepperApp);
      fixture.detectChanges();

      const stepHeaders = fixture.debugElement.queryAll(By.css('.mat-vertical-stepper-header'));
      assertCorrectKeyboardInteraction(fixture, stepHeaders, 'horizontal');
    });

    it('should support using the up/down arrows to move focus', () => {
      const fixture = createComponent(SimpleMatVerticalStepperApp);
      fixture.detectChanges();

      const stepHeaders = fixture.debugElement.queryAll(By.css('.mat-vertical-stepper-header'));
      assertCorrectKeyboardInteraction(fixture, stepHeaders, 'vertical');
    });

    it('should reverse arrow key focus in RTL mode', () => {
      dir.set('rtl');
      const fixture = createComponent(SimpleMatVerticalStepperApp);
      fixture.detectChanges();

      const stepHeaders = fixture.debugElement.queryAll(By.css('.mat-vertical-stepper-header'));
      assertArrowKeyInteractionInRtl(fixture, stepHeaders);
    });

    it('should be able to disable ripples', () => {
      const fixture = createComponent(SimpleMatVerticalStepperApp);
      fixture.detectChanges();

      const stepHeaders = fixture.debugElement.queryAll(By.directive(MatStepHeader));
      const headerRipples = stepHeaders.map(headerDebugEl =>
        headerDebugEl.query(By.directive(MatRipple))!.injector.get(MatRipple),
      );

      expect(headerRipples.every(ripple => ripple.disabled)).toBe(false);

      fixture.componentInstance.disableRipple.set(true);
      fixture.detectChanges();

      expect(headerRipples.every(ripple => ripple.disabled)).toBe(true);
    });

    it('should be able to disable ripples', () => {
      const fixture = createComponent(SimpleMatVerticalStepperApp);
      fixture.detectChanges();

      const stepHeaders = fixture.debugElement.queryAll(By.directive(MatStepHeader));

      stepHeaders[0].componentInstance.focus('mouse');
      stepHeaders[1].componentInstance.focus();

      expect(stepHeaders[1].nativeElement.classList).toContain('cdk-focused');
      expect(stepHeaders[1].nativeElement.classList).toContain('cdk-mouse-focused');
    });

    it('should be able to set the theme for all steps', () => {
      const fixture = createComponent(SimpleMatVerticalStepperApp);
      fixture.detectChanges();

      const headers = Array.from<HTMLElement>(
        fixture.nativeElement.querySelectorAll('.mat-step-header'),
      );

      expect(headers.every(element => element.classList.contains('mat-primary'))).toBe(true);
      expect(headers.some(element => element.classList.contains('mat-accent'))).toBe(false);
      expect(headers.some(element => element.classList.contains('mat-warn'))).toBe(false);

      fixture.componentInstance.stepperTheme.set('accent');
      fixture.detectChanges();

      expect(headers.some(element => element.classList.contains('mat-accent'))).toBe(true);
      expect(headers.some(element => element.classList.contains('mat-primary'))).toBe(false);
      expect(headers.some(element => element.classList.contains('mat-warn'))).toBe(false);
    });

    it('should be able to set the theme for a specific step', () => {
      const fixture = createComponent(SimpleMatVerticalStepperApp);
      fixture.detectChanges();

      const headers = Array.from<HTMLElement>(
        fixture.nativeElement.querySelectorAll('.mat-step-header'),
      );

      expect(headers.every(element => element.classList.contains('mat-primary'))).toBe(true);

      fixture.componentInstance.secondStepTheme.set('accent');
      fixture.detectChanges();

      expect(headers[0].classList.contains('mat-primary')).toBe(true);
      expect(headers[1].classList.contains('mat-primary')).toBe(false);
      expect(headers[2].classList.contains('mat-primary')).toBe(true);
      expect(headers[1].classList.contains('mat-accent')).toBe(true);
    });
  });

  describe('horizontal stepper', () => {
    it('should set the aria-orientation to "horizontal"', () => {
      const fixture = createComponent(SimpleMatHorizontalStepperApp);
      fixture.detectChanges();

      const stepperEl = fixture.debugElement.query(By.css('[role="tablist"]'))!.nativeElement;
      expect(stepperEl.getAttribute('aria-orientation')).toBe('horizontal');
    });

    it('should support using the left/right arrows to move focus', () => {
      const fixture = createComponent(SimpleMatHorizontalStepperApp);
      fixture.detectChanges();

      const stepHeaders = fixture.debugElement.queryAll(By.css('.mat-horizontal-stepper-header'));
      assertCorrectKeyboardInteraction(fixture, stepHeaders, 'horizontal');
    });

    it('should reverse arrow key focus in RTL mode', () => {
      dir.set('rtl');
      const fixture = createComponent(SimpleMatHorizontalStepperApp);
      fixture.detectChanges();

      const stepHeaders = fixture.debugElement.queryAll(By.css('.mat-horizontal-stepper-header'));
      assertArrowKeyInteractionInRtl(fixture, stepHeaders);
    });

    it('should set the correct aria-posinset and aria-setsize', () => {
      const fixture = createComponent(SimpleMatHorizontalStepperApp);
      fixture.detectChanges();

      const headers = Array.from<HTMLElement>(
        fixture.nativeElement.querySelectorAll('.mat-step-header'),
      );

      expect(headers.map(header => header.getAttribute('aria-posinset'))).toEqual(['1', '2', '3']);
      expect(headers.every(header => header.getAttribute('aria-setsize') === '3')).toBe(true);
    });

    it('should maintain the correct navigation order when a step is added later on', () => {
      const fixture = createComponent(HorizontalStepperWithDelayedStep);
      fixture.detectChanges();
      fixture.componentInstance.renderSecondStep.set(true);
      fixture.detectChanges();

      const stepHeaders = fixture.debugElement.queryAll(By.css('.mat-horizontal-stepper-header'));
      assertCorrectKeyboardInteraction(fixture, stepHeaders, 'horizontal');
    });

    it('should reverse arrow key focus when switching into RTL after init', () => {
      const fixture = createComponent(SimpleMatHorizontalStepperApp);
      fixture.detectChanges();

      const stepHeaders = fixture.debugElement.queryAll(By.css('.mat-horizontal-stepper-header'));
      assertCorrectKeyboardInteraction(fixture, stepHeaders, 'horizontal');

      dir.set('rtl');
      fixture.detectChanges();

      assertArrowKeyInteractionInRtl(fixture, stepHeaders);
    });

    it('should be able to disable ripples', () => {
      const fixture = createComponent(SimpleMatHorizontalStepperApp);
      fixture.detectChanges();

      const stepHeaders = fixture.debugElement.queryAll(By.directive(MatStepHeader));
      const headerRipples = stepHeaders.map(headerDebugEl =>
        headerDebugEl.query(By.directive(MatRipple))!.injector.get(MatRipple),
      );

      expect(headerRipples.every(ripple => ripple.disabled)).toBe(false);

      fixture.componentInstance.disableRipple.set(true);
      fixture.detectChanges();

      expect(headerRipples.every(ripple => ripple.disabled)).toBe(true);
    });

    it('should be able to set the theme for all steps', () => {
      const fixture = createComponent(SimpleMatHorizontalStepperApp);
      fixture.detectChanges();

      const headers = Array.from<HTMLElement>(
        fixture.nativeElement.querySelectorAll('.mat-step-header'),
      );

      expect(headers.every(element => element.classList.contains('mat-primary'))).toBe(true);
      expect(headers.some(element => element.classList.contains('mat-accent'))).toBe(false);
      expect(headers.some(element => element.classList.contains('mat-warn'))).toBe(false);

      fixture.componentInstance.stepperTheme.set('accent');
      fixture.detectChanges();

      expect(headers.some(element => element.classList.contains('mat-accent'))).toBe(true);
      expect(headers.some(element => element.classList.contains('mat-primary'))).toBe(false);
      expect(headers.some(element => element.classList.contains('mat-warn'))).toBe(false);
    });

    it('should be able to set the theme for a specific step', () => {
      const fixture = createComponent(SimpleMatHorizontalStepperApp);
      fixture.detectChanges();

      const headers = Array.from<HTMLElement>(
        fixture.nativeElement.querySelectorAll('.mat-step-header'),
      );

      expect(headers.every(element => element.classList.contains('mat-primary'))).toBe(true);

      fixture.componentInstance.secondStepTheme.set('accent');
      fixture.detectChanges();

      expect(headers[0].classList.contains('mat-primary')).toBe(true);
      expect(headers[1].classList.contains('mat-primary')).toBe(false);
      expect(headers[2].classList.contains('mat-primary')).toBe(true);
      expect(headers[1].classList.contains('mat-accent')).toBe(true);
    });

    it('should be able to mark all steps as interacted', () => {
      const fixture = createComponent(SimpleMatHorizontalStepperApp);
      fixture.detectChanges();

      const stepper = fixture.componentInstance.stepper;

      expect(stepper.steps.map(step => step.interacted)).toEqual([false, false, false]);

      stepper.next();
      fixture.detectChanges();
      expect(stepper.steps.map(step => step.interacted)).toEqual([true, false, false]);

      stepper.next();
      fixture.detectChanges();
      expect(stepper.steps.map(step => step.interacted)).toEqual([true, true, false]);

      stepper.previous();
      fixture.detectChanges();
      expect(stepper.steps.map(step => step.interacted)).toEqual([true, true, true]);
    });

    it('should emit when the user has interacted with a step', () => {
      const fixture = createComponent(SimpleMatHorizontalStepperApp);
      fixture.detectChanges();

      const stepper = fixture.componentInstance.stepper;
      const interactedSteps: number[] = [];
      const subscription = merge(...stepper.steps.map(step => step.interactedStream)).subscribe(
        step => interactedSteps.push(stepper.steps.toArray().indexOf(step as MatStep)),
      );

      expect(interactedSteps).toEqual([]);

      stepper.next();
      fixture.detectChanges();
      expect(interactedSteps).toEqual([0]);

      stepper.next();
      fixture.detectChanges();
      expect(interactedSteps).toEqual([0, 1]);

      stepper.previous();
      fixture.detectChanges();
      expect(interactedSteps).toEqual([0, 1, 2]);
      subscription.unsubscribe();
    });

    it('should not emit interacted event if selectedIndex does not change', () => {
      const fixture = createComponent(SimpleMatHorizontalStepperApp);
      fixture.detectChanges();

      const stepper = fixture.componentInstance.stepper;
      const interactedSteps: number[] = [];
      const subscription = merge(...stepper.steps.map(step => step.interactedStream)).subscribe(
        step => interactedSteps.push(stepper.steps.toArray().indexOf(step as MatStep)),
      );

      expect(interactedSteps).toEqual([]);

      stepper.next();
      fixture.detectChanges();
      expect(interactedSteps).toEqual([0]);

      stepper.selectedIndex = 1;
      fixture.detectChanges();
      expect(interactedSteps).toEqual([0]);
      subscription.unsubscribe();
    });

    it('should set a class on the host if the header is positioned at the bottom', () => {
      const fixture = createComponent(SimpleMatHorizontalStepperApp);
      fixture.detectChanges();
      const stepperHost = fixture.nativeElement.querySelector('.mat-stepper-horizontal');

      expect(stepperHost.classList).not.toContain('mat-stepper-header-position-bottom');

      fixture.componentInstance.headerPosition.set('bottom');
      fixture.detectChanges();

      expect(stepperHost.classList).toContain('mat-stepper-header-position-bottom');
    });
  });

  describe('linear stepper with valid step', () => {
    let fixture: ComponentFixture<LinearStepperWithValidOptionalStep>;
    let testComponent: LinearStepperWithValidOptionalStep;
    let stepper: MatStepper;

    beforeEach(() => {
      fixture = createComponent(LinearStepperWithValidOptionalStep);
      fixture.detectChanges();

      testComponent = fixture.componentInstance;
      stepper = fixture.debugElement.query(By.css('mat-stepper'))!.componentInstance;
    });

    it('must be visited if not optional', () => {
      stepper.selectedIndex = 1;
      fixture.componentRef.changeDetectorRef.markForCheck();
      fixture.detectChanges();
      expect(stepper.selectedIndex).toBe(1);

      stepper.selectedIndex = 2;
      fixture.componentRef.changeDetectorRef.markForCheck();
      fixture.detectChanges();
      expect(stepper.selectedIndex).toBe(2);
    });

    it('can be skipped entirely if optional', () => {
      testComponent.step2Optional.set(true);
      fixture.detectChanges();
      stepper.selectedIndex = 2;
      fixture.detectChanges();
      expect(stepper.selectedIndex).toBe(2);
    });
  });

  describe('aria labelling', () => {
    let fixture: ComponentFixture<StepperWithAriaInputs>;
    let stepHeader: HTMLElement;

    beforeEach(() => {
      fixture = createComponent(StepperWithAriaInputs);
      fixture.detectChanges();
      stepHeader = fixture.nativeElement.querySelector('.mat-step-header');
    });

    it('should not set aria-label or aria-labelledby attributes if they are not passed in', () => {
      expect(stepHeader.hasAttribute('aria-label')).toBe(false);
      expect(stepHeader.hasAttribute('aria-labelledby')).toBe(false);
    });

    it('should set the aria-label attribute', () => {
      fixture.componentInstance.ariaLabel.set('First step');
      fixture.detectChanges();

      expect(stepHeader.getAttribute('aria-label')).toBe('First step');
    });

    it('should set the aria-labelledby attribute', () => {
      fixture.componentInstance.ariaLabelledby.set('first-step-label');
      fixture.detectChanges();

      expect(stepHeader.getAttribute('aria-labelledby')).toBe('first-step-label');
    });

    it('should not be able to set both an aria-label and aria-labelledby', () => {
      fixture.componentInstance.ariaLabel.set('First step');
      fixture.componentInstance.ariaLabelledby.set('first-step-label');
      fixture.detectChanges();

      expect(stepHeader.getAttribute('aria-label')).toBe('First step');
      expect(stepHeader.hasAttribute('aria-labelledby')).toBe(false);
    });
  });

  describe('stepper with error state', () => {
    let fixture: ComponentFixture<MatHorizontalStepperWithErrorsApp>;
    let stepper: MatStepper;

    function createFixture(showErrorByDefault: boolean | undefined) {
      fixture = createComponent(MatHorizontalStepperWithErrorsApp, [
        {
          provide: STEPPER_GLOBAL_OPTIONS,
          useValue: {showError: showErrorByDefault},
        },
      ]);
      fixture.detectChanges();
      stepper = fixture.debugElement.query(By.css('mat-stepper'))!.componentInstance;
    }

    it('should show error state', () => {
      createFixture(true);
      const nextButtonNativeEl = fixture.debugElement.queryAll(By.directive(MatStepperNext))[0]
        .nativeElement;

      stepper.selectedIndex = 1;
      stepper.steps.first.hasError = true;
      nextButtonNativeEl.click();
      fixture.detectChanges();

      expect(stepper.steps.first.indicatorType()).toBe(STEP_STATE.ERROR);
    });

    it('should respect a custom falsy hasError value', () => {
      createFixture(true);
      const nextButtonNativeEl = fixture.debugElement.queryAll(By.directive(MatStepperNext))[0]
        .nativeElement;

      stepper.selectedIndex = 1;
      nextButtonNativeEl.click();
      fixture.detectChanges();

      expect(stepper.steps.first.indicatorType()).toBe(STEP_STATE.ERROR);

      stepper.steps.first.hasError = false;
      fixture.detectChanges();

      expect(stepper.steps.first.indicatorType()).not.toBe(STEP_STATE.ERROR);
    });

    it('should show error state if explicitly enabled, even when disabled globally', () => {
      createFixture(undefined);
      const nextButtonNativeEl = fixture.debugElement.queryAll(By.directive(MatStepperNext))[0]
        .nativeElement;

      stepper.selectedIndex = 1;
      stepper.steps.first.hasError = true;
      nextButtonNativeEl.click();
      fixture.detectChanges();

      expect(stepper.steps.first.indicatorType()).toBe(STEP_STATE.ERROR);
    });
  });

  describe('stepper using Material UI Guideline logic', () => {
    let fixture: ComponentFixture<MatHorizontalStepperWithErrorsApp>;
    let stepper: MatStepper;

    beforeEach(() => {
      fixture = createComponent(MatHorizontalStepperWithErrorsApp, [
        {
          provide: STEPPER_GLOBAL_OPTIONS,
          useValue: {displayDefaultIndicatorType: false},
        },
      ]);
      fixture.detectChanges();
      stepper = fixture.debugElement.query(By.css('mat-stepper'))!.componentInstance;
    });

    it('should show done state when step is completed and its not the current step', () => {
      const nextButtonNativeEl = fixture.debugElement.queryAll(By.directive(MatStepperNext))[0]
        .nativeElement;

      stepper.selectedIndex = 1;
      stepper.steps.first.completed = true;
      nextButtonNativeEl.click();
      fixture.detectChanges();

      expect(stepper.steps.first.indicatorType()).toBe(STEP_STATE.DONE);
    });

    it('should show edit state when step is editable and its the current step', () => {
      stepper.selectedIndex = 1;
      stepper.steps.toArray()[1].editable = true;
      fixture.detectChanges();

      expect(stepper.steps.get(1)!.indicatorType()).toBe(STEP_STATE.EDIT);
    });
  });

  describe('indirect descendants', () => {
    it('should be able to change steps when steps are indirect descendants', () => {
      const fixture = createComponent(StepperWithIndirectDescendantSteps);
      fixture.detectChanges();

      const stepHeaders = fixture.debugElement.queryAll(By.css('.mat-vertical-stepper-header'));
      const stepper = fixture.componentInstance.stepper;

      expect(stepper.selectedIndex).toBe(0);
      expect(stepper.selected instanceof MatStep).toBe(true);

      // select the second step
      let stepHeaderEl = stepHeaders[1].nativeElement;
      stepHeaderEl.click();
      fixture.detectChanges();

      expect(stepper.selectedIndex).toBe(1);
      expect(stepper.selected instanceof MatStep).toBe(true);

      // select the third step
      stepHeaderEl = stepHeaders[2].nativeElement;
      stepHeaderEl.click();
      fixture.detectChanges();

      expect(stepper.selectedIndex).toBe(2);
      expect(stepper.selected instanceof MatStep).toBe(true);
    });

    it('should allow for the `edit` icon to be overridden', () => {
      const fixture = createComponent(IndirectDescendantIconOverridesStepper);
      fixture.detectChanges();

      const stepperElement = fixture.nativeElement.querySelector('mat-stepper');
      const stepper = fixture.componentInstance.stepper;

      stepper.steps.toArray()[0].editable = true;
      stepper.next();
      fixture.detectChanges();

      const header = stepperElement.querySelector('mat-step-header');

      expect(header.textContent).toContain('Custom edit');
    });

    it('should allow for the `done` icon to be overridden', () => {
      const fixture = createComponent(IndirectDescendantIconOverridesStepper);
      fixture.detectChanges();

      const stepperElement = fixture.nativeElement.querySelector('mat-stepper');
      const stepper = fixture.componentInstance.stepper;

      stepper.steps.toArray()[0].editable = false;
      stepper.next();
      fixture.detectChanges();

      const header = stepperElement.querySelector('mat-step-header');

      expect(header.textContent).toContain('Custom done');
    });

    it('should allow for the `number` icon to be overridden with context', () => {
      const fixture = createComponent(IndirectDescendantIconOverridesStepper);
      fixture.detectChanges();

      const stepperElement = fixture.nativeElement.querySelector('mat-stepper');
      const headers = stepperElement.querySelectorAll('mat-step-header');

      expect(headers[2].textContent).toContain('III');
    });
  });

  it('should be able to toggle steps via ngIf', () => {
    const fixture = createComponent(StepperWithNgIf);
    fixture.detectChanges();

    expect(fixture.nativeElement.querySelectorAll('.mat-step-header').length).toBe(1);

    fixture.componentInstance.showStep2.set(true);
    fixture.detectChanges();

    expect(fixture.nativeElement.querySelectorAll('.mat-step-header').length).toBe(2);
  });

  it('should not pick up the steps from descendant steppers', () => {
    const fixture = createComponent(NestedSteppers);
    fixture.detectChanges();
    const steppers = fixture.componentInstance.steppers.toArray();

    expect(steppers[0].steps.length).toBe(3);
    expect(steppers[1].steps.length).toBe(2);
  });

  it('should not throw when trying to change steps after initializing to an out-of-bounds index', () => {
    const fixture = createComponent(StepperWithStaticOutOfBoundsIndex);
    fixture.detectChanges();
    const stepper = fixture.componentInstance.stepper;

    expect(stepper.selectedIndex).toBe(0);
    expect(stepper.selected).toBeTruthy();

    expect(() => {
      stepper.selectedIndex = 1;
      fixture.detectChanges();
    }).not.toThrow();

    expect(stepper.selectedIndex).toBe(1);
    expect(stepper.selected).toBeTruthy();
  });

  describe('stepper with lazy content', () => {
    it('should render the content of the selected step on init', () => {
      const fixture = createComponent(StepperWithLazyContent);
      const element = fixture.nativeElement;
      fixture.componentInstance.selectedIndex.set(1);
      fixture.detectChanges();

      expect(element.textContent).not.toContain('Step 1 content');
      expect(element.textContent).toContain('Step 2 content');
      expect(element.textContent).not.toContain('Step 3 content');
    });

    it('should render the content of steps when the user navigates to them', () => {
      const fixture = createComponent(StepperWithLazyContent);
      const element = fixture.nativeElement;
      fixture.componentInstance.selectedIndex.set(0);
      fixture.detectChanges();

      expect(element.textContent).toContain('Step 1 content');
      expect(element.textContent).not.toContain('Step 2 content');
      expect(element.textContent).not.toContain('Step 3 content');

      fixture.componentInstance.selectedIndex.set(1);
      fixture.detectChanges();

      expect(element.textContent).toContain('Step 1 content');
      expect(element.textContent).toContain('Step 2 content');
      expect(element.textContent).not.toContain('Step 3 content');

      fixture.componentInstance.selectedIndex.set(2);
      fixture.detectChanges();

      expect(element.textContent).toContain('Step 1 content');
      expect(element.textContent).toContain('Step 2 content');
      expect(element.textContent).toContain('Step 3 content');
    });
  });

  describe('stepper with two-way binding on selectedIndex', () => {
    it('should update selectedIndex in component on navigation', () => {
      const fixture = createComponent(StepperWithTwoWayBindingOnSelectedIndex);
      fixture.detectChanges();

      expect(fixture.componentInstance.index).toBe(0);

      const stepHeaders = fixture.debugElement.queryAll(By.css('.mat-horizontal-stepper-header'));

      let lastStepHeaderEl = stepHeaders[2].nativeElement;
      lastStepHeaderEl.click();
      fixture.detectChanges();

      expect(fixture.componentInstance.index).toBe(2);

      let middleStepHeaderEl = stepHeaders[1].nativeElement;
      middleStepHeaderEl.click();
      fixture.detectChanges();

      expect(fixture.componentInstance.index).toBe(1);

      let firstStepHeaderEl = stepHeaders[0].nativeElement;
      firstStepHeaderEl.click();
      fixture.detectChanges();

      expect(fixture.componentInstance.index).toBe(0);
    });
  });

  describe('stepper with header prefix', () => {
    it('should render the horizontal prefix content before the header', () => {
      const fixture = createComponent(HorizontalStepperWithHeaderPrefix);
      fixture.detectChanges();

      const stepperHeaderWrapper = fixture.nativeElement.querySelector(
        '.mat-horizontal-stepper-header-wrapper',
      );

      expect(stepperHeaderWrapper.children.length).toBe(2);

      const stepperHeaderWrapperChildrenTags = Array.from(
        stepperHeaderWrapper.children as HTMLElement[],
      ).map((child: HTMLElement) => child.tagName);
      const stepperHeaderPrefix = stepperHeaderWrapper.children[0];

      expect(stepperHeaderWrapperChildrenTags).toEqual(['H2', 'DIV']);
      expect(stepperHeaderPrefix.textContent).toContain('This is a header prefix');
    });

    it('should render the vertical prefix content before the first step', () => {
      const fixture = createComponent(VerticalStepperWithHeaderPrefix);
      fixture.detectChanges();

      const stepperWrapper = fixture.nativeElement.querySelector('.mat-vertical-stepper-wrapper');

      expect(stepperWrapper.children.length).toBe(4);

      const stepperHeaderWrapperChildrenTags = Array.from(
        stepperWrapper.children as HTMLElement[],
      ).map((child: HTMLElement) => child.tagName);
      const stepperHeaderPrefix = stepperWrapper.children[0];

      expect(stepperHeaderWrapperChildrenTags).toEqual(['H2', 'DIV', 'DIV', 'DIV']);
      expect(stepperHeaderPrefix.textContent).toContain('This is a header prefix');
    });
  });
});

/** Asserts that keyboard interaction works correctly. */
function assertCorrectKeyboardInteraction(
<<<<<<< HEAD
  fixture: ComponentFixture<unknown>,
=======
  fixture: ComponentFixture<{stepper: MatStepper}>,
>>>>>>> 27309fd6
  stepHeaders: DebugElement[],
  orientation: StepperOrientation,
) {
  const stepper = fixture.componentInstance.stepper;
  const nextKey = orientation === 'vertical' ? DOWN_ARROW : RIGHT_ARROW;
  const prevKey = orientation === 'vertical' ? UP_ARROW : LEFT_ARROW;

  expect(stepper._getFocusIndex()).toBe(0);
  expect(stepper.selectedIndex).toBe(0);

  let stepHeaderEl = stepHeaders[0].nativeElement;
  dispatchKeyboardEvent(stepHeaderEl, 'keydown', nextKey);
  fixture.detectChanges();

  expect(stepper._getFocusIndex())
    .withContext('Expected index of focused step to increase by 1 after pressing the next key.')
    .toBe(1);
  expect(stepper.selectedIndex)
    .withContext('Expected index of selected step to remain unchanged after pressing the next key.')
    .toBe(0);

  stepHeaderEl = stepHeaders[1].nativeElement;
  dispatchKeyboardEvent(stepHeaderEl, 'keydown', ENTER);
  fixture.detectChanges();

  expect(stepper._getFocusIndex())
    .withContext('Expected index of focused step to remain unchanged after ENTER event.')
    .toBe(1);
  expect(stepper.selectedIndex)
    .withContext(
      'Expected index of selected step to change to index of focused step ' + 'after ENTER event.',
    )
    .toBe(1);

  stepHeaderEl = stepHeaders[1].nativeElement;
  dispatchKeyboardEvent(stepHeaderEl, 'keydown', prevKey);
  fixture.detectChanges();

  expect(stepper._getFocusIndex())
    .withContext(
      'Expected index of focused step to decrease by 1 after pressing the ' + 'previous key.',
    )
    .toBe(0);
  expect(stepper.selectedIndex)
    .withContext(
      'Expected index of selected step to remain unchanged after pressing the ' + 'previous key.',
    )
    .toBe(1);

  // When the focus is on the last step and right arrow key is pressed, the focus should cycle
  // through to the first step.
  (stepper as any)._keyManager.updateActiveItem(2);
  stepHeaderEl = stepHeaders[2].nativeElement;
  dispatchKeyboardEvent(stepHeaderEl, 'keydown', nextKey);
  fixture.detectChanges();

  expect(stepper._getFocusIndex())
    .withContext(
      'Expected index of focused step to cycle through to index 0 after pressing ' +
        'the next key.',
    )
    .toBe(0);
  expect(stepper.selectedIndex)
    .withContext(
      'Expected index of selected step to remain unchanged after pressing ' + 'the next key.',
    )
    .toBe(1);

  stepHeaderEl = stepHeaders[0].nativeElement;
  dispatchKeyboardEvent(stepHeaderEl, 'keydown', SPACE);
  fixture.detectChanges();

  expect(stepper._getFocusIndex())
    .withContext('Expected index of focused to remain unchanged after SPACE event.')
    .toBe(0);
  expect(stepper.selectedIndex)
    .withContext(
      'Expected index of selected step to change to index of focused step ' + 'after SPACE event.',
    )
    .toBe(0);

  const endEvent = dispatchKeyboardEvent(stepHeaderEl, 'keydown', END);
  expect(stepper._getFocusIndex())
    .withContext('Expected last step to be focused when pressing END.')
    .toBe(stepHeaders.length - 1);
  expect(endEvent.defaultPrevented)
    .withContext('Expected default END action to be prevented.')
    .toBe(true);

  const homeEvent = dispatchKeyboardEvent(stepHeaderEl, 'keydown', HOME);
  expect(stepper._getFocusIndex())
    .withContext('Expected first step to be focused when pressing HOME.')
    .toBe(0);
  expect(homeEvent.defaultPrevented)
    .withContext('Expected default HOME action to be prevented.')
    .toBe(true);
}

/** Asserts that arrow key direction works correctly in RTL mode. */
function assertArrowKeyInteractionInRtl(
<<<<<<< HEAD
  fixture: ComponentFixture<unknown>,
=======
  fixture: ComponentFixture<{stepper: MatStepper}>,
>>>>>>> 27309fd6
  stepHeaders: DebugElement[],
) {
  const stepper = fixture.componentInstance.stepper;
  expect(stepper._getFocusIndex()).toBe(0);

  let stepHeaderEl = stepHeaders[0].nativeElement;
  dispatchKeyboardEvent(stepHeaderEl, 'keydown', LEFT_ARROW);
  fixture.detectChanges();

  expect(stepper._getFocusIndex()).toBe(1);

  stepHeaderEl = stepHeaders[1].nativeElement;
  dispatchKeyboardEvent(stepHeaderEl, 'keydown', RIGHT_ARROW);
  fixture.detectChanges();

  expect(stepper._getFocusIndex()).toBe(0);
}

/** Asserts that keyboard interaction works correctly when the user is pressing a modifier key. */
function assertSelectKeyWithModifierInteraction(
<<<<<<< HEAD
  fixture: ComponentFixture<unknown>,
=======
  fixture: ComponentFixture<{stepper: MatStepper}>,
>>>>>>> 27309fd6
  stepHeaders: DebugElement[],
  orientation: StepperOrientation,
  selectionKey: number,
) {
  const stepper = fixture.componentInstance.stepper;
  const modifiers = ['altKey', 'shiftKey', 'ctrlKey', 'metaKey'];

  expect(stepper._getFocusIndex()).toBe(0);
  expect(stepper.selectedIndex).toBe(0);

  dispatchKeyboardEvent(
    stepHeaders[0].nativeElement,
    'keydown',
    orientation === 'vertical' ? DOWN_ARROW : RIGHT_ARROW,
  );
  fixture.detectChanges();

  expect(stepper._getFocusIndex())
    .withContext(
      'Expected index of focused step to increase by 1 after pressing ' + 'the next key.',
    )
    .toBe(1);
  expect(stepper.selectedIndex)
    .withContext(
      'Expected index of selected step to remain unchanged after pressing ' + 'the next key.',
    )
    .toBe(0);

  modifiers.forEach(modifier => {
    const event = createKeyboardEvent('keydown', selectionKey);
    Object.defineProperty(event, modifier, {get: () => true});
    dispatchEvent(stepHeaders[1].nativeElement, event);
    fixture.detectChanges();

    expect(stepper.selectedIndex)
      .withContext(
        `Expected selected index to remain unchanged ` +
          `when pressing the selection key with ${modifier} modifier.`,
      )
      .toBe(0);
    expect(event.defaultPrevented).toBe(false);
  });
}

function asyncValidator(minLength: number, validationTrigger: Subject<void>): AsyncValidatorFn {
  return (control: AbstractControl): Observable<ValidationErrors | null> => {
    return validationTrigger.pipe(
      map(() =>
        control.value && control.value.length >= minLength ? null : {asyncValidation: {}},
      ),
      take(1),
    );
  };
}

function createComponent<T>(
  component: Type<T>,
  providers: Provider[] = [],
<<<<<<< HEAD
  imports: Type<unknown>[] = [],
=======
>>>>>>> 27309fd6
  encapsulation?: ViewEncapsulation,
): ComponentFixture<T> {
  TestBed.configureTestingModule({
    providers: [
      provideFakeDirectionality(dir),
      {provide: MATERIAL_ANIMATIONS, useValue: {animationsDisabled: true}},
      ...providers,
    ],
  });

  if (encapsulation != null) {
    TestBed.overrideComponent(component, {
      set: {encapsulation},
    });
  }

  return TestBed.createComponent<T>(component);
}

@Component({
  template: `
  <form [formGroup]="formGroup">
    <mat-stepper>
      <mat-step errorMessage="This field is required"
        [stepControl]="formGroup.get('firstNameCtrl')!">
        <ng-template matStepLabel>Step 1</ng-template>
        <mat-form-field>
          <mat-label>First name</mat-label>
          <input matInput formControlName="firstNameCtrl" required>
          <mat-error>This field is required</mat-error>
        </mat-form-field>
        <div>
          <button matStepperPrevious>Back</button>
          <button matStepperNext>Next</button>
        </div>
      </mat-step>
      <mat-step>
        <ng-template matStepLabel>Step 2</ng-template>
        Content 2
        <div>
          <button matStepperPrevious>Back</button>
          <button matStepperNext>Next</button>
        </div>
      </mat-step>
    </mat-stepper>
  </form>
  `,
  imports: [MatStepperModule, MatInputModule, ReactiveFormsModule],
})
class MatHorizontalStepperWithErrorsApp {
  private readonly _formBuilder = inject(FormBuilder);

  formGroup = this._formBuilder.group({
    firstNameCtrl: ['', Validators.required],
    lastNameCtrl: ['', Validators.required],
  });
}

@Component({
  template: `
    <mat-stepper
      [disableRipple]="disableRipple()"
      [color]="stepperTheme()"
      [headerPosition]="headerPosition()">
      <mat-step>
        <ng-template matStepLabel>Step 1</ng-template>
        Content 1
        <div>
          <button matStepperPrevious>Back</button>
          <button matStepperNext>Next</button>
        </div>
      </mat-step>
      <mat-step [color]="secondStepTheme()">
        <ng-template matStepLabel>Step 2</ng-template>
        Content 2
        <div>
          <button matStepperPrevious>Back</button>
          <button matStepperNext>Next</button>
        </div>
      </mat-step>
      <mat-step [label]="inputLabel" optional>
        Content 3
        <div>
          <button matStepperPrevious>Back</button>
          <button matStepperNext>Next</button>
        </div>
      </mat-step>
    </mat-stepper>
  `,
  imports: [MatStepperModule],
})
class SimpleMatHorizontalStepperApp {
  @ViewChild(MatStepper) stepper: MatStepper;
  inputLabel = 'Step 3';
  disableRipple = signal(false);
  stepperTheme = signal<ThemePalette>(undefined);
  secondStepTheme = signal<ThemePalette>(undefined);
  headerPosition = signal<'top' | 'bottom'>('top');
}

@Component({
  template: `
    <mat-stepper orientation="vertical" [disableRipple]="disableRipple()" [color]="stepperTheme()">
      <mat-step>
        <ng-template matStepLabel>Step 1</ng-template>
        Content 1
        <div>
          <button matStepperPrevious>Back</button>
          <button matStepperNext>Next</button>
        </div>
      </mat-step>
      @if (showStepTwo()) {
        <mat-step [color]="secondStepTheme()">
          <ng-template matStepLabel>Step 2</ng-template>
          Content 2
          <div>
            <button matStepperPrevious>Back</button>
            <button matStepperNext>Next</button>
          </div>
        </mat-step>
      }
      <mat-step [label]="inputLabel()">
        Content 3
        <div>
          <button matStepperPrevious>Back</button>
          <button matStepperNext>Next</button>
        </div>
      </mat-step>
    </mat-stepper>
  `,
  imports: [MatStepperModule],
})
class SimpleMatVerticalStepperApp {
  @ViewChild(MatStepper) stepper: MatStepper;
  inputLabel = signal('Step 3');
  showStepTwo = signal(true);
  disableRipple = signal(false);
  stepperTheme = signal<ThemePalette>(undefined);
  secondStepTheme = signal<ThemePalette>(undefined);
}

@Component({
  template: `
    <mat-stepper orientation="vertical" linear>
      <mat-step [stepControl]="oneGroup">
        <form [formGroup]="oneGroup">
          <ng-template matStepLabel>Step one</ng-template>
          <input formControlName="oneCtrl" required>
          <div>
            <button matStepperPrevious>Back</button>
            <button matStepperNext>Next</button>
          </div>
        </form>
      </mat-step>
      <mat-step [stepControl]="twoGroup">
        <form [formGroup]="twoGroup">
          <ng-template matStepLabel>Step two</ng-template>
          <input formControlName="twoCtrl" required>
          <div>
            <button matStepperPrevious>Back</button>
            <button matStepperNext>Next</button>
          </div>
        </form>
      </mat-step>
      <mat-step [stepControl]="threeGroup" optional>
        <form [formGroup]="threeGroup">
          <ng-template matStepLabel>Step two</ng-template>
          <input formControlName="threeCtrl">
          <div>
            <button matStepperPrevious>Back</button>
            <button matStepperNext>Next</button>
          </div>
        </form>
      </mat-step>
      <mat-step>
        Done
      </mat-step>
    </mat-stepper>
  `,
  imports: [ReactiveFormsModule, MatStepperModule],
})
class LinearMatVerticalStepperApp {
  validationTrigger = new Subject<void>();
  oneGroup = new FormGroup({
    oneCtrl: new FormControl('', Validators.required),
  });
  twoGroup = new FormGroup({
    twoCtrl: new FormControl('', Validators.required, asyncValidator(3, this.validationTrigger)),
  });
  threeGroup = new FormGroup({
    threeCtrl: new FormControl('', Validators.pattern(VALID_REGEX)),
  });
}

@Component({
  template: `
    <mat-stepper [linear]="true" [selectedIndex]="index">
      <mat-step label="One"></mat-step>
      <mat-step label="Two"></mat-step>
      <mat-step label="Three"></mat-step>
    </mat-stepper>
  `,
  imports: [MatStepperModule],
})
class SimplePreselectedMatHorizontalStepperApp {
  @ViewChild(MatStepper) stepper: MatStepper;
  index = 0;
}

@Component({
  template: `
    <mat-stepper linear [selectedIndex]="selectedIndex()">
      <mat-step [stepControl]="oneGroup">
        <form [formGroup]="oneGroup">
          <ng-template matStepLabel>Step one</ng-template>
          <input formControlName="oneCtrl" required>
          <div>
            <button matStepperPrevious>Back</button>
            <button matStepperNext>Next</button>
          </div>
        </form>
      </mat-step>
      <mat-step [stepControl]="twoGroup">
        <form [formGroup]="twoGroup">
          <ng-template matStepLabel>Step two</ng-template>
          <input formControlName="twoCtrl" required>
          <div>
            <button matStepperPrevious>Back</button>
            <button matStepperNext>Next</button>
          </div>
        </form>
      </mat-step>
      <mat-step [stepControl]="threeGroup" optional>
        <form [formGroup]="threeGroup">
          <ng-template matStepLabel>Step two</ng-template>
          <input formControlName="threeCtrl">
          <div>
            <button matStepperPrevious>Back</button>
            <button matStepperNext>Next</button>
          </div>
        </form>
      </mat-step>
      <mat-step>
        Done
      </mat-step>
    </mat-stepper>
  `,
  imports: [ReactiveFormsModule, MatStepperModule],
})
class LinearMatVerticalStepperAppForAlreadyFilledForm {
  @ViewChild(MatStepper) stepper: MatStepper;
  selectedIndex = signal(2);

  oneGroup = new FormGroup({
    oneCtrl: new FormControl('test 1', Validators.required),
  });
  twoGroup = new FormGroup({
    twoCtrl: new FormControl('test 2', Validators.required),
  });
  threeGroup = new FormGroup({
    threeCtrl: new FormControl('test 3', Validators.required),
  });
}

@Component({
  template: `
    <mat-stepper linear>
      @for (step of steps; track step) {
        <mat-step [label]="step.label" [completed]="step.completed"></mat-step>
      }
    </mat-stepper>
  `,
  imports: [MatStepperModule],
})
class SimpleStepperWithoutStepControl {
  @ViewChild(MatStepper) stepper: MatStepper;
  steps = [
    {label: 'One', completed: false},
    {label: 'Two', completed: false},
    {label: 'Three', completed: false},
  ];
}

@Component({
  template: `
    <mat-stepper linear>
      @for (step of steps; track step) {
        <mat-step
          [label]="step.label"
          [stepControl]="step.control"
          [completed]="step.completed"></mat-step>
      }
    </mat-stepper>
  `,
  imports: [MatStepperModule],
})
class SimpleStepperWithStepControlAndCompletedBinding {
  @ViewChild(MatStepper) stepper: MatStepper;

  steps = [
    {label: 'One', completed: false, control: new FormControl('')},
    {label: 'Two', completed: false, control: new FormControl('')},
    {label: 'Three', completed: false, control: new FormControl('')},
  ];
}

@Component({
  template: `
    <mat-stepper>
      <ng-template matStepperIcon="edit">Custom edit</ng-template>
      <ng-template matStepperIcon="done">Custom done</ng-template>
      <ng-template matStepperIcon="number" let-index="index">
        {{getRomanNumeral(index + 1)}}
      </ng-template>

      <mat-step>Content 1</mat-step>
      <mat-step>Content 2</mat-step>
      <mat-step>Content 3</mat-step>
    </mat-stepper>
`,
  imports: [MatStepperModule],
})
class IconOverridesStepper {
  @ViewChild(MatStepper) stepper: MatStepper;

  getRomanNumeral(value: number) {
    const numberMap: {[key: number]: string} = {
      1: 'I',
      2: 'II',
      3: 'III',
      4: 'IV',
      5: 'V',
      6: 'VI',
      7: 'VII',
      8: 'VIII',
      9: 'IX',
    };

    return numberMap[value];
  }
}

@Component({
  template: `
    <mat-stepper>
      @if (true) {
        <ng-template matStepperIcon="edit">Custom edit</ng-template>
        <ng-template matStepperIcon="done">Custom done</ng-template>
        <ng-template matStepperIcon="number" let-index="index">
          {{getRomanNumeral(index + 1)}}
        </ng-template>
      }

      <mat-step>Content 1</mat-step>
      <mat-step>Content 2</mat-step>
      <mat-step>Content 3</mat-step>
    </mat-stepper>
`,
  imports: [MatStepperModule],
})
class IndirectDescendantIconOverridesStepper extends IconOverridesStepper {}

@Component({
  template: `
    <mat-stepper linear>
      <mat-step label="Step 1" [stepControl]="controls[0]"></mat-step>
      <mat-step label="Step 2" [stepControl]="controls[1]" [optional]="step2Optional"></mat-step>
      <mat-step label="Step 3" [stepControl]="controls[2]"></mat-step>
    </mat-stepper>
  `,
  imports: [MatStepperModule],
})
class LinearStepperWithValidOptionalStep {
  controls = [0, 0, 0].map(() => new FormControl(''));
  step2Optional = signal(false);
}

@Component({
  template: `
    <mat-stepper>
      <mat-step [aria-label]="ariaLabel()" [aria-labelledby]="ariaLabelledby()" label="One"></mat-step>
    </mat-stepper>
  `,
  imports: [MatStepperModule],
})
class StepperWithAriaInputs {
  ariaLabel = signal('');
  ariaLabelledby = signal('');
}

@Component({
  template: `
    <mat-stepper orientation="vertical">
      @if (true) {
        <mat-step label="Step 1">Content 1</mat-step>
        <mat-step label="Step 2">Content 2</mat-step>
        <mat-step label="Step 3">Content 3</mat-step>
      }
    </mat-stepper>
  `,
  imports: [MatStepperModule],
})
class StepperWithIndirectDescendantSteps {
  @ViewChild(MatStepper) stepper: MatStepper;
}

@Component({
  template: `
    <mat-stepper orientation="vertical">
      <mat-step>
        <ng-template matStepLabel>Step 1</ng-template>
      </mat-step>

      @if (showStep2()) {
        <mat-step>
          <ng-template matStepLabel>Step 2</ng-template>
        </mat-step>
      }
    </mat-stepper>
  `,
  imports: [MatStepperModule],
})
class StepperWithNgIf {
  showStep2 = signal(false);
}

@Component({
  template: `
    <mat-stepper orientation="vertical">
      <mat-step label="Step 1">Content 1</mat-step>
      <mat-step label="Step 2">Content 2</mat-step>
      <mat-step label="Step 3">
        <mat-stepper>
          <mat-step label="Sub-Step 1">Sub-Content 1</mat-step>
          <mat-step label="Sub-Step 2">Sub-Content 2</mat-step>
        </mat-stepper>
      </mat-step>
    </mat-stepper>
  `,
  imports: [MatStepperModule],
})
class NestedSteppers {
  @ViewChildren(MatStepper) steppers: QueryList<MatStepper>;
}

@Component({
  template: `
    <mat-stepper orientation="vertical" selectedIndex="1337">
      <mat-step label="Step 1">Content 1</mat-step>
      <mat-step label="Step 2">Content 2</mat-step>
      <mat-step label="Step 3">Content 3</mat-step>
    </mat-stepper>
  `,
  imports: [MatStepperModule],
})
class StepperWithStaticOutOfBoundsIndex {
  @ViewChild(MatStepper) stepper: MatStepper;
}

@Component({
  template: `
    <mat-stepper orientation="vertical" [selectedIndex]="selectedIndex()">
      <mat-step>
        <ng-template matStepLabel>Step 1</ng-template>
        <ng-template matStepContent>Step 1 content</ng-template>
      </mat-step>
      <mat-step>
        <ng-template matStepLabel>Step 2</ng-template>
        <ng-template matStepContent>Step 2 content</ng-template>
      </mat-step>
      <mat-step>
        <ng-template matStepLabel>Step 3</ng-template>
        <ng-template matStepContent>Step 3 content</ng-template>
      </mat-step>
    </mat-stepper>
  `,
  imports: [MatStepperModule],
})
class StepperWithLazyContent {
  selectedIndex = signal(0);
}

@Component({
  template: `
    <mat-stepper>
      <mat-step label="Step 1">Content 1</mat-step>
      @if (renderSecondStep()) {
        <mat-step label="Step 2">Content 2</mat-step>
      }
      <mat-step label="Step 3">Content 3</mat-step>
    </mat-stepper>
  `,
  imports: [MatStepperModule],
})
class HorizontalStepperWithDelayedStep {
  @ViewChild(MatStepper) stepper: MatStepper;
  renderSecondStep = signal(false);
}

@Component({
  template: `
    <mat-stepper [(selectedIndex)]="index">
      <mat-step label="One"></mat-step>
      <mat-step label="Two"></mat-step>
      <mat-step label="Three"></mat-step>
    </mat-stepper>
  `,
  imports: [MatStepperModule],
})
class StepperWithTwoWayBindingOnSelectedIndex {
  index: number = 0;
}

@Component({
  template: `
    <mat-stepper [headerPrefix]="stepHeaderPrefix" linear>
      <mat-step label="One"></mat-step>
      <mat-step label="Two"></mat-step>
      <mat-step label="Three"></mat-step>
    </mat-stepper>

    <ng-template #stepHeaderPrefix>
      <h2>This is a header prefix</h2>
    </ng-template>
  `,
  imports: [MatStepperModule],
})
class HorizontalStepperWithHeaderPrefix {
  @ViewChild(MatStepper) stepper: MatStepper;
}

@Component({
  template: `
    <mat-stepper [headerPrefix]="stepHeaderPrefix" orientation="vertical" linear>
      <mat-step label="One"></mat-step>
      <mat-step label="Two"></mat-step>
      <mat-step label="Three"></mat-step>
    </mat-stepper>

    <ng-template #stepHeaderPrefix>
      <h2>This is a header prefix</h2>
    </ng-template>
  `,
  imports: [MatStepperModule],
})
class VerticalStepperWithHeaderPrefix {
  @ViewChild(MatStepper) stepper: MatStepper;
}<|MERGE_RESOLUTION|>--- conflicted
+++ resolved
@@ -1603,11 +1603,7 @@
 
 /** Asserts that keyboard interaction works correctly. */
 function assertCorrectKeyboardInteraction(
-<<<<<<< HEAD
-  fixture: ComponentFixture<unknown>,
-=======
   fixture: ComponentFixture<{stepper: MatStepper}>,
->>>>>>> 27309fd6
   stepHeaders: DebugElement[],
   orientation: StepperOrientation,
 ) {
@@ -1708,11 +1704,7 @@
 
 /** Asserts that arrow key direction works correctly in RTL mode. */
 function assertArrowKeyInteractionInRtl(
-<<<<<<< HEAD
-  fixture: ComponentFixture<unknown>,
-=======
   fixture: ComponentFixture<{stepper: MatStepper}>,
->>>>>>> 27309fd6
   stepHeaders: DebugElement[],
 ) {
   const stepper = fixture.componentInstance.stepper;
@@ -1733,11 +1725,7 @@
 
 /** Asserts that keyboard interaction works correctly when the user is pressing a modifier key. */
 function assertSelectKeyWithModifierInteraction(
-<<<<<<< HEAD
-  fixture: ComponentFixture<unknown>,
-=======
   fixture: ComponentFixture<{stepper: MatStepper}>,
->>>>>>> 27309fd6
   stepHeaders: DebugElement[],
   orientation: StepperOrientation,
   selectionKey: number,
@@ -1796,10 +1784,6 @@
 function createComponent<T>(
   component: Type<T>,
   providers: Provider[] = [],
-<<<<<<< HEAD
-  imports: Type<unknown>[] = [],
-=======
->>>>>>> 27309fd6
   encapsulation?: ViewEncapsulation,
 ): ComponentFixture<T> {
   TestBed.configureTestingModule({

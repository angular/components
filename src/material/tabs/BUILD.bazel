--- conflicted
+++ resolved
@@ -122,12 +122,9 @@
         "tab-label.ts",
         "tab-label-wrapper.ts",
         "tab-nav-bar/tab-nav-bar.ts",
-<<<<<<< HEAD
         "tab-token.ts",
         "tabs-animations.ts",
-=======
         "tabs-module.ts",
->>>>>>> 27309fd6
     ],
     assets = [
         "tab-body.html",

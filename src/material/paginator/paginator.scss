@use '@angular/cdk';
@use '../core/tokens/m2/mat/paginator' as tokens-mat-paginator;
@use '../core/tokens/token-utils';
@use '../core/style/vendor-prefixes';

$padding: 0 8px;
$page-size-margin-right: 8px;

$items-per-page-label-margin: 0 4px;
$selector-margin: 0 4px;
$selector-trigger-width: 84px;

$range-label-margin: 0 32px 0 24px;
$button-icon-size: 28px;

.mat-mdc-paginator {
  display: block;

  @include token-utils.use-tokens(
<<<<<<< HEAD
    tokens-mat-paginator.$prefix, tokens-mat-paginator.get-token-slots()) {
    @include mdc-typography.smooth-font();
=======
    tokens-mat-paginator.$prefix,
    tokens-mat-paginator.get-token-slots()
  ) {
    @include vendor-prefixes.smooth-font();
>>>>>>> bfa3ac5d
    @include token-utils.create-token-slot(color, container-text-color);
    @include token-utils.create-token-slot(background-color, container-background-color);
    @include token-utils.create-token-slot(font-family, container-text-font);
    @include token-utils.create-token-slot(line-height, container-text-line-height);
    @include token-utils.create-token-slot(font-size, container-text-size);
    @include token-utils.create-token-slot(font-weight, container-text-weight);
    @include token-utils.create-token-slot(letter-spacing, container-text-tracking);

    // Apply custom form-field density for paginator.
    @include token-utils.create-token-slot(
        --mat-form-field-container-height, form-field-container-height);
    @include token-utils.create-token-slot(
        --mat-form-field-container-vertical-padding, form-field-container-vertical-padding);

    .mat-mdc-select-value {
      @include token-utils.create-token-slot(font-size, select-trigger-text-size);
    }
  }

  // This element reserves space for hints and error messages.
  // Hide it since we know that we won't need it.
  .mat-mdc-form-field-subscript-wrapper {
    display: none;
  }

  .mat-mdc-select {
    // The smaller font size inherited from the paginator throws off the centering of the select
    // inside the form field. This `line-height` helps to center it relative to the other text.
    line-height: 1.5;
  }
}

// Note: this wrapper element is only used to get the flexbox vertical centering to work
// with the `min-height` on IE11. It can be removed if we drop support for IE.
.mat-mdc-paginator-outer-container {
  display: flex;
}

.mat-mdc-paginator-container {
  display: flex;
  align-items: center;
  justify-content: flex-end;
  padding: $padding;
  flex-wrap: wrap;
  width: 100%;

  @include token-utils.use-tokens(
    tokens-mat-paginator.$prefix, tokens-mat-paginator.get-token-slots()) {
    @include token-utils.create-token-slot(min-height, container-size);
  }
}

.mat-mdc-paginator-page-size {
  display: flex;
  align-items: baseline;
  margin-right: $page-size-margin-right;

  [dir='rtl'] & {
    margin-right: 0;
    margin-left: $page-size-margin-right;
  }
}

.mat-mdc-paginator-page-size-label {
  margin: $items-per-page-label-margin;
}

.mat-mdc-paginator-page-size-select {
  margin: $selector-margin;
  width: $selector-trigger-width;
}

.mat-mdc-paginator-range-label {
  margin: $range-label-margin;
}

.mat-mdc-paginator-range-actions {
  display: flex;
  align-items: center;
}

.mat-mdc-paginator-icon {
  display: inline-block;
  width: $button-icon-size;

  @include token-utils.use-tokens(
    tokens-mat-paginator.$prefix, tokens-mat-paginator.get-token-slots()) {
    @include token-utils.create-token-slot(fill, enabled-icon-color);

    .mat-mdc-icon-button[disabled] & {
      @include token-utils.create-token-slot(fill, disabled-icon-color);
    }
  }

  [dir='rtl'] & {
    transform: rotate(180deg);
  }
}

@include cdk.high-contrast(active, off) {
  // The disabled button icon has to be set explicitly since the selector is too specific.
  .mat-mdc-icon-button[disabled] .mat-mdc-paginator-icon,
  .mat-mdc-paginator-icon {
    fill: currentColor;

    // On Chromium browsers the `currentColor` blends in with the
    // background for SVGs so we have to fall back to `CanvasText`.
    fill: CanvasText;
  }

  .mat-mdc-paginator-range-actions .mat-mdc-icon-button {
    outline: solid 1px;
  }
}<|MERGE_RESOLUTION|>--- conflicted
+++ resolved
@@ -17,15 +17,10 @@
   display: block;
 
   @include token-utils.use-tokens(
-<<<<<<< HEAD
-    tokens-mat-paginator.$prefix, tokens-mat-paginator.get-token-slots()) {
-    @include mdc-typography.smooth-font();
-=======
     tokens-mat-paginator.$prefix,
     tokens-mat-paginator.get-token-slots()
   ) {
     @include vendor-prefixes.smooth-font();
->>>>>>> bfa3ac5d
     @include token-utils.create-token-slot(color, container-text-color);
     @include token-utils.create-token-slot(background-color, container-background-color);
     @include token-utils.create-token-slot(font-family, container-text-font);

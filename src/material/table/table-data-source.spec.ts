--- conflicted
+++ resolved
@@ -48,7 +48,6 @@
       testSortWithValues(['apples', 'bananas', 'cherries', 'lemons', 'strawberries']);
     });
 
-<<<<<<< HEAD
     it('should be able to correctly sort array with mix of strings and numbers', () => {
       testSortWithValues([-2, -1, 0, 1, 2, 'apples', 'avocados', 'bananas']);
     });
@@ -59,10 +58,6 @@
 
     it('should be able to correctly sort array with mix of strings, numbers, and null', () => {
       testSortWithValues([null, -2, -1, 0, 1, 2, 'apples', 'avocados', 'bananas']);
-=======
-    it('should be able to correctly sort an array of strings and numbers', () => {
-      testSortWithValues([3, 'apples', 'bananas', 'cherries', 'lemons', 'strawberries']);
->>>>>>> 07f6a489
     });
   });
 });

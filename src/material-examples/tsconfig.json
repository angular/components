// Configuration for IDEs only.
{
  "extends": "../../tsconfig.json",
  "compilerOptions": {
    "rootDir": "..",
    "baseUrl": ".",
    "paths": {
<<<<<<< HEAD
      "@uiux/cdk/*": ["../cdk/*"],
      "@uiux/material/*": ["../lib/*"],
      "@uiux/material": ["../lib/public_api.ts"]
=======
      "@angular/cdk/*": ["../cdk/*"],
      "@angular/material/*": ["../lib/*"],
      "@angular/material": ["../lib/public-api.ts"]
>>>>>>> 4d972717
    }
  },
  "include": ["./**/*.ts"]
}<|MERGE_RESOLUTION|>--- conflicted
+++ resolved
@@ -5,15 +5,9 @@
     "rootDir": "..",
     "baseUrl": ".",
     "paths": {
-<<<<<<< HEAD
       "@uiux/cdk/*": ["../cdk/*"],
       "@uiux/material/*": ["../lib/*"],
-      "@uiux/material": ["../lib/public_api.ts"]
-=======
-      "@angular/cdk/*": ["../cdk/*"],
-      "@angular/material/*": ["../lib/*"],
-      "@angular/material": ["../lib/public-api.ts"]
->>>>>>> 4d972717
+      "@uiux/material": ["../lib/public-api.ts"]
     }
   },
   "include": ["./**/*.ts"]


/* tslint:disable */
/** DO NOT MANUALLY EDIT THIS FILE, IT IS GENERATED VIA GULP 'build-examples-module' */
import {NgModule} from '@angular/core';
import {FormsModule, ReactiveFormsModule} from '@angular/forms';
import {CommonModule} from '@angular/common';
import {ExampleMaterialModule} from './material-module';

export interface LiveExample {
  title: string;
  component: any;
  additionalFiles?: string[];
  selectorName?: string;
}

import {AutocompleteDisplayExample} from './autocomplete-display/autocomplete-display-example';
import {AutocompleteFilterExample} from './autocomplete-filter/autocomplete-filter-example';
import {AutocompleteOverviewExample} from './autocomplete-overview/autocomplete-overview-example';
import {AutocompleteSimpleExample} from './autocomplete-simple/autocomplete-simple-example';
import {ButtonOverviewExample} from './button-overview/button-overview-example';
import {ButtonToggleExclusiveExample} from './button-toggle-exclusive/button-toggle-exclusive-example';
import {ButtonToggleOverviewExample} from './button-toggle-overview/button-toggle-overview-example';
import {ButtonTypesExample} from './button-types/button-types-example';
import {CardFancyExample} from './card-fancy/card-fancy-example';
import {CardOverviewExample} from './card-overview/card-overview-example';
import {CdkTableBasicExample} from './cdk-table-basic/cdk-table-basic-example';
import {CheckboxConfigurableExample} from './checkbox-configurable/checkbox-configurable-example';
import {CheckboxOverviewExample} from './checkbox-overview/checkbox-overview-example';
import {ChipsOverviewExample} from './chips-overview/chips-overview-example';
import {ChipsStackedExample} from './chips-stacked/chips-stacked-example';
import {DatepickerApiExample} from './datepicker-api/datepicker-api-example';
import {DatepickerFilterExample} from './datepicker-filter/datepicker-filter-example';
import {DatepickerMinMaxExample} from './datepicker-min-max/datepicker-min-max-example';
import {DatepickerOverviewExample} from './datepicker-overview/datepicker-overview-example';
import {DatepickerStartViewExample} from './datepicker-start-view/datepicker-start-view-example';
import {DatepickerTouchExample} from './datepicker-touch/datepicker-touch-example';
import {DialogContentExampleDialog,DialogContentExample} from './dialog-content/dialog-content-example';
import {DialogDataExampleDialog,DialogDataExample} from './dialog-data/dialog-data-example';
import {DialogElementsExampleDialog,DialogElementsExample} from './dialog-elements/dialog-elements-example';
import {DialogOverviewExampleDialog,DialogOverviewExample} from './dialog-overview/dialog-overview-example';
import {ExpansionOverviewExample} from './expansion-overview/expansion-overview-example';
import {ExpansionStepsExample} from './expansion-steps/expansion-steps-example';
import {GridListDynamicExample} from './grid-list-dynamic/grid-list-dynamic-example';
import {GridListOverviewExample} from './grid-list-overview/grid-list-overview-example';
import {IconOverviewExample} from './icon-overview/icon-overview-example';
import {IconSvgExample} from './icon-svg-example/icon-svg-example';
import {InputClearableExample} from './input-clearable/input-clearable-example';
import {InputErrorsExample} from './input-errors/input-errors-example';
import {InputFormExample} from './input-form/input-form-example';
import {InputHintExample} from './input-hint/input-hint-example';
import {InputOverviewExample} from './input-overview/input-overview-example';
import {InputPrefixSuffixExample} from './input-prefix-suffix/input-prefix-suffix-example';
import {ListOverviewExample} from './list-overview/list-overview-example';
import {ListSectionsExample} from './list-sections/list-sections-example';
import {MenuIconsExample} from './menu-icons/menu-icons-example';
import {MenuOverviewExample} from './menu-overview/menu-overview-example';
import {PaginatorConfigurableExample} from './paginator-configurable/paginator-configurable-example';
import {PaginatorOverviewExample} from './paginator-overview/paginator-overview-example';
import {ProgressBarConfigurableExample} from './progress-bar-configurable/progress-bar-configurable-example';
import {ProgressBarOverviewExample} from './progress-bar-overview/progress-bar-overview-example';
import {ProgressSpinnerConfigurableExample} from './progress-spinner-configurable/progress-spinner-configurable-example';
import {ProgressSpinnerOverviewExample} from './progress-spinner-overview/progress-spinner-overview-example';
import {RadioNgModelExample} from './radio-ng-model/radio-ng-model-example';
import {RadioOverviewExample} from './radio-overview/radio-overview-example';
import {SelectFormExample} from './select-form/select-form-example';
import {SelectOverviewExample} from './select-overview/select-overview-example';
import {SidenavFabExample} from './sidenav-fab/sidenav-fab-example';
import {SidenavOverviewExample} from './sidenav-overview/sidenav-overview-example';
import {SlideToggleConfigurableExample} from './slide-toggle-configurable/slide-toggle-configurable-example';
import {SlideToggleFormsExample} from './slide-toggle-forms/slide-toggle-forms-example';
import {SlideToggleOverviewExample} from './slide-toggle-overview/slide-toggle-overview-example';
import {SliderConfigurableExample} from './slider-configurable/slider-configurable-example';
import {SliderOverviewExample} from './slider-overview/slider-overview-example';
import {PizzaPartyComponent,SnackBarComponentExample} from './snack-bar-component/snack-bar-component-example';
import {SnackBarOverviewExample} from './snack-bar-overview/snack-bar-overview-example';
import {SortOverviewExample} from './sort-overview/sort-overview-example';
import {StepperOverviewExample} from './stepper-overview/stepper-overview-example';
import {TableBasicExample} from './table-basic/table-basic-example';
import {TableFilteringExample} from './table-filtering/table-filtering-example';
import {TableHttpExample} from './table-http/table-http-example';
import {TableOverviewExample} from './table-overview/table-overview-example';
import {TablePaginationExample} from './table-pagination/table-pagination-example';
import {TableSortingExample} from './table-sorting/table-sorting-example';
import {TabsOverviewExample} from './tabs-overview/tabs-overview-example';
import {TabsTemplateLabelExample} from './tabs-template-label/tabs-template-label-example';
import {ToolbarMultirowExample} from './toolbar-multirow/toolbar-multirow-example';
import {ToolbarOverviewExample} from './toolbar-overview/toolbar-overview-example';
import {TooltipOverviewExample} from './tooltip-overview/tooltip-overview-example';
import {TooltipPositionExample} from './tooltip-position/tooltip-position-example';

export const EXAMPLE_COMPONENTS = {
  'autocomplete-display': {
    title: 'Display value autocomplete',
    component: AutocompleteDisplayExample,
    additionalFiles: null,
    selectorName: null
  },
  'autocomplete-filter': {
    title: 'Filter autocomplete',
    component: AutocompleteFilterExample,
    additionalFiles: null,
    selectorName: null
  },
  'autocomplete-overview': {
    title: 'Autocomplete overview',
    component: AutocompleteOverviewExample,
    additionalFiles: null,
    selectorName: null
  },
  'autocomplete-simple': {
    title: 'Simple autocomplete',
    component: AutocompleteSimpleExample,
    additionalFiles: null,
    selectorName: null
  },
  'button-overview': {
    title: 'Basic buttons',
    component: ButtonOverviewExample,
    additionalFiles: null,
    selectorName: null
  },
  'button-toggle-exclusive': {
    title: 'Exclusive selection',
    component: ButtonToggleExclusiveExample,
    additionalFiles: null,
    selectorName: null
  },
  'button-toggle-overview': {
    title: 'Basic button-toggles',
    component: ButtonToggleOverviewExample,
    additionalFiles: null,
    selectorName: null
  },
  'button-types': {
    title: 'Button varieties',
    component: ButtonTypesExample,
    additionalFiles: null,
    selectorName: null
  },
  'card-fancy': {
    title: 'Card with multiple sections',
    component: CardFancyExample,
    additionalFiles: null,
    selectorName: null
  },
  'card-overview': {
    title: 'Basic cards',
    component: CardOverviewExample,
    additionalFiles: null,
    selectorName: null
  },
  'cdk-table-basic': {
    title: 'Basic CDK data-table',
    component: CdkTableBasicExample,
    additionalFiles: null,
    selectorName: null
  },
  'checkbox-configurable': {
    title: 'Configurable checkbox',
    component: CheckboxConfigurableExample,
    additionalFiles: null,
    selectorName: null
  },
  'checkbox-overview': {
    title: 'Basic checkboxes',
    component: CheckboxOverviewExample,
    additionalFiles: null,
    selectorName: null
  },
  'chips-overview': {
    title: 'Basic chips',
    component: ChipsOverviewExample,
    additionalFiles: null,
    selectorName: null
  },
  'chips-stacked': {
    title: 'Stacked chips',
    component: ChipsStackedExample,
    additionalFiles: null,
    selectorName: null
  },
  'datepicker-api': {
    title: 'Datepicker API',
    component: DatepickerApiExample,
    additionalFiles: null,
    selectorName: null
  },
  'datepicker-filter': {
    title: 'Datepicker Filter',
    component: DatepickerFilterExample,
    additionalFiles: null,
    selectorName: null
  },
  'datepicker-min-max': {
    title: 'Datepicker Min Max',
    component: DatepickerMinMaxExample,
    additionalFiles: null,
    selectorName: null
  },
  'datepicker-overview': {
    title: 'Basic datepicker',
    component: DatepickerOverviewExample,
    additionalFiles: null,
    selectorName: null
  },
  'datepicker-start-view': {
    title: 'Datepicker start date',
    component: DatepickerStartViewExample,
    additionalFiles: null,
    selectorName: null
  },
  'datepicker-touch': {
    title: 'Datepicker Touch',
    component: DatepickerTouchExample,
    additionalFiles: null,
    selectorName: null
  },
  'dialog-content': {
    title: 'Dialog with header, scrollable content and actions',
    component: DialogContentExample,
    additionalFiles: ["dialog-content-example-dialog.html"],
    selectorName: 'DialogContentExample, DialogContentExampleDialog'
  },
  'dialog-data': {
    title: 'Injecting data when opening a dialog',
    component: DialogDataExample,
    additionalFiles: ["dialog-data-example-dialog.html"],
    selectorName: 'DialogDataExample, DialogDataExampleDialog'
  },
  'dialog-elements': {
    title: 'Dialog elements',
    component: DialogElementsExample,
    additionalFiles: ["dialog-elements-example-dialog.html"],
    selectorName: 'DialogElementsExample, DialogElementsExampleDialog'
  },
  'dialog-overview': {
    title: 'Dialog Overview',
    component: DialogOverviewExample,
    additionalFiles: ["dialog-overview-example-dialog.html"],
    selectorName: 'DialogOverviewExample, DialogOverviewExampleDialog'
  },
  'expansion-overview': {
    title: 'Basic expansion panel',
    component: ExpansionOverviewExample,
    additionalFiles: null,
    selectorName: null
  },
  'expansion-steps': {
    title: 'Expansion panel as accordion',
    component: ExpansionStepsExample,
    additionalFiles: null,
    selectorName: null
  },
  'grid-list-dynamic': {
    title: 'Dynamic grid-list',
    component: GridListDynamicExample,
    additionalFiles: null,
    selectorName: null
  },
  'grid-list-overview': {
    title: 'Basic grid-list',
    component: GridListOverviewExample,
    additionalFiles: null,
    selectorName: null
  },
  'icon-overview': {
    title: 'Basic icons',
    component: IconOverviewExample,
    additionalFiles: null,
    selectorName: null
  },
  'icon-svg': {
    title: 'SVG icons',
    component: IconSvgExample,
    additionalFiles: null,
    selectorName: null
  },
  'input-clearable': {
    title: 'Input Clearable',
    component: InputClearableExample,
    additionalFiles: null,
    selectorName: null
  },
  'input-errors': {
    title: 'Input Errors',
    component: InputErrorsExample,
    additionalFiles: null,
    selectorName: null
  },
  'input-form': {
    title: 'Inputs in a form',
    component: InputFormExample,
    additionalFiles: null,
    selectorName: null
  },
  'input-hint': {
    title: 'Input hints',
    component: InputHintExample,
    additionalFiles: null,
    selectorName: null
  },
  'input-overview': {
    title: 'Basic Inputs',
    component: InputOverviewExample,
    additionalFiles: null,
    selectorName: null
  },
  'input-prefix-suffix': {
    title: 'Input Prefixes and Suffixes',
    component: InputPrefixSuffixExample,
    additionalFiles: null,
    selectorName: null
  },
  'list-overview': {
    title: 'Basic list',
    component: ListOverviewExample,
    additionalFiles: null,
    selectorName: null
  },
  'list-sections': {
    title: 'List with sections',
    component: ListSectionsExample,
    additionalFiles: null,
    selectorName: null
  },
  'menu-icons': {
    title: 'Menu with icons',
    component: MenuIconsExample,
    additionalFiles: null,
    selectorName: null
  },
  'menu-overview': {
    title: 'Basic menu',
    component: MenuOverviewExample,
    additionalFiles: null,
    selectorName: null
  },
  'paginator-configurable': {
    title: 'Configurable paginator',
    component: PaginatorConfigurableExample,
    additionalFiles: null,
    selectorName: null
  },
  'paginator-overview': {
    title: 'Paginator',
    component: PaginatorOverviewExample,
    additionalFiles: null,
    selectorName: null
  },
  'progress-bar-configurable': {
    title: 'Configurable progress-bar',
    component: ProgressBarConfigurableExample,
    additionalFiles: null,
    selectorName: null
  },
  'progress-bar-overview': {
    title: 'Basic progress-bar',
    component: ProgressBarOverviewExample,
    additionalFiles: null,
    selectorName: null
  },
  'progress-spinner-configurable': {
    title: 'Configurable progress spinner',
    component: ProgressSpinnerConfigurableExample,
    additionalFiles: null,
    selectorName: null
  },
  'progress-spinner-overview': {
    title: 'Basic progress-spinner',
    component: ProgressSpinnerOverviewExample,
    additionalFiles: null,
    selectorName: null
  },
  'radio-ng-model': {
    title: 'Radios with ngModel',
    component: RadioNgModelExample,
    additionalFiles: null,
    selectorName: null
  },
  'radio-overview': {
    title: 'Basic radios',
    component: RadioOverviewExample,
    additionalFiles: null,
    selectorName: null
  },
  'select-form': {
    title: 'Select in a form',
    component: SelectFormExample,
    additionalFiles: null,
    selectorName: null
  },
  'select-overview': {
    title: 'Basic select',
    component: SelectOverviewExample,
    additionalFiles: null,
    selectorName: null
  },
  'sidenav-fab': {
    title: 'Sidenav with a FAB',
    component: SidenavFabExample,
    additionalFiles: null,
    selectorName: null
  },
  'sidenav-overview': {
    title: 'Basic sidenav',
    component: SidenavOverviewExample,
    additionalFiles: null,
    selectorName: null
  },
  'slide-toggle-configurable': {
    title: 'Configurable slide-toggle',
    component: SlideToggleConfigurableExample,
    additionalFiles: null,
    selectorName: null
  },
  'slide-toggle-forms': {
    title: 'Slide-toggle with forms',
    component: SlideToggleFormsExample,
    additionalFiles: null,
    selectorName: null
  },
  'slide-toggle-overview': {
    title: 'Basic slide-toggles',
    component: SlideToggleOverviewExample,
    additionalFiles: null,
    selectorName: null
  },
  'slider-configurable': {
    title: 'Configurable slider',
    component: SliderConfigurableExample,
    additionalFiles: null,
    selectorName: null
  },
  'slider-overview': {
    title: 'Basic slider',
    component: SliderOverviewExample,
    additionalFiles: null,
    selectorName: null
  },
  'snack-bar-component': {
    title: 'Snack-bar with a custom component',
    component: SnackBarComponentExample,
    additionalFiles: ["snack-bar-component-example-snack.html"],
    selectorName: 'SnackBarComponentExample, PizzaPartyComponent'
  },
  'snack-bar-overview': {
    title: 'Basic snack-bar',
    component: SnackBarOverviewExample,
    additionalFiles: null,
    selectorName: null
  },
  'sort-overview': {
    title: 'Sorting overview',
    component: SortOverviewExample,
    additionalFiles: null,
    selectorName: null
  },
<<<<<<< HEAD
    'table-basic': {
    title: 'Basic table',
    component: TableBasicExample,
=======
  'stepper-overview': {
    title: 'Stepper overview',
    component: StepperOverviewExample,
>>>>>>> bef6271c
    additionalFiles: null,
    selectorName: null
  },
  'table-basic': {
    title: 'Basic table',
    component: TableBasicExample,
    additionalFiles: null,
    selectorName: null
  },
  'table-filtering': {
    title: 'Table with filtering',
    component: TableFilteringExample,
    additionalFiles: null,
    selectorName: null
  },
  'table-http': {
    title: 'Table retrieving data through HTTP',
    component: TableHttpExample,
    additionalFiles: null,
    selectorName: null
  },
  'table-overview': {
    title: 'Feature-rich data table',
    component: TableOverviewExample,
    additionalFiles: null,
    selectorName: null
  },
  'table-pagination': {
    title: 'Table with pagination',
    component: TablePaginationExample,
    additionalFiles: null,
    selectorName: null
  },
  'table-sorting': {
    title: 'Table with sorting',
    component: TableSortingExample,
    additionalFiles: null,
    selectorName: null
  },
  'tabs-overview': {
    title: 'Basic tabs',
    component: TabsOverviewExample,
    additionalFiles: null,
    selectorName: null
  },
  'tabs-template-label': {
    title: 'Complex Example',
    component: TabsTemplateLabelExample,
    additionalFiles: null,
    selectorName: null
  },
  'toolbar-multirow': {
    title: 'Multi-row toolbar',
    component: ToolbarMultirowExample,
    additionalFiles: null,
    selectorName: null
  },
  'toolbar-overview': {
    title: 'Basic toolbar',
    component: ToolbarOverviewExample,
    additionalFiles: null,
    selectorName: null
  },
  'tooltip-overview': {
    title: 'Basic tooltip',
    component: TooltipOverviewExample,
    additionalFiles: null,
    selectorName: null
  },
  'tooltip-position': {
    title: 'Tooltip with custom position',
    component: TooltipPositionExample,
    additionalFiles: null,
    selectorName: null
  },
};

export const EXAMPLE_LIST = [
  AutocompleteDisplayExample,
  AutocompleteFilterExample,
  AutocompleteOverviewExample,
  AutocompleteSimpleExample,
  ButtonOverviewExample,
  ButtonToggleExclusiveExample,
  ButtonToggleOverviewExample,
  ButtonTypesExample,
  CardFancyExample,
  CardOverviewExample,
  CdkTableBasicExample,
  CheckboxConfigurableExample,
  CheckboxOverviewExample,
  ChipsOverviewExample,
  ChipsStackedExample,
  DatepickerApiExample,
  DatepickerFilterExample,
  DatepickerMinMaxExample,
  DatepickerOverviewExample,
  DatepickerStartViewExample,
  DatepickerTouchExample,
  DialogContentExampleDialog,DialogContentExample,
  DialogDataExampleDialog,DialogDataExample,
  DialogElementsExampleDialog,DialogElementsExample,
  DialogOverviewExampleDialog,DialogOverviewExample,
  ExpansionOverviewExample,
  ExpansionStepsExample,
  GridListDynamicExample,
  GridListOverviewExample,
  IconOverviewExample,
  IconSvgExample,
  InputClearableExample,
  InputErrorsExample,
  InputFormExample,
  InputHintExample,
  InputOverviewExample,
  InputPrefixSuffixExample,
  ListOverviewExample,
  ListSectionsExample,
  MenuIconsExample,
  MenuOverviewExample,
  PaginatorConfigurableExample,
  PaginatorOverviewExample,
  ProgressBarConfigurableExample,
  ProgressBarOverviewExample,
  ProgressSpinnerConfigurableExample,
  ProgressSpinnerOverviewExample,
  RadioNgModelExample,
  RadioOverviewExample,
  SelectFormExample,
  SelectOverviewExample,
  SidenavFabExample,
  SidenavOverviewExample,
  SlideToggleConfigurableExample,
  SlideToggleFormsExample,
  SlideToggleOverviewExample,
  SliderConfigurableExample,
  SliderOverviewExample,
  PizzaPartyComponent,SnackBarComponentExample,
  SnackBarOverviewExample,
  SortOverviewExample,
  StepperOverviewExample,
  TableBasicExample,
  TableFilteringExample,
  TableHttpExample,
  TableOverviewExample,
  TablePaginationExample,
  TableSortingExample,
  TabsOverviewExample,
  TabsTemplateLabelExample,
  ToolbarMultirowExample,
  ToolbarOverviewExample,
  TooltipOverviewExample,
  TooltipPositionExample,
];

@NgModule({
  declarations: EXAMPLE_LIST,
  entryComponents: EXAMPLE_LIST,
  imports: [
    ExampleMaterialModule,
    FormsModule,
    ReactiveFormsModule,
    CommonModule
  ]
})
export class ExampleModule { }<|MERGE_RESOLUTION|>--- conflicted
+++ resolved
@@ -455,15 +455,14 @@
     additionalFiles: null,
     selectorName: null
   },
-<<<<<<< HEAD
+  {
     'table-basic': {
     title: 'Basic table',
     component: TableBasicExample,
-=======
+  },
   'stepper-overview': {
     title: 'Stepper overview',
     component: StepperOverviewExample,
->>>>>>> bef6271c
     additionalFiles: null,
     selectorName: null
   },

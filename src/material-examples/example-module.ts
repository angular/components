--- conflicted
+++ resolved
@@ -459,15 +459,8 @@
     component: SelectMultipleExample
   },
   'select-no-ripple': {
-<<<<<<< HEAD
-    title: 'Select with no option ripple ',
-    component: SelectNoRippleExample,
-    additionalFiles: null,
-    selectorName: null
-=======
     title: 'Select with no option ripple',
     component: SelectNoRippleExample
->>>>>>> 45235566
   },
   'select-optgroup': {
     title: 'Select with option groups',

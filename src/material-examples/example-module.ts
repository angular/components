--- conflicted
+++ resolved
@@ -1,111 +1,3 @@
-<<<<<<< HEAD
-import { NgModule } from '@angular/core';
-import { FormsModule, ReactiveFormsModule } from '@angular/forms';
-import { CommonModule } from '@angular/common';
-import { AutocompleteOverviewExample } from './autocomplete-overview/autocomplete-overview-example';
-import { ButtonOverviewExample } from './button-overview/button-overview-example';
-import { ButtonTypesExample } from './button-types/button-types-example';
-import { CheckboxOverviewExample } from './checkbox-overview/checkbox-overview-example';
-import { SliderConfigurableExample } from './slider-configurable/slider-configurable-example';
-import { TabsOverviewExample } from './tabs-overview/tabs-overview-example';
-import {
-  PizzaPartyComponent,
-  SnackBarComponentExample
-} from './snack-bar-component/snack-bar-component-example';
-import {
-  ProgressBarConfigurableExample
-} from './progress-bar-configurable/progress-bar-configurable-example';
-import {
-  DialogOverviewExample,
-  DialogOverviewExampleDialog
-} from './dialog-overview/dialog-overview-example';
-import { RadioNgModelExample } from './radio-ng-model/radio-ng-model-example';
-import { CardFancyExample } from './card-fancy/card-fancy-example';
-import { ToolbarOverviewExample } from './toolbar-overview/toolbar-overview-example';
-import { ToolbarMultirowExample } from './toolbar-multirow/toolbar-multirow-example';
-import { MenuIconsExample } from './menu-icons/menu-icons-example';
-import { GridListDynamicExample } from './grid-list-dynamic/grid-list-dynamic-example';
-import { IconOverviewExample } from './icon-overview/icon-overview-example';
-import { ProgressBarOverviewExample } from './progress-bar-overview/progress-bar-overview-example';
-import { SlideToggleOverviewExample } from './slide-toggle-overview/slide-toggle-overview-example';
-import { SlideToggleFormsExample } from './slide-toggle-forms/slide-toggle-forms-example';
-import { MenuOverviewExample } from './menu-overview/menu-overview-example';
-import { CheckboxConfigurableExample } from './checkbox-configurable/checkbox-configurable-example';
-import {
-  ButtonToggleExclusiveExample
-} from './button-toggle-exclusive/button-toggle-exclusive-example';
-import { ListSectionsExample } from './list-sections/list-sections-example';
-import { SnackBarOverviewExample } from './snack-bar-overview/snack-bar-overview-example';
-import {
-  DialogResultExample,
-  DialogResultExampleDialog
-} from './dialog-result/dialog-result-example';
-import {
-  DialogElementsExample,
-  DialogElementsExampleDialog
-} from './dialog-elements/dialog-elements-example';
-import { TooltipOverviewExample } from './tooltip-overview/tooltip-overview-example';
-import {
-  ButtonToggleOverviewExample
-} from './button-toggle-overview/button-toggle-overview-example';
-import { GridListOverviewExample } from './grid-list-overview/grid-list-overview-example';
-import { TooltipPositionExample } from './tooltip-position/tooltip-position-example';
-import {
-  ProgressSpinnerConfigurableExample
-} from './progress-spinner-configurable/progress-spinner-configurable-example';
-import { ListOverviewExample } from './list-overview/list-overview-example';
-import { SliderOverviewExample } from './slider-overview/slider-overview-example';
-import {
-  SlideToggleConfigurableExample
-} from './slide-toggle-configurable/slide-toggle-configurable-example';
-import { IconSvgExample } from './icon-svg-example/icon-svg-example';
-import { SidenavFabExample } from './sidenav-fab/sidenav-fab-example';
-import { CardOverviewExample } from './card-overview/card-overview-example';
-import {
-  ProgressSpinnerOverviewExample
-} from './progress-spinner-overview/progress-spinner-overview-example';
-import { TabsTemplateLabelExample } from './tabs-template-label/tabs-template-label-example';
-import { RadioOverviewExample } from './radio-overview/radio-overview-example';
-import { SidenavOverviewExample } from './sidenav-overview/sidenav-overview-example';
-import { SelectOverviewExample } from './select-overview/select-overview-example';
-import { ChipsOverviewExample } from './chips-overview/chips-overview-example';
-import { ChipsStackedExample } from './chips-stacked/chips-stacked-example';
-import { SelectFormExample } from './select-form/select-form-example';
-import { PaginatorOverviewExample } from './paginator-overview/paginator-overview-example';
-import { DatepickerOverviewExample } from './datepicker-overview/datepicker-overview-example';
-import {
-  PaginatorConfigurableExample
-} from './paginator-configurable/paginator-configurable-example';
-import { InputOverviewExample } from './input-overview/input-overview-example';
-import { InputErrorsExample } from './input-errors/input-errors-example';
-import { InputFormExample } from './input-form/input-form-example';
-import { InputPrefixSuffixExample } from './input-prefix-suffix/input-prefix-suffix-example';
-import { InputHintExample } from './input-hint/input-hint-example';
-import { DatepickerStartViewExample } from './datepicker-start-view/datepicker-start-view-example';
-import { DatepickerMinMaxExample } from './datepicker-min-max/datepicker-min-max-example';
-import { DatepickerFilterExample } from './datepicker-filter/datepicker-filter-example';
-import { DatepickerTouchExample } from './datepicker-touch/datepicker-touch-example';
-import { DatepickerApiExample } from './datepicker-api/datepicker-api-example';
-import { ExpansionOverviewExample } from './expansion-overview/expansion-overview-example';
-import { ExpansionStepsExample } from './expansion-steps/expansion-steps-example';
-import { InputClearableExample } from './input-clearable/input-clearable-example';
-import {
-  MdAutocompleteModule, MdButtonModule, MdButtonToggleModule, MdCardModule, MdCheckboxModule,
-  MdChipsModule, MdDatepickerModule, MdDialogModule, MdExpansionModule, MdGridListModule,
-  MdIconModule, MdInputModule, MdListModule, MdMenuModule, MdPaginatorModule, MdProgressBarModule,
-  MdProgressSpinnerModule, MdRadioModule, MdSelectModule, MdSidenavModule, MdSliderModule,
-  MdSlideToggleModule, MdSnackBarModule, MdSortModule, MdTableModule, MdTabsModule,
-  MdToolbarModule, MdTooltipModule
-} from '@angular/material';
-import { CdkTableModule } from '@angular/cdk';
-import { TableOverviewExample } from './table-overview/table-overview-example';
-import { TablePaginationExample } from './table-pagination/table-pagination-example';
-import { TableBasicExample } from './table-basic/table-basic-example';
-import { TableSortingExample } from './table-sorting/table-sorting-example';
-import { TableFilteringExample } from './table-filtering/table-filtering-example';
-import { CdkTableBasicExample } from './cdk-table-basic/cdk-table-basic-example';
-import { SortOverviewExample } from './sort-overview/sort-overview-example';
-=======
 
 /* tslint:disable */
 /** DO NOT MANUALLY EDIT THIS FILE, IT IS GENERATED VIA GULP 'build-examples-module' */
@@ -113,7 +5,6 @@
 import {FormsModule, ReactiveFormsModule} from '@angular/forms';
 import {CommonModule} from '@angular/common';
 import {ExampleMaterialModule} from './material-module';
->>>>>>> 077ebf63
 
 export interface LiveExample {
   title: string;
@@ -121,8 +12,6 @@
   additionalFiles?: string[];
   selectorName?: string;
 }
-<<<<<<< HEAD
-=======
 
 import {AutocompleteOverviewExample} from './autocomplete-overview/autocomplete-overview-example';
 import {ButtonOverviewExample} from './button-overview/button-overview-example';
@@ -190,36 +79,8 @@
 import {ToolbarOverviewExample} from './toolbar-overview/toolbar-overview-example';
 import {TooltipOverviewExample} from './tooltip-overview/tooltip-overview-example';
 import {TooltipPositionExample} from './tooltip-position/tooltip-position-example';
->>>>>>> 077ebf63
 
 export const EXAMPLE_COMPONENTS = {
-<<<<<<< HEAD
-  'autocomplete-overview': { title: 'Basic autocomplete', component: AutocompleteOverviewExample },
-  'button-overview': { title: 'Basic buttons', component: ButtonOverviewExample },
-  'button-types': { title: 'Button varieties', component: ButtonTypesExample },
-  'button-toggle-exclusive': {
-    title: 'Exclusive selection',
-    component: ButtonToggleExclusiveExample
-  },
-  'button-toggle-overview': {
-    title: 'Basic button-toggles', component: ButtonToggleOverviewExample
-  },
-  'chips-overview': { title: 'Basic chips', component: ChipsOverviewExample },
-  'cdk-table-basic': { title: 'Basic CDK data-table', component: CdkTableBasicExample },
-  'chips-stacked': { title: 'Stacked chips', component: ChipsStackedExample },
-  'card-fancy': { title: 'Card with multiple sections', component: CardFancyExample },
-  'card-overview': { title: 'Basic cards', component: CardOverviewExample },
-  'checkbox-configurable': {
-    title: 'Configurable checkbox', component: CheckboxConfigurableExample
-  },
-  'checkbox-overview': { title: 'Basic checkboxes', component: CheckboxOverviewExample },
-  'datepicker-overview': { title: 'Basic datepicker', component: DatepickerOverviewExample },
-  'datepicker-start-view': { title: 'Start View', component: DatepickerStartViewExample },
-  'datepicker-min-max': { title: 'Min/Max Validation', component: DatepickerMinMaxExample },
-  'datepicker-filter': { title: 'Filter Validation', component: DatepickerFilterExample },
-  'datepicker-touch': { title: 'Touch', component: DatepickerTouchExample },
-  'datepicker-api': { title: 'API', component: DatepickerApiExample },
-=======
   'autocomplete-overview': {
     title: 'Basic autocomplete',
     component: AutocompleteOverviewExample,
@@ -334,7 +195,6 @@
     additionalFiles: ["dialog-elements-example-dialog.html"],
     selectorName: 'DialogElementsExample, DialogElementsExampleDialog'
   },
->>>>>>> 077ebf63
   'dialog-overview': {
     title: 'Dialog Overview',
     component: DialogOverviewExample,
@@ -431,32 +291,6 @@
     additionalFiles: null,
     selectorName: null
   },
-<<<<<<< HEAD
-  'dialog-elements': {
-    title: 'Dialog elements',
-    component: DialogElementsExample,
-    additionalFiles: ['dialog-elements-example-dialog.html'],
-    selectorName: 'DialogElementsExample, DialogElementsExampleDialog',
-  },
-  'expansion-overview': { title: 'Basic Expansion', component: ExpansionOverviewExample },
-  'expansion-steps': { title: 'Accordion', component: ExpansionStepsExample },
-  'grid-list-dynamic': { title: 'Dynamic grid-list', component: GridListDynamicExample },
-  'grid-list-overview': { title: 'Basic grid-list', component: GridListOverviewExample },
-  'icon-overview': { title: 'Basic icons', component: IconOverviewExample },
-  'icon-svg': { title: 'SVG icons', component: IconSvgExample },
-  'input-clearable': { title: 'Input with clear button', component: InputClearableExample },
-  'input-form': { title: 'Inputs in a form', component: InputFormExample },
-  'input-overview': { title: 'Basic inputs', component: InputOverviewExample },
-  'input-errors': { title: 'Input Errors', component: InputErrorsExample },
-  'input-prefix-suffix': { title: 'Input Prefixes/Suffixes', component: InputPrefixSuffixExample },
-  'input-hint': { title: 'Input Hint', component: InputHintExample },
-  'list-overview': { title: 'Basic list', component: ListOverviewExample },
-  'list-sections': { title: 'List with sections', component: ListSectionsExample },
-  'menu-icons': { title: 'Menu with icons', component: MenuIconsExample },
-  'menu-overview': { title: 'Basic menu', component: MenuOverviewExample },
-  'paginator-overview': { title: 'Paginator', component: PaginatorOverviewExample },
-=======
->>>>>>> 077ebf63
   'paginator-configurable': {
     title: 'Configurable paginator',
     component: PaginatorConfigurableExample,
@@ -481,10 +315,6 @@
     additionalFiles: null,
     selectorName: null
   },
-<<<<<<< HEAD
-  'progress-bar-overview': { title: 'Basic progress-bar', component: ProgressBarOverviewExample },
-=======
->>>>>>> 077ebf63
   'progress-spinner-configurable': {
     title: 'Configurable progress spinner',
     component: ProgressSpinnerConfigurableExample,
@@ -493,18 +323,6 @@
   },
   'progress-spinner-overview': {
     title: 'Basic progress-spinner',
-<<<<<<< HEAD
-    component: ProgressSpinnerOverviewExample
-  },
-  'radio-ng-model': { title: 'Radios with ngModel', component: RadioNgModelExample },
-  'radio-overview': { title: 'Basic radios', component: RadioOverviewExample },
-  'select-overview': { title: 'Basic select', component: SelectOverviewExample },
-  'select-form': { title: 'Select in a form', component: SelectFormExample },
-  'sidenav-fab': { title: 'Sidenav with a FAB', component: SidenavFabExample },
-  'sidenav-overview': { title: 'Basic sidenav', component: SidenavOverviewExample },
-  'slider-configurable': { title: 'Configurable slider', component: SliderConfigurableExample },
-  'slider-overview': { title: 'Basic slider', component: SliderOverviewExample },
-=======
     component: ProgressSpinnerOverviewExample,
     additionalFiles: null,
     selectorName: null
@@ -545,7 +363,6 @@
     additionalFiles: null,
     selectorName: null
   },
->>>>>>> 077ebf63
   'slide-toggle-configurable': {
     title: 'Configurable slide-toggle',
     component: SlideToggleConfigurableExample,
@@ -576,71 +393,6 @@
     additionalFiles: null,
     selectorName: null
   },
-<<<<<<< HEAD
-  'slide-toggle-forms': { title: 'Slide-toggle with forms', component: SlideToggleFormsExample },
-  'slide-toggle-overview': { title: 'Basic slide-toggles', component: SlideToggleOverviewExample },
-  'sort-overview': { title: 'Sorting overview', component: SortOverviewExample },
-  'snack-bar-component': {
-    title: 'Snack-bar with a custom component',
-    component: SnackBarComponentExample
-  },
-  'snack-bar-overview': { title: 'Basic snack-bar', component: SnackBarOverviewExample },
-  'table-overview': { title: 'Feature-rich data table', component: TableOverviewExample },
-  'table-pagination': { title: 'Table with pagination', component: TablePaginationExample },
-  'table-sorting': { title: 'Table with sorting', component: TableSortingExample },
-  'table-filtering': { title: 'Table with filtering', component: TableFilteringExample },
-  'table-basic': { title: 'Basic table', component: TableBasicExample },
-  'tabs-overview': { title: 'Basic tabs', component: TabsOverviewExample },
-  'tabs-template-label': { title: 'Coming soon!', component: TabsTemplateLabelExample },
-  'toolbar-multirow': { title: 'Multi-row toolbar', component: ToolbarMultirowExample },
-  'toolbar-overview': { title: 'basic toolbar', component: ToolbarOverviewExample },
-  'tooltip-overview': { title: 'Basic tooltip', component: TooltipOverviewExample },
-  'tooltip-position': { title: 'Tooltip with custom position', component: TooltipPositionExample },
-};
-
-/**
- * NgModule that includes all Material modules that are required to serve the examples.
- */
-@NgModule({
-  exports: [
-    CdkTableModule,
-    MdAutocompleteModule,
-    MdButtonModule,
-    MdButtonToggleModule,
-    MdCardModule,
-    MdCheckboxModule,
-    MdChipsModule,
-    MdDatepickerModule,
-    MdDialogModule,
-    MdExpansionModule,
-    MdGridListModule,
-    MdIconModule,
-    MdInputModule,
-    MdListModule,
-    MdMenuModule,
-    MdPaginatorModule,
-    MdProgressBarModule,
-    MdProgressSpinnerModule,
-    MdRadioModule,
-    MdSortModule,
-    MdSelectModule,
-    MdSlideToggleModule,
-    MdSliderModule,
-    MdSidenavModule,
-    MdSnackBarModule,
-    MdTableModule,
-    MdTabsModule,
-    MdToolbarModule,
-    MdTooltipModule
-  ]
-})
-export class ExampleMaterialModule { }
-
-/**
- * The list of all example components.
- * We need to put them in both `declarations` and `entryComponents` to make them work.
- */
-=======
   'snack-bar-component': {
     title: 'Snack-bar with a custom component',
     component: SnackBarComponentExample,
@@ -727,7 +479,6 @@
   },
 };
 
->>>>>>> 077ebf63
 export const EXAMPLE_LIST = [
   AutocompleteOverviewExample,
   ButtonOverviewExample,
@@ -747,21 +498,9 @@
   DatepickerOverviewExample,
   DatepickerStartViewExample,
   DatepickerTouchExample,
-<<<<<<< HEAD
-  DatepickerApiExample,
-  DialogOverviewExample,
-  DialogOverviewExampleDialog,
-  DialogResultExample,
-  DialogResultExampleDialog,
-  DialogElementsExample,
-  DialogElementsExampleDialog,
-  ExpansionOverviewExample,
-  ExpansionStepsExample,
-=======
   DialogElementsExampleDialog,DialogElementsExample,
   DialogOverviewExampleDialog,DialogOverviewExample,
   DialogResultExampleDialog,DialogResultExample,
->>>>>>> 077ebf63
   GridListDynamicExample,
   GridListOverviewExample,
   IconOverviewExample,

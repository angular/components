--- conflicted
+++ resolved
@@ -15,30 +15,15 @@
   styleUrls: ['chips-input-example.css'],
 })
 export class ChipsInputExample {
-<<<<<<< HEAD
-  visible: boolean = true;
-  selectable: boolean = true;
-  removable: boolean = true;
-  addOnBlur: boolean = true;
-
-  // Enter, comma
-  readonly separatorKeysCodes = [ENTER, COMMA];
-
-  fruits = [
-    { name: 'Lemon' },
-    { name: 'Lime' },
-    { name: 'Apple' },
-=======
   visible = true;
   selectable = true;
   removable = true;
   addOnBlur = true;
-  separatorKeysCodes: number[] = [ENTER, COMMA];
+  readonly separatorKeysCodes: number[] = [ENTER, COMMA];
   fruits: Fruit[] = [
     {name: 'Lemon'},
     {name: 'Lime'},
     {name: 'Apple'},
->>>>>>> ee2732a1
   ];
 
   add(event: MatChipInputEvent): void {

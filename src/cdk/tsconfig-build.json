--- conflicted
+++ resolved
@@ -20,11 +20,7 @@
     "skipLibCheck": true,
     "types": [],
     "paths": {
-<<<<<<< HEAD
-      "@uiux/cdk/*": ["../../dist/packages/cdk/*/public_api"]
-=======
-      "@angular/cdk/*": ["../../dist/packages/cdk/*/public-api"]
->>>>>>> 4d972717
+      "@uiux/cdk/*": ["../../dist/packages/cdk/*/public-api"]
     }
   },
   "files": [

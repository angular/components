/**
 * @license
 * Copyright Google LLC All Rights Reserved.
 *
 * Use of this source code is governed by an MIT-style license that can be
 * found in the LICENSE file at https://angular.io/license
 */

import {Subject} from 'rxjs';

/**
 * Class to be used to power selecting one or more options from a list.
 */
export class SelectionModel<T> {
  /** Currently-selected values. */
  private _selection = new Set<T>();

  /** Keeps track of the deselected options that haven't been emitted by the change event. */
  private _deselectedToEmit: T[] = [];

  /** Keeps track of the selected options that haven't been emitted by the change event. */
  private _selectedToEmit: T[] = [];

  /** Cache for the array value of the selected items. */
  private _selected: T[] | null;

  /** Selected values. */
  get selected(): T[] {
    if (!this._selected) {
      this._selected = Array.from(this._selection.values());
    }

    return this._selected;
  }

  /** Event emitted when the value has changed. */
  changed: Subject<SelectionChange<T>> | null = this._emitChanges ? new Subject() : null;

  /**
   * Event emitted when the value has changed.
   * @deprecated Use `changed` instead.
   */
  onChange: Subject<SelectionChange<T>> | null = this.changed;

  constructor(
    private _multiple = false,
    initiallySelectedValues?: T[],
    private _emitChanges = true) {

    if (initiallySelectedValues && initiallySelectedValues.length) {
      if (_multiple) {
        initiallySelectedValues.forEach(value => this._markSelected(value));
      } else {
        this._markSelected(initiallySelectedValues[0]);
      }

      // Clear the array in order to avoid firing the change event for preselected values.
      this._selectedToEmit.length = 0;
    }
  }

  /**
   * Selects a value or an array of values.
   */
  select(...values: T[]): void {
    this._verifyValueAssignment(values);
    values.forEach(value => this._markSelected(value));
    this._emitChangeEvent();
  }

  /**
   * Deselects a value or an array of values.
   */
  deselect(...values: T[]): void {
    this._verifyValueAssignment(values);
    values.forEach(value => this._unmarkSelected(value));
    this._emitChangeEvent();
  }

  /**
   * Toggles a value between selected and deselected.
   */
  toggle(value: T): void {
    this.isSelected(value) ? this.deselect(value) : this.select(value);
  }

  /**
   * Clears all of the selected values.
   */
  clear(): void {
    this._unmarkAll();
    this._emitChangeEvent();
  }

  /**
   * Determines whether a value is selected.
   */
  isSelected(value: T): boolean {
    return this._selection.has(value);
  }

  /**
   * Determines whether the model does not have a value.
   */
  isEmpty(): boolean {
    return this._selection.size === 0;
  }

  /**
   * Determines whether the model has a value.
   */
  hasValue(): boolean {
    return !this.isEmpty();
  }

  /**
   * Sorts the selected values based on a predicate function.
   */
  sort(predicate?: (a: T, b: T) => number): void {
    if (this._multiple && this.selected) {
      this._selected!.sort(predicate);
    }
  }

  /**
   * Gets whether multiple values can be selected.
   */
  isMultipleSelection() {
    return this._multiple;
  }

  /** Emits a change event and clears the records of selected and deselected values. */
  private _emitChangeEvent() {
    // Clear the selected values so they can be re-cached.
    this._selected = null;

<<<<<<< HEAD
      if (this.changed) {
        this.changed.next(eventData);
=======
    if (this._selectedToEmit.length || this._deselectedToEmit.length) {
      if (this.onChange) {
        this.onChange.next({
          source: this,
          added: this._selectedToEmit,
          removed: this._deselectedToEmit
        });
>>>>>>> 3255cf3c
      }

      this._deselectedToEmit = [];
      this._selectedToEmit = [];
    }
  }

  /** Selects a value. */
  private _markSelected(value: T) {
    if (!this.isSelected(value)) {
      if (!this._multiple) {
        this._unmarkAll();
      }

      this._selection.add(value);

      if (this._emitChanges) {
        this._selectedToEmit.push(value);
      }
    }
  }

  /** Deselects a value. */
  private _unmarkSelected(value: T) {
    if (this.isSelected(value)) {
      this._selection.delete(value);

      if (this._emitChanges) {
        this._deselectedToEmit.push(value);
      }
    }
  }

  /** Clears out the selected values. */
  private _unmarkAll() {
    if (!this.isEmpty()) {
      this._selection.forEach(value => this._unmarkSelected(value));
    }
  }

  /**
   * Verifies the value assignment and throws an error if the specified value array is
   * including multiple values while the selection model is not supporting multiple values.
   */
  private _verifyValueAssignment(values: T[]) {
    if (values.length > 1 && !this._multiple) {
      throw getMultipleValuesInSingleSelectionError();
    }
  }
}

/**
 * Event emitted when the value of a MatSelectionModel has changed.
 * @docs-private
 */
export interface SelectionChange<T> {
  /** Model that dispatched the event. */
  source: SelectionModel<T>;
  /** Options that were added to the model. */
  added: T[];
  /** Options that were removed from the model. */
  removed: T[];
}

/**
 * Returns an error that reports that multiple values are passed into a selection model
 * with a single value.
 */
export function getMultipleValuesInSingleSelectionError() {
  return Error('Cannot pass multiple values into SelectionModel with single-value mode.');
}<|MERGE_RESOLUTION|>--- conflicted
+++ resolved
@@ -134,18 +134,13 @@
     // Clear the selected values so they can be re-cached.
     this._selected = null;
 
-<<<<<<< HEAD
+    if (this._selectedToEmit.length || this._deselectedToEmit.length) {
       if (this.changed) {
-        this.changed.next(eventData);
-=======
-    if (this._selectedToEmit.length || this._deselectedToEmit.length) {
-      if (this.onChange) {
-        this.onChange.next({
+        this.changed.next({
           source: this,
           added: this._selectedToEmit,
           removed: this._deselectedToEmit
         });
->>>>>>> 3255cf3c
       }
 
       this._deselectedToEmit = [];

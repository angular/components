--- conflicted
+++ resolved
@@ -129,15 +129,11 @@
   @Input()
   get selectedIndex() { return this._selectedIndex; }
   set selectedIndex(index: number) {
-<<<<<<< HEAD
     if (index < this._selectedIndex && !this._steps.toArray()[index].editable) { return; }
-    if (this._selectedIndex != index && !this._anyControlsInvalid(index)) {
-=======
     if (this._anyControlsInvalid(index)) {
       // remove focus from clicked step header if the step is not able to be selected
       this._stepHeader.toArray()[index].nativeElement.blur();
     } else if (this._selectedIndex != index) {
->>>>>>> d72c1bcf
       this._emitStepperSelectionEvent(index);
       this._focusIndex = this._selectedIndex;
     }

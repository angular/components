/**
 * @license
 * Copyright Google LLC All Rights Reserved.
 *
 * Use of this source code is governed by an MIT-style license that can be
 * found in the LICENSE file at https://angular.io/license
 */

import {Directionality} from '@angular/cdk/bidi';
import {ViewportRuler} from '@angular/cdk/scrolling';
import {DOCUMENT} from '@angular/common';
import {
  AfterViewInit,
  ContentChild,
  ContentChildren,
  Directive,
  ElementRef,
  EmbeddedViewRef,
  EventEmitter,
  Inject,
  InjectionToken,
  Input,
  NgZone,
  OnDestroy,
  Optional,
  Output,
  QueryList,
  SkipSelf,
  ViewContainerRef,
} from '@angular/core';
import {normalizePassiveListenerOptions} from '@angular/cdk/platform';
import {coerceBooleanProperty} from '@angular/cdk/coercion';
import {Observable, Subject, Subscription, Observer} from 'rxjs';
import {startWith, take} from 'rxjs/operators';
import {DragDropRegistry} from './drag-drop-registry';
import {
  CdkDragDrop,
  CdkDragEnd,
  CdkDragEnter,
  CdkDragExit,
  CdkDragMove,
  CdkDragStart,
} from './drag-events';
import {CdkDragHandle} from './drag-handle';
import {CdkDragPlaceholder} from './drag-placeholder';
import {CdkDragPreview} from './drag-preview';
import {CDK_DROP_LIST_CONTAINER, CdkDropListContainer} from './drop-list-container';
import {getTransformTransitionDurationInMs} from './transition-duration';
import {extendStyles, toggleNativeDragInteractions} from './drag-styling';
import {CDK_DRAG_PARENT} from './drag-parent';


// TODO(crisbeto): add auto-scrolling functionality.
// TODO(crisbeto): add an API for moving a draggable up/down the
// list programmatically. Useful for keyboard controls.

/** Object that can be used to configure the behavior of CdkDrag. */
export interface CdkDragConfig {
  /**
   * Minimum amount of pixels that the user should
   * drag, before the CDK initiates a drag sequence.
   */
  dragStartThreshold: number;

  /**
   * Amount the pixels the user should drag before the CDK
   * considers them to have changed the drag direction.
   */
  pointerDirectionChangeThreshold: number;

  /**
   * The strategy to take when dropping the item (in non drop zone area)
   */
  dropStrategy: CdkDropStrategy;
}

  /**
   * Enum to decide what to do when the user drop the item
   * LastKnownContainer - Drop the item on the Last container the item was dragged hover,
   *  no matter where the item is dropped.
   * ExactLocation - Tries to drop the item in the current location,
   *  if the current location
   * is not inside a valid drop zoom
   * the item will return to the initial container.
   */
export enum CdkDropStrategy {
  LastKnownContainer,
  ExactLocation

}

/** Injection token that can be used to configure the behavior of `CdkDrag`. */
export const CDK_DRAG_CONFIG = new InjectionToken<CdkDragConfig>('CDK_DRAG_CONFIG', {
  providedIn: 'root',
  factory: CDK_DRAG_CONFIG_FACTORY
});

/** @docs-private */
export function CDK_DRAG_CONFIG_FACTORY(): CdkDragConfig {
  return {dragStartThreshold: 5, pointerDirectionChangeThreshold: 5,
     dropStrategy: CdkDropStrategy.LastKnownContainer};
}

/** Options that can be used to bind a passive event listener. */
const passiveEventListenerOptions = normalizePassiveListenerOptions({passive: true});

/** Options that can be used to bind an active event listener. */
const activeEventListenerOptions = normalizePassiveListenerOptions({passive: false});

/**
 * Time in milliseconds for which to ignore mouse events, after
 * receiving a touch event. Used to avoid doing double work for
 * touch devices where the browser fires fake mouse events, in
 * addition to touch events.
 */
const MOUSE_EVENT_IGNORE_TIME = 800;

/** Element that can be moved inside a CdkDropList container. */
@Directive({
  selector: '[cdkDrag]',
  exportAs: 'cdkDrag',
  host: {
    'class': 'cdk-drag',
    '[class.cdk-drag-dragging]': '_hasStartedDragging && _isDragging()',
  },
  providers: [{
    provide: CDK_DRAG_PARENT,
    useExisting: CdkDrag
  }]
})
export class CdkDrag<T = any> implements AfterViewInit, OnDestroy {
  private _document: Document;

  /** Element displayed next to the user's pointer while the element is dragged. */
  private _preview: HTMLElement;

  /** Reference to the view of the preview element. */
  private _previewRef: EmbeddedViewRef<any> | null;

  /** Reference to the view of the placeholder element. */
  private _placeholderRef: EmbeddedViewRef<any> | null;

  /** Element that is rendered instead of the draggable item while it is being sorted. */
  private _placeholder: HTMLElement;

  /** Coordinates within the element at which the user picked up the element. */
  private _pickupPositionInElement: Point;

  /** Coordinates on the page at which the user picked up the element. */
  private _pickupPositionOnPage: Point;

  /**
   * Reference to the element that comes after the draggable in the DOM, at the time
   * it was picked up. Used for restoring its initial position when it's dropped.
   */
  private _nextSibling: Node | null;

  /**
   * CSS `transform` applied to the element when it isn't being dragged. We need a
   * passive transform in order for the dragged element to retain its new position
   * after the user has stopped dragging and because we need to know the relative
   * position in case they start dragging again. This corresponds to `element.style.transform`.
   */
  private _passiveTransform: Point = {x: 0, y: 0};

  /** CSS `transform` that is applied to the element while it's being dragged. */
  private _activeTransform: Point = {x: 0, y: 0};

  /** Inline `transform` value that the element had before the first dragging sequence. */
  private _initialTransform?: string;

  /**
   * Whether the dragging sequence has been started. Doesn't
   * necessarily mean that the element has been moved.
   */
  _hasStartedDragging: boolean;

  /** Whether the element has moved since the user started dragging it. */
  private _hasMoved: boolean;

  /** Drop container in which the CdkDrag resided when dragging began. */
  private _initialContainer: CdkDropListContainer;

  /** Cached scroll position on the page when the element was picked up. */
  private _scrollPosition: {top: number, left: number};

  /** Emits when the item is being moved. */
  private _moveEvents = new Subject<CdkDragMove<T>>();

  /**
   * Amount of subscriptions to the move event. Used to avoid
   * hitting the zone if the consumer didn't subscribe to it.
   */
  private _moveEventSubscriptions = 0;

  /** Keeps track of the direction in which the user is dragging along each axis. */
  private _pointerDirectionDelta: {x: -1 | 0 | 1, y: -1 | 0 | 1};

  /** Pointer position at which the last change in the delta occurred. */
  private _pointerPositionAtLastDirectionChange: Point;

  /** Root element that will be dragged by the user. */
  private _rootElement: HTMLElement;

  /** Subscription to pointer movement events. */
  private _pointerMoveSubscription = Subscription.EMPTY;

  /** Subscription to the event that is dispatched when the user lifts their pointer. */
  private _pointerUpSubscription = Subscription.EMPTY;
  /**
   * Time at which the last touch event occurred. Used to avoid firing the same
   * events multiple times on touch devices where the browser will fire a fake
   * mouse event for each touch event, after a certain time.
   */
  private _lastTouchEventTime: number;

  /** Subscription to the stream that initializes the root element. */
  private _rootElementInitSubscription = Subscription.EMPTY;

  /** Elements that can be used to drag the draggable item. */
  @ContentChildren(CdkDragHandle, {descendants: true}) _handles: QueryList<CdkDragHandle>;

  /** Element that will be used as a template to create the draggable item's preview. */
  @ContentChild(CdkDragPreview) _previewTemplate: CdkDragPreview;

  /** Template for placeholder element rendered to show where a draggable would be dropped. */
  @ContentChild(CdkDragPlaceholder) _placeholderTemplate: CdkDragPlaceholder;

  /** Arbitrary data to attach to this drag instance. */
  @Input('cdkDragData') data: T;

  /** Locks the position of the dragged element along the specified axis. */
  @Input('cdkDragLockAxis') lockAxis: 'x' | 'y';

  /**
   * Selector that will be used to determine the root draggable element, starting from
   * the `cdkDrag` element and going up the DOM. Passing an alternate root element is useful
   * when trying to enable dragging on an element that you might not have access to.
   */
  @Input('cdkDragRootElement') rootElementSelector: string;

  /** Whether starting to drag this element is disabled. */
  @Input('cdkDragDisabled')
  get disabled(): boolean {
    return this._disabled || (this.dropContainer && this.dropContainer.disabled);
  }
  set disabled(value: boolean) {
    this._disabled = coerceBooleanProperty(value);
  }
  private _disabled = false;

  /** Emits when the user starts dragging the item. */
  @Output('cdkDragStarted') started: EventEmitter<CdkDragStart> = new EventEmitter<CdkDragStart>();

  /** Emits when the user stops dragging an item in the container. */
  @Output('cdkDragEnded') ended: EventEmitter<CdkDragEnd> = new EventEmitter<CdkDragEnd>();

  /** Emits when the user has moved the item into a new container. */
  @Output('cdkDragEntered') entered: EventEmitter<CdkDragEnter<any>> =
      new EventEmitter<CdkDragEnter<any>>();

  /** Emits when the user removes the item its container by dragging it into another container. */
  @Output('cdkDragExited') exited: EventEmitter<CdkDragExit<any>> =
      new EventEmitter<CdkDragExit<any>>();

  /** Emits when the user drops the item inside a container. */
  @Output('cdkDragDropped') dropped: EventEmitter<CdkDragDrop<any>> =
      new EventEmitter<CdkDragDrop<any>>();

  /**
   * Emits as the user is dragging the item. Use with caution,
   * because this event will fire for every pixel that the user has dragged.
   */
  @Output('cdkDragMoved') moved: Observable<CdkDragMove<T>> =
      Observable.create((observer: Observer<CdkDragMove<T>>) => {
        const subscription = this._moveEvents.subscribe(observer);
        this._moveEventSubscriptions++;

        return () => {
          subscription.unsubscribe();
          this._moveEventSubscriptions--;
        };
      });

  constructor(
    /** Element that the draggable is attached to. */
    public element: ElementRef<HTMLElement>,
    /** Droppable container that the draggable is a part of. */
    @Inject(CDK_DROP_LIST_CONTAINER) @Optional() @SkipSelf()
    public dropContainer: CdkDropListContainer,
    @Inject(DOCUMENT) document: any,
    private _ngZone: NgZone,
    private _viewContainerRef: ViewContainerRef,
    private _viewportRuler: ViewportRuler,
    private _dragDropRegistry: DragDropRegistry<CdkDrag<T>, CdkDropListContainer>,
    @Inject(CDK_DRAG_CONFIG) private _config: CdkDragConfig,
    @Optional() private _dir: Directionality) {
      this._document = document;
      _dragDropRegistry.registerDragItem(this);
    }

  /**
   * Returns the element that is being used as a placeholder
   * while the current element is being dragged.
   */
  getPlaceholderElement(): HTMLElement {
    return this._placeholder;
  }

  /** Returns the root draggable element. */
  getRootElement(): HTMLElement {
    return this._rootElement;
  }

  /** Resets a standalone drag item to its initial position. */
  reset(): void {
    this._rootElement.style.transform = '';
    this._activeTransform = {x: 0, y: 0};
    this._passiveTransform = {x: 0, y: 0};
  }

  ngAfterViewInit() {
    // We need to wait for the zone to stabilize, in order for the reference
    // element to be in the proper place in the DOM. This is mostly relevant
    // for draggable elements inside portals since they get stamped out in
    // their original DOM position and then they get transferred to the portal.
    this._rootElementInitSubscription = this._ngZone.onStable.asObservable()
      .pipe(take(1))
      .subscribe(() => {
        const rootElement = this._rootElement = this._getRootElement();
        rootElement.addEventListener('mousedown', this._pointerDown, activeEventListenerOptions);
        rootElement.addEventListener('touchstart', this._pointerDown, passiveEventListenerOptions);
        this._handles.changes.pipe(startWith(null)).subscribe(() =>
            toggleNativeDragInteractions(rootElement, this.getChildHandles().length > 0));
      });
  }

  ngOnDestroy() {
    // The directive might have been destroyed before the root element is initialized.
    if (this._rootElement) {
      this._rootElement.removeEventListener('mousedown', this._pointerDown,
          activeEventListenerOptions);
      this._rootElement.removeEventListener('touchstart', this._pointerDown,
          passiveEventListenerOptions);

      // Do this check before removing from the registry since it'll
      // stop being considered as dragged once it is removed.
      if (this._isDragging()) {
        // Since we move out the element to the end of the body while it's being
        // dragged, we have to make sure that it's removed if it gets destroyed.
        this._removeElement(this._rootElement);
      }
    }

    this._rootElementInitSubscription.unsubscribe();
    this._destroyPreview();
    this._destroyPlaceholder();
    this._nextSibling = null;
    this._dragDropRegistry.removeDragItem(this);
    this._removeSubscriptions();
    this._moveEvents.complete();
  }

  /** Checks whether the element is currently being dragged. */
  _isDragging() {
    return this._dragDropRegistry.isDragging(this);
  }

  /** Gets only handles that are not inside descendant `CdkDrag` instances. */
  private getChildHandles() {
    return this._handles.filter(handle => handle._parentDrag === this);
  }

  /** Handler for the `mousedown`/`touchstart` events. */
  _pointerDown = (event: MouseEvent | TouchEvent) => {
    const handles = this.getChildHandles();

    // Delegate the event based on whether it started from a handle or the element itself.
    if (handles.length) {
      const targetHandle = handles.find(handle => {
        const element = handle.element.nativeElement;
        const target = event.target;
        return !!target && (target === element || element.contains(target as HTMLElement));
      });

      if (targetHandle && !targetHandle.disabled && !this.disabled) {
        this._initializeDragSequence(targetHandle.element.nativeElement, event);
      }
    } else if (!this.disabled) {
      this._initializeDragSequence(this._rootElement, event);
    }
  }

  /**
   * Sets up the different variables and subscriptions
   * that will be necessary for the dragging sequence.
   * @param referenceElement Element that started the drag sequence.
   * @param event Browser event object that started the sequence.
   */
  private _initializeDragSequence(referenceElement: HTMLElement, event: MouseEvent | TouchEvent) {
    // Always stop propagation for the event that initializes
    // the dragging sequence, in order to prevent it from potentially
    // starting another sequence for a draggable parent somewhere up the DOM tree.
    event.stopPropagation();

    const isDragging = this._isDragging();
    const isTouchEvent = this._isTouchEvent(event);
    const isAuxiliaryMouseButton = !isTouchEvent && (event as MouseEvent).button !== 0;
    const isSyntheticEvent = !isTouchEvent && this._lastTouchEventTime &&
        this._lastTouchEventTime + MOUSE_EVENT_IGNORE_TIME > Date.now();

    // If the event started from an element with the native HTML drag&drop, it'll interfere
    // with our own dragging (e.g. `img` tags do it by default). Prevent the default action
    // to stop it from happening. Note that preventing on `dragstart` also seems to work, but
    // it's flaky and it fails if the user drags it away quickly. Also note that we only want
    // to do this for `mousedown` since doing the same for `touchstart` will stop any `click`
    // events from firing on touch devices.
    if (event.target && (event.target as HTMLElement).draggable && event.type === 'mousedown') {
      event.preventDefault();
    }

    // Abort if the user is already dragging or is using a mouse button other than the primary one.
    if (isDragging || isAuxiliaryMouseButton || isSyntheticEvent) {
      return;
    }

    // Cache the previous transform amount only after the first drag sequence, because
    // we don't want our own transforms to stack on top of each other.
    if (this._initialTransform == null) {
      this._initialTransform = this._rootElement.style.transform || '';
    }

    this._hasStartedDragging = this._hasMoved = false;
    this._initialContainer = this.dropContainer;
    this._pointerMoveSubscription = this._dragDropRegistry.pointerMove.subscribe(this._pointerMove);
    this._pointerUpSubscription = this._dragDropRegistry.pointerUp.subscribe(this._pointerUp);
    this._scrollPosition = this._viewportRuler.getViewportScrollPosition();

    // If we have a custom preview template, the element won't be visible anyway so we avoid the
    // extra `getBoundingClientRect` calls and just move the preview next to the cursor.
    this._pickupPositionInElement = this._previewTemplate ? {x: 0, y: 0} :
        this._getPointerPositionInElement(referenceElement, event);
    const pointerPosition = this._pickupPositionOnPage = this._getPointerPositionOnPage(event);
    this._pointerDirectionDelta = {x: 0, y: 0};
    this._pointerPositionAtLastDirectionChange = {x: pointerPosition.x, y: pointerPosition.y};
    this._dragDropRegistry.startDragging(this, event);
  }

  /** Starts the dragging sequence. */
  private _startDragSequence(event: MouseEvent | TouchEvent) {
    // Emit the event on the item before the one on the container.
    this.started.emit({source: this});

    if (this._isTouchEvent(event)) {
      this._lastTouchEventTime = Date.now();
    }

    if (this.dropContainer) {
      const element = this._rootElement;

      // Grab the `nextSibling` before the preview and placeholder
      // have been created so we don't get the preview by accident.
      this._nextSibling = element.nextSibling;

      const preview = this._preview = this._createPreviewElement();
      const placeholder = this._placeholder = this._createPlaceholderElement();

      // We move the element out at the end of the body and we make it hidden, because keeping it in
      // place will throw off the consumer's `:last-child` selectors. We can't remove the element
      // from the DOM completely, because iOS will stop firing all subsequent events in the chain.
      element.style.display = 'none';
      this._document.body.appendChild(element.parentNode!.replaceChild(placeholder, element));
      this._document.body.appendChild(preview);
      this.dropContainer.start();
    }
  }

  /** Handler that is invoked when the user moves their pointer after they've initiated a drag. */
  private _pointerMove = (event: MouseEvent | TouchEvent) => {
    const pointerPosition = this._getConstrainedPointerPosition(event);

    if (!this._hasStartedDragging) {
      const distanceX = Math.abs(pointerPosition.x - this._pickupPositionOnPage.x);
      const distanceY = Math.abs(pointerPosition.y - this._pickupPositionOnPage.y);

      // Only start dragging after the user has moved more than the minimum distance in either
      // direction. Note that this is preferrable over doing something like `skip(minimumDistance)`
      // in the `pointerMove` subscription, because we're not guaranteed to have one move event
      // per pixel of movement (e.g. if the user moves their pointer quickly).
      if (distanceX + distanceY >= this._config.dragStartThreshold) {
        this._hasStartedDragging = true;
        this._ngZone.run(() => this._startDragSequence(event));
      }

      return;
    }

    this._hasMoved = true;
    event.preventDefault();
    this._updatePointerDirectionDelta(pointerPosition);

    if (this.dropContainer) {
      this._updateActiveDropContainer(pointerPosition);
    } else {
      const activeTransform = this._activeTransform;
      activeTransform.x =
          pointerPosition.x - this._pickupPositionOnPage.x + this._passiveTransform.x;
      activeTransform.y =
          pointerPosition.y - this._pickupPositionOnPage.y + this._passiveTransform.y;
      const transform = getTransform(activeTransform.x, activeTransform.y);

      // Preserve the previous `transform` value, if there was one.
      this._rootElement.style.transform = this._initialTransform ?
          this._initialTransform + ' ' + transform : transform;

      // Apply transform as attribute if dragging and svg element to work for IE
      if (typeof SVGElement !== 'undefined' && this._rootElement instanceof SVGElement) {
        const appliedTransform = `translate(${activeTransform.x} ${activeTransform.y})`;
        this._rootElement.setAttribute('transform', appliedTransform);
      }
    }

    // Since this event gets fired for every pixel while dragging, we only
    // want to fire it if the consumer opted into it. Also we have to
    // re-enter the zone because we run all of the events on the outside.
    if (this._moveEventSubscriptions > 0) {
      this._ngZone.run(() => {
        this._moveEvents.next({
          source: this,
          pointerPosition,
          event,
          delta: this._pointerDirectionDelta
        });
      });
    }
  }

  /** Handler that is invoked when the user lifts their pointer up, after initiating a drag. */
  private _pointerUp = (event: MouseEvent | TouchEvent) => {
    if (!this._isDragging()) {
      return;
    }

    this._removeSubscriptions();
    this._dragDropRegistry.stopDragging(this);

    if (!this._hasStartedDragging) {
      return;
    }

    if (!this.dropContainer) {
      // Convert the active transform into a passive one. This means that next time
      // the user starts dragging the item, its position will be calculated relatively
      // to the new passive transform.
      this._passiveTransform.x = this._activeTransform.x;
      this._passiveTransform.y = this._activeTransform.y;
      this._ngZone.run(() => this.ended.emit({source: this}));
      this._dragDropRegistry.stopDragging(this);
      return;
    }

    this._animatePreviewToPlaceholder().then(() => {
      this._cleanupDragArtifacts(event);
      this._dragDropRegistry.stopDragging(this);
    });
  }

  /** Cleans up the DOM artifacts that were added to facilitate the element being dragged. */
  private _cleanupDragArtifacts(event: MouseEvent | TouchEvent) {
    // Restore the element's visibility and insert it at its old position in the DOM.
    // It's important that we maintain the position, because moving the element around in the DOM
    // can throw off `NgFor` which does smart diffing and re-creates elements only when necessary,
    // while moving the existing elements in all other cases.
    this._rootElement.style.display = '';

    if (this._nextSibling) {
      this._nextSibling.parentNode!.insertBefore(this._rootElement, this._nextSibling);
    } else {
      this._initialContainer.element.nativeElement.appendChild(this._rootElement);
    }

    this._destroyPreview();
    this._destroyPlaceholder();

    // Re-enter the NgZone since we bound `document` events on the outside.
    this._ngZone.run(() => {
      const currentIndex = this.dropContainer.getItemIndex(this);
      const {x, y} = this._getPointerPositionOnPage(event);
      const isPointerOverContainer = this.dropContainer._isOverContainer(x, y);

      this.ended.emit({source: this});
      this.dropped.emit({
        item: this,
        currentIndex,
        previousIndex: this._initialContainer.getItemIndex(this),
        container: this.dropContainer,
        previousContainer: this._initialContainer,
        isPointerOverContainer
      });
      this.dropContainer.drop(this, currentIndex, this._initialContainer, isPointerOverContainer);
      this.dropContainer = this._initialContainer;
    });
  }

  /**
   * Updates the item's position in its drop container, or moves it
   * into a new one, depending on its current drag position.
   */
  private _updateActiveDropContainer({x, y}: Point) {
    // Drop container that draggable has been moved into.
    let newContainer = this.dropContainer._getSiblingContainerFromPosition(this, x, y);

    // If we couldn't find a new container to move the item into, and the item has left it's
    // initial container, check whether the it's over the initial container. This handles the
    // case where two containers are connected one way and the user tries to undo dragging an
    // item into a new container.
    if (!newContainer && this.dropContainer !== this._initialContainer &&
<<<<<<< HEAD
        (this._initialContainer._canReturnItem(x, y) ||
        (this._config.dropStrategy === CdkDropStrategy.ExactLocation &&
         !this.dropContainer._isOverContainer(x, y)))) {
=======
        this._initialContainer._isOverContainer(x, y)) {
>>>>>>> 0b19b586
      newContainer = this._initialContainer;
    }

    if (newContainer) {
      this._ngZone.run(() => {
        // Notify the old container that the item has left.
        this.exited.emit({item: this, container: this.dropContainer});
        this.dropContainer.exit(this);
        // Notify the new container that the item has entered.
        this.entered.emit({item: this, container: newContainer!});
        this.dropContainer = newContainer!;
        this.dropContainer.enter(this, x, y);
      });
    }

    this.dropContainer._sortItem(this, x, y, this._pointerDirectionDelta);
    this._preview.style.transform =
        getTransform(x - this._pickupPositionInElement.x, y - this._pickupPositionInElement.y);
  }

  /**
   * Creates the element that will be rendered next to the user's pointer
   * and will be used as a preview of the element that is being dragged.
   */
  private _createPreviewElement(): HTMLElement {
    let preview: HTMLElement;

    if (this._previewTemplate) {
      const viewRef = this._viewContainerRef.createEmbeddedView(this._previewTemplate.templateRef,
                                                                this._previewTemplate.data);

      preview = viewRef.rootNodes[0];
      this._previewRef = viewRef;
      preview.style.transform =
          getTransform(this._pickupPositionOnPage.x, this._pickupPositionOnPage.y);
    } else {
      const element = this._rootElement;
      const elementRect = element.getBoundingClientRect();

      preview = deepCloneNode(element);
      preview.style.width = `${elementRect.width}px`;
      preview.style.height = `${elementRect.height}px`;
      preview.style.transform = getTransform(elementRect.left, elementRect.top);
    }

    extendStyles(preview.style, {
      position: 'fixed',
      top: '0',
      left: '0',
      zIndex: '1000'
    });

    preview.classList.add('cdk-drag-preview');
    preview.setAttribute('dir', this._dir ? this._dir.value : 'ltr');

    return preview;
  }

  /** Creates an element that will be shown instead of the current element while dragging. */
  private _createPlaceholderElement(): HTMLElement {
    let placeholder: HTMLElement;

    if (this._placeholderTemplate) {
      this._placeholderRef = this._viewContainerRef.createEmbeddedView(
        this._placeholderTemplate.templateRef,
        this._placeholderTemplate.data
      );
      placeholder = this._placeholderRef.rootNodes[0];
    } else {
      placeholder = deepCloneNode(this._rootElement);
    }

    placeholder.classList.add('cdk-drag-placeholder');
    return placeholder;
  }

  /**
   * Figures out the coordinates at which an element was picked up.
   * @param referenceElement Element that initiated the dragging.
   * @param event Event that initiated the dragging.
   */
  private _getPointerPositionInElement(referenceElement: HTMLElement,
                                       event: MouseEvent | TouchEvent): Point {
    const elementRect = this._rootElement.getBoundingClientRect();
    const handleElement = referenceElement === this._rootElement ? null : referenceElement;
    const referenceRect = handleElement ? handleElement.getBoundingClientRect() : elementRect;
    const point = this._isTouchEvent(event) ? event.targetTouches[0] : event;
    const x = point.pageX - referenceRect.left - this._scrollPosition.left;
    const y = point.pageY - referenceRect.top - this._scrollPosition.top;

    return {
      x: referenceRect.left - elementRect.left + x,
      y: referenceRect.top - elementRect.top + y
    };
  }

  /**
   * Animates the preview element from its current position to the location of the drop placeholder.
   * @returns Promise that resolves when the animation completes.
   */
  private _animatePreviewToPlaceholder(): Promise<void> {
    // If the user hasn't moved yet, the transitionend event won't fire.
    if (!this._hasMoved) {
      return Promise.resolve();
    }

    const placeholderRect = this._placeholder.getBoundingClientRect();

    // Apply the class that adds a transition to the preview.
    this._preview.classList.add('cdk-drag-animating');

    // Move the preview to the placeholder position.
    this._preview.style.transform = getTransform(placeholderRect.left, placeholderRect.top);

    // If the element doesn't have a `transition`, the `transitionend` event won't fire. Since
    // we need to trigger a style recalculation in order for the `cdk-drag-animating` class to
    // apply its style, we take advantage of the available info to figure out whether we need to
    // bind the event in the first place.
    const duration = getTransformTransitionDurationInMs(this._preview);

    if (duration === 0) {
      return Promise.resolve();
    }

    return this._ngZone.runOutsideAngular(() => {
      return new Promise(resolve => {
        const handler = ((event: TransitionEvent) => {
          if (!event || (event.target === this._preview && event.propertyName === 'transform')) {
            this._preview.removeEventListener('transitionend', handler);
            resolve();
            clearTimeout(timeout);
          }
        }) as EventListenerOrEventListenerObject;

        // If a transition is short enough, the browser might not fire the `transitionend` event.
        // Since we know how long it's supposed to take, add a timeout with a 50% buffer that'll
        // fire if the transition hasn't completed when it was supposed to.
        const timeout = setTimeout(handler as Function, duration * 1.5);
        this._preview.addEventListener('transitionend', handler);
      });
    });
  }

  /**
   * Helper to remove an element from the DOM and to do all the necessary null checks.
   * @param element Element to be removed.
   */
  private _removeElement(element: HTMLElement | null) {
    if (element && element.parentNode) {
      element.parentNode.removeChild(element);
    }
  }

  /** Determines the point of the page that was touched by the user. */
  private _getPointerPositionOnPage(event: MouseEvent | TouchEvent): Point {
    const point = this._isTouchEvent(event) ? event.touches[0] : event;

    return {
      x: point.pageX - this._scrollPosition.left,
      y: point.pageY - this._scrollPosition.top
    };
  }

  /** Gets the pointer position on the page, accounting for any position constraints. */
  private _getConstrainedPointerPosition(event: MouseEvent | TouchEvent): Point {
    const point = this._getPointerPositionOnPage(event);
    const dropContainerLock = this.dropContainer ? this.dropContainer.lockAxis : null;

    if (this.lockAxis === 'x' || dropContainerLock === 'x') {
      point.y = this._pickupPositionOnPage.y;
    } else if (this.lockAxis === 'y' || dropContainerLock === 'y') {
      point.x = this._pickupPositionOnPage.x;
    }

    return point;
  }

  /** Determines whether an event is a touch event. */
  private _isTouchEvent(event: MouseEvent | TouchEvent): event is TouchEvent {
    return event.type.startsWith('touch');
  }

  /** Destroys the preview element and its ViewRef. */
  private _destroyPreview() {
    if (this._preview) {
      this._removeElement(this._preview);
    }

    if (this._previewRef) {
      this._previewRef.destroy();
    }

    this._preview = this._previewRef = null!;
  }

  /** Destroys the placeholder element and its ViewRef. */
  private _destroyPlaceholder() {
    if (this._placeholder) {
      this._removeElement(this._placeholder);
    }

    if (this._placeholderRef) {
      this._placeholderRef.destroy();
    }

    this._placeholder = this._placeholderRef = null!;
  }

  /** Updates the current drag delta, based on the user's current pointer position on the page. */
  private _updatePointerDirectionDelta(pointerPositionOnPage: Point) {
    const {x, y} = pointerPositionOnPage;
    const delta = this._pointerDirectionDelta;
    const positionSinceLastChange = this._pointerPositionAtLastDirectionChange;

    // Amount of pixels the user has dragged since the last time the direction changed.
    const changeX = Math.abs(x - positionSinceLastChange.x);
    const changeY = Math.abs(y - positionSinceLastChange.y);

    // Because we handle pointer events on a per-pixel basis, we don't want the delta
    // to change for every pixel, otherwise anything that depends on it can look erratic.
    // To make the delta more consistent, we track how much the user has moved since the last
    // delta change and we only update it after it has reached a certain threshold.
    if (changeX > this._config.pointerDirectionChangeThreshold) {
      delta.x = x > positionSinceLastChange.x ? 1 : -1;
      positionSinceLastChange.x = x;
    }

    if (changeY > this._config.pointerDirectionChangeThreshold) {
      delta.y = y > positionSinceLastChange.y ? 1 : -1;
      positionSinceLastChange.y = y;
    }

    return delta;
  }

  /** Gets the root draggable element, based on the `rootElementSelector`. */
  private _getRootElement(): HTMLElement {
    if (this.rootElementSelector) {
      const selector = this.rootElementSelector;
      let currentElement = this.element.nativeElement.parentElement as HTMLElement | null;

      while (currentElement) {
        // IE doesn't support `matches` so we have to fall back to `msMatchesSelector`.
        if (currentElement.matches ? currentElement.matches(selector) :
            (currentElement as any).msMatchesSelector(selector)) {
          return currentElement;
        }

        currentElement = currentElement.parentElement;
      }
    }

    return this.element.nativeElement;
  }

  /** Unsubscribes from the global subscriptions. */
  private _removeSubscriptions() {
    this._pointerMoveSubscription.unsubscribe();
    this._pointerUpSubscription.unsubscribe();
  }
}

/** Point on the page or within an element. */
interface Point {
  x: number;
  y: number;
}

/**
 * Gets a 3d `transform` that can be applied to an element.
 * @param x Desired position of the element along the X axis.
 * @param y Desired position of the element along the Y axis.
 */
function getTransform(x: number, y: number): string {
  // Round the transforms since some browsers will
  // blur the elements, for sub-pixel transforms.
  return `translate3d(${Math.round(x)}px, ${Math.round(y)}px, 0)`;
}

/** Creates a deep clone of an element. */
function deepCloneNode(node: HTMLElement): HTMLElement {
  const clone = node.cloneNode(true) as HTMLElement;
  // Remove the `id` to avoid having multiple elements with the same id on the page.
  clone.removeAttribute('id');
  return clone;
}<|MERGE_RESOLUTION|>--- conflicted
+++ resolved
@@ -615,13 +615,9 @@
     // case where two containers are connected one way and the user tries to undo dragging an
     // item into a new container.
     if (!newContainer && this.dropContainer !== this._initialContainer &&
-<<<<<<< HEAD
         (this._initialContainer._canReturnItem(x, y) ||
         (this._config.dropStrategy === CdkDropStrategy.ExactLocation &&
          !this.dropContainer._isOverContainer(x, y)))) {
-=======
-        this._initialContainer._isOverContainer(x, y)) {
->>>>>>> 0b19b586
       newContainer = this._initialContainer;
     }
 

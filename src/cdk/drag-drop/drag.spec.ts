import {
  AfterViewInit,
  Component,
  ElementRef,
  NgZone,
  Provider,
  QueryList,
  Type,
  ViewChild,
  ViewChildren,
  ViewEncapsulation,
  ValueProvider,
  ChangeDetectionStrategy,
} from '@angular/core';
import {TestBed, ComponentFixture, fakeAsync, flush, tick} from '@angular/core/testing';
import {DragDropModule} from './drag-drop-module';
import {
  createMouseEvent,
  dispatchEvent,
  dispatchMouseEvent,
  dispatchTouchEvent,
  createTouchEvent,
} from '@angular/cdk/testing';
import {Directionality} from '@angular/cdk/bidi';
import {CdkDrag, CDK_DRAG_CONFIG, CdkDragConfig, CdkDropStrategy} from './drag';
import {CdkDragDrop} from './drag-events';
import {moveItemInArray} from './drag-utils';
import {CdkDropList} from './drop-list';
import {CdkDragHandle} from './drag-handle';
import {CdkDropListGroup} from './drop-list-group';

const ITEM_HEIGHT = 25;
const ITEM_WIDTH = 75;

describe('CdkDrag', () => {
  function createComponent<T>(componentType: Type<T>, providers: Provider[] = [], dragDistance = 0):
    ComponentFixture<T> {
      // If none of the providers is CDK_DRAG_CONFIG, add the default testing config
      if (providers.every((provider: any) =>
      provider.provide && provider.provide !== CDK_DRAG_CONFIG)) {
        providers.push({
          provide: CDK_DRAG_CONFIG,
          useValue: {
            // We default the `dragDistance` to zero, because the majority of the tests
            // don't care about it and drags are a lot easier to simulate when we don't
            // have to deal with thresholds.
            dragStartThreshold: dragDistance,
            pointerDirectionChangeThreshold: 5
          } as CdkDragConfig
        });
      }

    TestBed.configureTestingModule({
      imports: [DragDropModule],
      declarations: [componentType, PassthroughComponent],
      providers: providers
      ,
    }).compileComponents();

    return TestBed.createComponent<T>(componentType);
  }

  describe('standalone draggable', () => {
    describe('mouse dragging', () => {
      it('should drag an element freely to a particular position', fakeAsync(() => {
        const fixture = createComponent(StandaloneDraggable);
        fixture.detectChanges();
        const dragElement = fixture.componentInstance.dragElement.nativeElement;

        expect(dragElement.style.transform).toBeFalsy();
        dragElementViaMouse(fixture, dragElement, 50, 100);
        expect(dragElement.style.transform).toBe('translate3d(50px, 100px, 0px)');
      }));

      it('should drag an SVG element freely to a particular position', fakeAsync(() => {
        const fixture = createComponent(StandaloneDraggableSvg);
        fixture.detectChanges();
        const dragElement = fixture.componentInstance.dragElement.nativeElement;

        expect(dragElement.getAttribute('transform')).toBeFalsy();
        dragElementViaMouse(fixture, dragElement, 50, 100);
        expect(dragElement.getAttribute('transform')).toBe('translate(50 100)');
      }));

      it('should drag an element freely to a particular position when the page is scrolled',
        fakeAsync(() => {
          const fixture = createComponent(StandaloneDraggable);
          fixture.detectChanges();

          const cleanup = makePageScrollable();
          const dragElement = fixture.componentInstance.dragElement.nativeElement;

          scrollTo(0, 500);
          expect(dragElement.style.transform).toBeFalsy();
          dragElementViaMouse(fixture, dragElement, 50, 100);
          expect(dragElement.style.transform).toBe('translate3d(50px, 100px, 0px)');
          cleanup();
        }));

      it('should continue dragging the element from where it was left off', fakeAsync(() => {
        const fixture = createComponent(StandaloneDraggable);
        fixture.detectChanges();
        const dragElement = fixture.componentInstance.dragElement.nativeElement;

        expect(dragElement.style.transform).toBeFalsy();

        dragElementViaMouse(fixture, dragElement, 50, 100);
        expect(dragElement.style.transform).toBe('translate3d(50px, 100px, 0px)');

        dragElementViaMouse(fixture, dragElement, 100, 200);
        expect(dragElement.style.transform).toBe('translate3d(150px, 300px, 0px)');
      }));

      it('should continue dragging from where it was left off when the page is scrolled',
        fakeAsync(() => {
          const fixture = createComponent(StandaloneDraggable);
          fixture.detectChanges();

          const dragElement = fixture.componentInstance.dragElement.nativeElement;
          const cleanup = makePageScrollable();

          scrollTo(0, 500);
          expect(dragElement.style.transform).toBeFalsy();

          dragElementViaMouse(fixture, dragElement, 50, 100);
          expect(dragElement.style.transform).toBe('translate3d(50px, 100px, 0px)');

          dragElementViaMouse(fixture, dragElement, 100, 200);
          expect(dragElement.style.transform).toBe('translate3d(150px, 300px, 0px)');

          cleanup();
        }));

      it('should not drag an element with the right mouse button', fakeAsync(() => {
        const fixture = createComponent(StandaloneDraggable);
        fixture.detectChanges();
        const dragElement = fixture.componentInstance.dragElement.nativeElement;
        const event = createMouseEvent('mousedown', 50, 100, 2);

        expect(dragElement.style.transform).toBeFalsy();

        dispatchEvent(dragElement, event);
        fixture.detectChanges();

        dispatchMouseEvent(document, 'mousemove', 50, 100);
        fixture.detectChanges();

        dispatchMouseEvent(document, 'mouseup');
        fixture.detectChanges();

        expect(dragElement.style.transform).toBeFalsy();
      }));

      it('should not drag the element if it was not moved more than the minimum distance',
        fakeAsync(() => {
          const fixture = createComponent(StandaloneDraggable, [], 5);
          fixture.detectChanges();
          const dragElement = fixture.componentInstance.dragElement.nativeElement;

          expect(dragElement.style.transform).toBeFalsy();
          dragElementViaMouse(fixture, dragElement, 2, 2);
          expect(dragElement.style.transform).toBeFalsy();
        }));

      it('should preserve the previous `transform` value', fakeAsync(() => {
        const fixture = createComponent(StandaloneDraggable);
        fixture.detectChanges();
        const dragElement = fixture.componentInstance.dragElement.nativeElement;

        dragElement.style.transform = 'translateX(-50%)';
        dragElementViaMouse(fixture, dragElement, 50, 100);
        expect(dragElement.style.transform).toBe('translateX(-50%) translate3d(50px, 100px, 0px)');
      }));

      it('should not generate multiple own `translate3d` values', fakeAsync(() => {
        const fixture = createComponent(StandaloneDraggable);
        fixture.detectChanges();
        const dragElement = fixture.componentInstance.dragElement.nativeElement;

        dragElement.style.transform = 'translateY(-50%)';

        dragElementViaMouse(fixture, dragElement, 50, 100);
        expect(dragElement.style.transform).toBe('translateY(-50%) translate3d(50px, 100px, 0px)');

        dragElementViaMouse(fixture, dragElement, 100, 200);
        expect(dragElement.style.transform).toBe('translateY(-50%) translate3d(150px, 300px, 0px)');
      }));

      it('should prevent the `mousedown` action for native draggable elements', fakeAsync(() => {
        const fixture = createComponent(StandaloneDraggable);
        fixture.detectChanges();
        const dragElement = fixture.componentInstance.dragElement.nativeElement;

        dragElement.draggable = true;

        const mousedownEvent = createMouseEvent('mousedown', 50, 50);
        Object.defineProperty(mousedownEvent, 'target', {get: () => dragElement});
        spyOn(mousedownEvent, 'preventDefault').and.callThrough();
        dispatchEvent(dragElement, mousedownEvent);
        fixture.detectChanges();

        dispatchMouseEvent(document, 'mousemove', 50, 50);
        fixture.detectChanges();

        expect(mousedownEvent.preventDefault).toHaveBeenCalled();
      }));

    });

    describe('touch dragging', () => {
      it('should drag an element freely to a particular position', fakeAsync(() => {
        const fixture = createComponent(StandaloneDraggable);
        fixture.detectChanges();
        const dragElement = fixture.componentInstance.dragElement.nativeElement;

        expect(dragElement.style.transform).toBeFalsy();
        dragElementViaTouch(fixture, dragElement, 50, 100);
        expect(dragElement.style.transform).toBe('translate3d(50px, 100px, 0px)');
      }));

      it('should drag an element freely to a particular position when the page is scrolled',
        fakeAsync(() => {
          const fixture = createComponent(StandaloneDraggable);
          fixture.detectChanges();

          const dragElement = fixture.componentInstance.dragElement.nativeElement;
          const cleanup = makePageScrollable();

          scrollTo(0, 500);
          expect(dragElement.style.transform).toBeFalsy();
          dragElementViaTouch(fixture, dragElement, 50, 100);
          expect(dragElement.style.transform).toBe('translate3d(50px, 100px, 0px)');
          cleanup();
        }));

      it('should continue dragging the element from where it was left off', fakeAsync(() => {
        const fixture = createComponent(StandaloneDraggable);
        fixture.detectChanges();
        const dragElement = fixture.componentInstance.dragElement.nativeElement;

        expect(dragElement.style.transform).toBeFalsy();

        dragElementViaTouch(fixture, dragElement, 50, 100);
        expect(dragElement.style.transform).toBe('translate3d(50px, 100px, 0px)');

        dragElementViaTouch(fixture, dragElement, 100, 200);
        expect(dragElement.style.transform).toBe('translate3d(150px, 300px, 0px)');
      }));

      it('should continue dragging from where it was left off when the page is scrolled',
        fakeAsync(() => {
          const fixture = createComponent(StandaloneDraggable);
          fixture.detectChanges();

          const dragElement = fixture.componentInstance.dragElement.nativeElement;
          const cleanup = makePageScrollable();

          scrollTo(0, 500);
          expect(dragElement.style.transform).toBeFalsy();

          dragElementViaTouch(fixture, dragElement, 50, 100);
          expect(dragElement.style.transform).toBe('translate3d(50px, 100px, 0px)');

          dragElementViaTouch(fixture, dragElement, 100, 200);
          expect(dragElement.style.transform).toBe('translate3d(150px, 300px, 0px)');

          cleanup();
        }));

      it('should prevent the default `touchmove` action on the page while dragging',
        fakeAsync(() => {
          const fixture = createComponent(StandaloneDraggable);
          fixture.detectChanges();

          dispatchTouchEvent(fixture.componentInstance.dragElement.nativeElement, 'touchstart');
          fixture.detectChanges();

          expect(dispatchTouchEvent(document, 'touchmove').defaultPrevented).toBe(true);

          dispatchTouchEvent(document, 'touchend');
          fixture.detectChanges();
        }));

      it('should not prevent `touchstart` action for native draggable elements', fakeAsync(() => {
        const fixture = createComponent(StandaloneDraggable);
        fixture.detectChanges();
        const dragElement = fixture.componentInstance.dragElement.nativeElement;

        dragElement.draggable = true;

        const touchstartEvent = createTouchEvent('touchstart', 50, 50);
        Object.defineProperty(touchstartEvent, 'target', {get: () => dragElement});
        spyOn(touchstartEvent, 'preventDefault').and.callThrough();
        dispatchEvent(dragElement, touchstartEvent);
        fixture.detectChanges();

        dispatchTouchEvent(document, 'touchmove');
        fixture.detectChanges();

        expect(touchstartEvent.preventDefault).not.toHaveBeenCalled();
      }));
    });

    it('should dispatch an event when the user has started dragging', fakeAsync(() => {
      const fixture = createComponent(StandaloneDraggable);
      fixture.detectChanges();

      startDraggingViaMouse(fixture, fixture.componentInstance.dragElement.nativeElement);

      expect(fixture.componentInstance.startedSpy).toHaveBeenCalled();

      const event = fixture.componentInstance.startedSpy.calls.mostRecent().args[0];

      // Assert the event like this, rather than `toHaveBeenCalledWith`, because Jasmine will
      // go into an infinite loop trying to stringify the event, if the test fails.
      expect(event).toEqual({source: fixture.componentInstance.dragInstance});
    }));

    it('should dispatch an event when the user has stopped dragging', fakeAsync(() => {
      const fixture = createComponent(StandaloneDraggable);
      fixture.detectChanges();

      dragElementViaMouse(fixture, fixture.componentInstance.dragElement.nativeElement, 5, 10);

      expect(fixture.componentInstance.endedSpy).toHaveBeenCalled();

      const event = fixture.componentInstance.endedSpy.calls.mostRecent().args[0];

      // Assert the event like this, rather than `toHaveBeenCalledWith`, because Jasmine will
      // go into an infinite loop trying to stringify the event, if the test fails.
      expect(event).toEqual({source: fixture.componentInstance.dragInstance});
    }));

    it('should emit when the user is moving the drag element', () => {
      const fixture = createComponent(StandaloneDraggable);
      fixture.detectChanges();

      const spy = jasmine.createSpy('move spy');
      const subscription = fixture.componentInstance.dragInstance.moved.subscribe(spy);

      dragElementViaMouse(fixture, fixture.componentInstance.dragElement.nativeElement, 5, 10);
      expect(spy).toHaveBeenCalledTimes(1);

      dragElementViaMouse(fixture, fixture.componentInstance.dragElement.nativeElement, 10, 20);
      expect(spy).toHaveBeenCalledTimes(2);

      subscription.unsubscribe();
    });

    it('should not emit events if it was not moved more than the minimum distance', () => {
      const fixture = createComponent(StandaloneDraggable, [], 5);
      fixture.detectChanges();

      const moveSpy = jasmine.createSpy('move spy');
      const subscription = fixture.componentInstance.dragInstance.moved.subscribe(moveSpy);

      dragElementViaMouse(fixture, fixture.componentInstance.dragElement.nativeElement, 2, 2);

      expect(fixture.componentInstance.startedSpy).not.toHaveBeenCalled();
      expect(fixture.componentInstance.endedSpy).not.toHaveBeenCalled();
      expect(moveSpy).not.toHaveBeenCalled();
      subscription.unsubscribe();
    });

    it('should emit to `moved` inside the NgZone', () => {
      const fixture = createComponent(StandaloneDraggable);
      fixture.detectChanges();

      const spy = jasmine.createSpy('move spy');
      const subscription = fixture.componentInstance.dragInstance.moved
          .subscribe(() => spy(NgZone.isInAngularZone()));

      dragElementViaMouse(fixture, fixture.componentInstance.dragElement.nativeElement, 10, 20);
      expect(spy).toHaveBeenCalledWith(true);

      subscription.unsubscribe();
    });

    it('should complete the `moved` stream on destroy', () => {
      const fixture = createComponent(StandaloneDraggable);
      fixture.detectChanges();

      const spy = jasmine.createSpy('move spy');
      const subscription = fixture.componentInstance.dragInstance.moved
          .subscribe(undefined, undefined, spy);

      fixture.destroy();
      expect(spy).toHaveBeenCalled();
      subscription.unsubscribe();
    });

    it('should be able to lock dragging along the x axis', fakeAsync(() => {
      const fixture = createComponent(StandaloneDraggable);
      fixture.detectChanges();
      fixture.componentInstance.dragInstance.lockAxis = 'x';

      const dragElement = fixture.componentInstance.dragElement.nativeElement;

      expect(dragElement.style.transform).toBeFalsy();

      dragElementViaMouse(fixture, dragElement, 50, 100);
      expect(dragElement.style.transform).toBe('translate3d(50px, 0px, 0px)');

      dragElementViaMouse(fixture, dragElement, 100, 200);
      expect(dragElement.style.transform).toBe('translate3d(150px, 0px, 0px)');
    }));

    it('should be able to lock dragging along the y axis', fakeAsync(() => {
      const fixture = createComponent(StandaloneDraggable);
      fixture.detectChanges();
      fixture.componentInstance.dragInstance.lockAxis = 'y';

      const dragElement = fixture.componentInstance.dragElement.nativeElement;

      expect(dragElement.style.transform).toBeFalsy();

      dragElementViaMouse(fixture, dragElement, 50, 100);
      expect(dragElement.style.transform).toBe('translate3d(0px, 100px, 0px)');

      dragElementViaMouse(fixture, dragElement, 100, 200);
      expect(dragElement.style.transform).toBe('translate3d(0px, 300px, 0px)');
    }));

    it('should add a class while an element is being dragged', fakeAsync(() => {
      const fixture = createComponent(StandaloneDraggable);
      fixture.detectChanges();

      const element = fixture.componentInstance.dragElement.nativeElement;

      expect(element.classList).not.toContain('cdk-drag-dragging');

      startDraggingViaMouse(fixture, element);

      expect(element.classList).toContain('cdk-drag-dragging');

      dispatchMouseEvent(document, 'mouseup');
      fixture.detectChanges();

      expect(element.classList).not.toContain('cdk-drag-dragging');
    }));

    it('should not add a class if item was not dragged more than the threshold', fakeAsync(() => {
      const fixture = createComponent(StandaloneDraggable, [], 5);
      fixture.detectChanges();

      const element = fixture.componentInstance.dragElement.nativeElement;

      expect(element.classList).not.toContain('cdk-drag-dragging');

      startDraggingViaMouse(fixture, element);

      expect(element.classList).not.toContain('cdk-drag-dragging');
    }));

    it('should be able to set an alternate drag root element', fakeAsync(() => {
      const fixture = createComponent(DraggableWithAlternateRoot);
      fixture.detectChanges();

      const dragRoot = fixture.componentInstance.dragRoot.nativeElement;
      const dragElement = fixture.componentInstance.dragElement.nativeElement;

      expect(dragRoot.style.transform).toBeFalsy();
      expect(dragElement.style.transform).toBeFalsy();

      dragElementViaMouse(fixture, dragRoot, 50, 100);

      expect(dragRoot.style.transform).toBe('translate3d(50px, 100px, 0px)');
      expect(dragElement.style.transform).toBeFalsy();
    }));

    it('should not be able to drag the element if dragging is disabled', fakeAsync(() => {
      const fixture = createComponent(StandaloneDraggable);
      fixture.detectChanges();
      const dragElement = fixture.componentInstance.dragElement.nativeElement;

      fixture.componentInstance.dragInstance.disabled = true;

      expect(dragElement.style.transform).toBeFalsy();
      dragElementViaMouse(fixture, dragElement, 50, 100);
      expect(dragElement.style.transform).toBeFalsy();
    }));

    it('should stop propagation for the drag sequence start event', fakeAsync(() => {
      const fixture = createComponent(StandaloneDraggable);
      fixture.detectChanges();
      const dragElement = fixture.componentInstance.dragElement.nativeElement;

      const event = createMouseEvent('mousedown');
      spyOn(event, 'stopPropagation').and.callThrough();

      dispatchEvent(dragElement, event);
      fixture.detectChanges();

      expect(event.stopPropagation).toHaveBeenCalled();
    }));

    it('should not throw if destroyed before the first change detection run', fakeAsync(() => {
      const fixture = createComponent(StandaloneDraggable);

      expect(() => {
        fixture.destroy();
      }).not.toThrow();
    }));

    it('should not disable native drag interactions when there is a drag handle', () => {
      const fixture = createComponent(StandaloneDraggableWithHandle);
      fixture.detectChanges();
      const dragElement = fixture.componentInstance.dragElement.nativeElement;
      expect(dragElement.style.touchAction)
        .not.toEqual('none', 'should not disable touchAction on when there is a drag handle');
    });

    it('should be able to reset a freely-dragged item to its initial position', fakeAsync(() => {
      const fixture = createComponent(StandaloneDraggable);
      fixture.detectChanges();
      const dragElement = fixture.componentInstance.dragElement.nativeElement;

      expect(dragElement.style.transform).toBeFalsy();
      dragElementViaMouse(fixture, dragElement, 50, 100);
      expect(dragElement.style.transform).toBe('translate3d(50px, 100px, 0px)');

      fixture.componentInstance.dragInstance.reset();
      expect(dragElement.style.transform).toBeFalsy();
    }));

    it('should start dragging an item from its initial position after a reset', fakeAsync(() => {
      const fixture = createComponent(StandaloneDraggable);
      fixture.detectChanges();
      const dragElement = fixture.componentInstance.dragElement.nativeElement;

      expect(dragElement.style.transform).toBeFalsy();
      dragElementViaMouse(fixture, dragElement, 50, 100);
      expect(dragElement.style.transform).toBe('translate3d(50px, 100px, 0px)');
      fixture.componentInstance.dragInstance.reset();

      dragElementViaMouse(fixture, dragElement, 25, 50);
      expect(dragElement.style.transform).toBe('translate3d(25px, 50px, 0px)');
    }));

    it('should not dispatch multiple events for a mouse event right after a touch event',
      fakeAsync(() => {
        const fixture = createComponent(StandaloneDraggable);
        fixture.detectChanges();

        const dragElement = fixture.componentInstance.dragElement.nativeElement;

        // Dispatch a touch sequence.
        dispatchTouchEvent(dragElement, 'touchstart');
        fixture.detectChanges();
        dispatchTouchEvent(dragElement, 'touchend');
        fixture.detectChanges();
        tick();

        // Immediately dispatch a mouse sequence to simulate a fake event.
        startDraggingViaMouse(fixture, dragElement);
        fixture.detectChanges();
        dispatchMouseEvent(dragElement, 'mouseup');
        fixture.detectChanges();
        tick();

        expect(fixture.componentInstance.startedSpy).toHaveBeenCalledTimes(1);
        expect(fixture.componentInstance.endedSpy).toHaveBeenCalledTimes(1);
      }));

    it('should round the transform value', fakeAsync(() => {
      const fixture = createComponent(StandaloneDraggable);
      fixture.detectChanges();
      const dragElement = fixture.componentInstance.dragElement.nativeElement;

      expect(dragElement.style.transform).toBeFalsy();
      dragElementViaMouse(fixture, dragElement, 13.37, 37);
      expect(dragElement.style.transform).toBe('translate3d(13px, 37px, 0px)');
    }));

  });

  describe('draggable with a handle', () => {
    it('should not be able to drag the entire element if it has a handle', fakeAsync(() => {
      const fixture = createComponent(StandaloneDraggableWithHandle);
      fixture.detectChanges();
      const dragElement = fixture.componentInstance.dragElement.nativeElement;

      expect(dragElement.style.transform).toBeFalsy();
      dragElementViaMouse(fixture, dragElement, 50, 100);
      expect(dragElement.style.transform).toBeFalsy();
    }));

    it('should be able to drag an element using its handle', fakeAsync(() => {
      const fixture = createComponent(StandaloneDraggableWithHandle);
      fixture.detectChanges();
      const dragElement = fixture.componentInstance.dragElement.nativeElement;
      const handle = fixture.componentInstance.handleElement.nativeElement;

      expect(dragElement.style.transform).toBeFalsy();
      dragElementViaMouse(fixture, handle, 50, 100);
      expect(dragElement.style.transform).toBe('translate3d(50px, 100px, 0px)');
    }));

    it('should not be able to drag the element if the handle is disabled', fakeAsync(() => {
      const fixture = createComponent(StandaloneDraggableWithHandle);
      fixture.detectChanges();
      const dragElement = fixture.componentInstance.dragElement.nativeElement;
      const handle = fixture.componentInstance.handleElement.nativeElement;

      fixture.componentInstance.handleInstance.disabled = true;

      expect(dragElement.style.transform).toBeFalsy();
      dragElementViaMouse(fixture, handle, 50, 100);
      expect(dragElement.style.transform).toBeFalsy();
    }));

    it('should not be able to drag using the handle if the element is disabled', fakeAsync(() => {
      const fixture = createComponent(StandaloneDraggableWithHandle);
      fixture.detectChanges();
      const dragElement = fixture.componentInstance.dragElement.nativeElement;
      const handle = fixture.componentInstance.handleElement.nativeElement;

      fixture.componentInstance.dragInstance.disabled = true;

      expect(dragElement.style.transform).toBeFalsy();
      dragElementViaMouse(fixture, handle, 50, 100);
      expect(dragElement.style.transform).toBeFalsy();
    }));

    it('should be able to use a handle that was added after init', fakeAsync(() => {
      const fixture = createComponent(StandaloneDraggableWithDelayedHandle);

      fixture.detectChanges();
      fixture.componentInstance.showHandle = true;
      fixture.detectChanges();

      const dragElement = fixture.componentInstance.dragElement.nativeElement;
      const handle = fixture.componentInstance.handleElement.nativeElement;

      expect(dragElement.style.transform).toBeFalsy();
      dragElementViaMouse(fixture, handle, 50, 100);
      expect(dragElement.style.transform).toBe('translate3d(50px, 100px, 0px)');
    }));

    it('should be able to use more than one handle to drag the element', fakeAsync(() => {
      const fixture = createComponent(StandaloneDraggableWithMultipleHandles);
      fixture.detectChanges();

      const dragElement = fixture.componentInstance.dragElement.nativeElement;
      const handles = fixture.componentInstance.handles.map(handle => handle.element.nativeElement);

      expect(dragElement.style.transform).toBeFalsy();
      dragElementViaMouse(fixture, handles[1], 50, 100);
      expect(dragElement.style.transform).toBe('translate3d(50px, 100px, 0px)');

      dragElementViaMouse(fixture, handles[0], 100, 200);
      expect(dragElement.style.transform).toBe('translate3d(150px, 300px, 0px)');
    }));

    it('should be able to drag with a handle that is not a direct descendant', fakeAsync(() => {
      const fixture = createComponent(StandaloneDraggableWithIndirectHandle);
      fixture.detectChanges();
      const dragElement = fixture.componentInstance.dragElement.nativeElement;
      const handle = fixture.componentInstance.handleElement.nativeElement;

      expect(dragElement.style.transform).toBeFalsy();
      dragElementViaMouse(fixture, dragElement, 50, 100);

      expect(dragElement.style.transform)
          .toBeFalsy('Expected not to be able to drag the element by itself.');

      dragElementViaMouse(fixture, handle, 50, 100);
      expect(dragElement.style.transform)
          .toBe('translate3d(50px, 100px, 0px)', 'Expected to drag the element by its handle.');
    }));

  });

  describe('in a drop container', () => {
    it('should be able to attach data to the drop container', () => {
      const fixture = createComponent(DraggableInDropZone);
      fixture.detectChanges();

      expect(fixture.componentInstance.dropInstance.data).toBe(fixture.componentInstance.items);
    });

    it('should be able to attach data to a drag item', () => {
      const fixture = createComponent(DraggableInDropZone);
      fixture.detectChanges();

      expect(fixture.componentInstance.dragItems.first.data)
          .toBe(fixture.componentInstance.items[0]);
    });

    it('should be able to overwrite the drop zone id', fakeAsync(() => {
      const fixture = createComponent(DraggableInDropZone);

      fixture.componentInstance.dropZoneId = 'custom-id';
      fixture.detectChanges();

      const drop = fixture.componentInstance.dropInstance;

      expect(drop.id).toBe('custom-id');
      expect(drop.element.nativeElement.getAttribute('id')).toBe('custom-id');
    }));

    it('should toggle a class when the user starts dragging an item', fakeAsync(() => {
      const fixture = createComponent(DraggableInDropZone);
      fixture.detectChanges();
      const item = fixture.componentInstance.dragItems.toArray()[1].element.nativeElement;
      const dropZone = fixture.componentInstance.dropInstance;

      expect(dropZone.element.nativeElement.classList).not.toContain('cdk-drop-list-dragging');

      startDraggingViaMouse(fixture, item);

      expect(dropZone.element.nativeElement.classList).toContain('cdk-drop-list-dragging');

      dispatchMouseEvent(document, 'mouseup');
      fixture.detectChanges();
      flush();
      fixture.detectChanges();

      expect(dropZone.element.nativeElement.classList).not.toContain('cdk-drop-dragging');
    }));

    it('should toggle a class when the user starts dragging an item with OnPush change detection',
      fakeAsync(() => {
        const fixture = createComponent(DraggableInOnPushDropZone);
        fixture.detectChanges();
        const item = fixture.componentInstance.dragItems.toArray()[1].element.nativeElement;
        const dropZone = fixture.componentInstance.dropInstance;

        expect(dropZone.element.nativeElement.classList).not.toContain('cdk-drop-list-dragging');

        startDraggingViaMouse(fixture, item);

        expect(dropZone.element.nativeElement.classList).toContain('cdk-drop-list-dragging');

        dispatchMouseEvent(document, 'mouseup');
        fixture.detectChanges();
        flush();
        fixture.detectChanges();

        expect(dropZone.element.nativeElement.classList).not.toContain('cdk-drop-dragging');
      }));

    it('should not toggle dragging class if the element was not dragged more than the threshold',
      fakeAsync(() => {
        const fixture = createComponent(DraggableInDropZone, [], 5);
        fixture.detectChanges();
        const item = fixture.componentInstance.dragItems.toArray()[1].element.nativeElement;
        const dropZone = fixture.componentInstance.dropInstance;

        expect(dropZone.element.nativeElement.classList).not.toContain('cdk-drop-dragging');

        startDraggingViaMouse(fixture, item);

        expect(dropZone.element.nativeElement.classList).not.toContain('cdk-drop-dragging');
      }));

    it('should dispatch the `dropped` event when an item has been dropped', fakeAsync(() => {
      const fixture = createComponent(DraggableInDropZone);
      fixture.detectChanges();
      const dragItems = fixture.componentInstance.dragItems;

      expect(dragItems.map(drag => drag.element.nativeElement.textContent!.trim()))
          .toEqual(['Zero', 'One', 'Two', 'Three']);

      const firstItem = dragItems.first;
      const thirdItemRect = dragItems.toArray()[2].element.nativeElement.getBoundingClientRect();

      dragElementViaMouse(fixture, firstItem.element.nativeElement,
          thirdItemRect.left + 1, thirdItemRect.top + 1);
      flush();
      fixture.detectChanges();

      expect(fixture.componentInstance.droppedSpy).toHaveBeenCalledTimes(1);

      const event = fixture.componentInstance.droppedSpy.calls.mostRecent().args[0];

      // Assert the event like this, rather than `toHaveBeenCalledWith`, because Jasmine will
      // go into an infinite loop trying to stringify the event, if the test fails.
      expect(event).toEqual({
        previousIndex: 0,
        currentIndex: 2,
        item: firstItem,
        container: fixture.componentInstance.dropInstance,
        previousContainer: fixture.componentInstance.dropInstance,
        isPointerOverContainer: true
      });

      expect(dragItems.map(drag => drag.element.nativeElement.textContent!.trim()))
          .toEqual(['One', 'Two', 'Zero', 'Three']);
    }));

    it('should expose whether an item was dropped over a container', fakeAsync(() => {
      const fixture = createComponent(DraggableInDropZone);
      fixture.detectChanges();
      const dragItems = fixture.componentInstance.dragItems;
      const firstItem = dragItems.first;
      const thirdItemRect = dragItems.toArray()[2].element.nativeElement.getBoundingClientRect();

      dragElementViaMouse(fixture, firstItem.element.nativeElement,
          thirdItemRect.left + 1, thirdItemRect.top + 1);
      flush();
      fixture.detectChanges();

      expect(fixture.componentInstance.droppedSpy).toHaveBeenCalledTimes(1);

      const event: CdkDragDrop<any> =
          fixture.componentInstance.droppedSpy.calls.mostRecent().args[0];

      expect(event.isPointerOverContainer).toBe(true);
    }));

    it('should expose whether an item was dropped outside of a container', fakeAsync(() => {
      const fixture = createComponent(DraggableInDropZone);
      fixture.detectChanges();
      const dragItems = fixture.componentInstance.dragItems;
      const firstItem = dragItems.first;
      const containerRect = fixture.componentInstance.dropInstance.element
          .nativeElement.getBoundingClientRect();

      dragElementViaMouse(fixture, firstItem.element.nativeElement,
          containerRect.right + 10, containerRect.bottom + 10);
      flush();
      fixture.detectChanges();

      expect(fixture.componentInstance.droppedSpy).toHaveBeenCalledTimes(1);

      const event: CdkDragDrop<any> =
          fixture.componentInstance.droppedSpy.calls.mostRecent().args[0];

      expect(event.isPointerOverContainer).toBe(false);
    }));

    it('should dispatch the `sorted` event as an item is being sorted', fakeAsync(() => {
      const fixture = createComponent(DraggableInDropZone);
      fixture.detectChanges();

      const items = fixture.componentInstance.dragItems.map(item => item.element.nativeElement);
      const draggedItem = items[0];
      const {top, left} = draggedItem.getBoundingClientRect();

      startDraggingViaMouse(fixture, draggedItem, left, top);

      // Drag over each item one-by-one going downwards.
      for (let i = 1; i < items.length; i++) {
        const elementRect = items[i].getBoundingClientRect();

        dispatchMouseEvent(document, 'mousemove', elementRect.left, elementRect.top + 5);
        fixture.detectChanges();

        expect(fixture.componentInstance.sortedSpy.calls.mostRecent().args[0]).toEqual({
          previousIndex: i - 1,
          currentIndex: i,
          item: fixture.componentInstance.dragItems.first,
          container: fixture.componentInstance.dropInstance
        });
      }

      dispatchMouseEvent(document, 'mouseup');
      fixture.detectChanges();
      flush();
    }));

    it('should not move items in a vertical list if the pointer is too far away', fakeAsync(() => {
      const fixture = createComponent(DraggableInDropZone);
      fixture.detectChanges();
      const dragItems = fixture.componentInstance.dragItems;

      expect(dragItems.map(drag => drag.element.nativeElement.textContent!.trim()))
          .toEqual(['Zero', 'One', 'Two', 'Three']);

      const firstItem = dragItems.first;
      const thirdItemRect = dragItems.toArray()[2].element.nativeElement.getBoundingClientRect();

      // Move the cursor all the way to the right so it doesn't intersect along the x axis.
      dragElementViaMouse(fixture, firstItem.element.nativeElement,
          thirdItemRect.right + 1000, thirdItemRect.top + 1);
      flush();
      fixture.detectChanges();

      expect(fixture.componentInstance.droppedSpy).toHaveBeenCalledTimes(1);

      const event = fixture.componentInstance.droppedSpy.calls.mostRecent().args[0];

      // Assert the event like this, rather than `toHaveBeenCalledWith`, because Jasmine will
      // go into an infinite loop trying to stringify the event, if the test fails.
      expect(event).toEqual({
        previousIndex: 0,
        currentIndex: 0,
        item: firstItem,
        container: fixture.componentInstance.dropInstance,
        previousContainer: fixture.componentInstance.dropInstance,
        isPointerOverContainer: false
      });

      expect(dragItems.map(drag => drag.element.nativeElement.textContent!.trim()))
          .toEqual(['Zero', 'One', 'Two', 'Three']);
    }));

    it('should not move the original element from its initial DOM position', fakeAsync(() => {
      const fixture = createComponent(DraggableInDropZone);
      fixture.detectChanges();
      const root = fixture.nativeElement as HTMLElement;
      let dragElements = Array.from(root.querySelectorAll('.cdk-drag'));

      expect(dragElements.map(el => el.textContent)).toEqual(['Zero', 'One', 'Two', 'Three']);

      // Stub out the original call so the list doesn't get re-rendered.
      // We're testing the DOM order explicitly.
      fixture.componentInstance.droppedSpy.and.callFake(() => {});

      const thirdItemRect = dragElements[2].getBoundingClientRect();

      dragElementViaMouse(fixture, fixture.componentInstance.dragItems.first.element.nativeElement,
          thirdItemRect.left + 1, thirdItemRect.top + 1);
      flush();
      fixture.detectChanges();

      dragElements = Array.from(root.querySelectorAll('.cdk-drag'));
      expect(dragElements.map(el => el.textContent)).toEqual(['Zero', 'One', 'Two', 'Three']);
    }));

    it('should dispatch the `dropped` event in a horizontal drop zone', fakeAsync(() => {
      const fixture = createComponent(DraggableInHorizontalDropZone);
      fixture.detectChanges();
      const dragItems = fixture.componentInstance.dragItems;

      expect(dragItems.map(drag => drag.element.nativeElement.textContent!.trim()))
          .toEqual(['Zero', 'One', 'Two', 'Three']);

      const firstItem = dragItems.first;
      const thirdItemRect = dragItems.toArray()[2].element.nativeElement.getBoundingClientRect();

      dragElementViaMouse(fixture, firstItem.element.nativeElement,
          thirdItemRect.left + 1, thirdItemRect.top + 1);
      flush();
      fixture.detectChanges();

      expect(fixture.componentInstance.droppedSpy).toHaveBeenCalledTimes(1);

      const event = fixture.componentInstance.droppedSpy.calls.mostRecent().args[0];

      // Assert the event like this, rather than `toHaveBeenCalledWith`, because Jasmine will
      // go into an infinite loop trying to stringify the event, if the test fails.
      expect(event).toEqual({
        previousIndex: 0,
        currentIndex: 2,
        item: firstItem,
        container: fixture.componentInstance.dropInstance,
        previousContainer: fixture.componentInstance.dropInstance,
        isPointerOverContainer: true
      });

      expect(dragItems.map(drag => drag.element.nativeElement.textContent!.trim()))
          .toEqual(['One', 'Two', 'Zero', 'Three']);
    }));

    it('should dispatch the correct `dropped` event in RTL horizontal drop zone', fakeAsync(() => {
      const fixture = createComponent(DraggableInHorizontalDropZone, [{
        provide: Directionality,
        useValue: ({value: 'rtl'})
      }]);

      fixture.nativeElement.setAttribute('dir', 'rtl');
      fixture.detectChanges();
      const dragItems = fixture.componentInstance.dragItems;

      expect(dragItems.map(drag => drag.element.nativeElement.textContent!.trim()))
          .toEqual(['Zero', 'One', 'Two', 'Three']);

      const firstItem = dragItems.first;
      const thirdItemRect = dragItems.toArray()[2].element.nativeElement.getBoundingClientRect();

      dragElementViaMouse(fixture, firstItem.element.nativeElement,
          thirdItemRect.right - 1, thirdItemRect.top + 1);
      flush();
      fixture.detectChanges();

      expect(fixture.componentInstance.droppedSpy).toHaveBeenCalledTimes(1);

      const event = fixture.componentInstance.droppedSpy.calls.mostRecent().args[0];

      // Assert the event like this, rather than `toHaveBeenCalledWith`, because Jasmine will
      // go into an infinite loop trying to stringify the event, if the test fails.
      expect(event).toEqual({
        previousIndex: 0,
        currentIndex: 2,
        item: firstItem,
        container: fixture.componentInstance.dropInstance,
        previousContainer: fixture.componentInstance.dropInstance,
        isPointerOverContainer: true
      });

      expect(dragItems.map(drag => drag.element.nativeElement.textContent!.trim()))
          .toEqual(['One', 'Two', 'Zero', 'Three']);
    }));

    it('should not move items in a horizontal list if pointer is too far away', fakeAsync(() => {
      const fixture = createComponent(DraggableInHorizontalDropZone);
      fixture.detectChanges();
      const dragItems = fixture.componentInstance.dragItems;

      expect(dragItems.map(drag => drag.element.nativeElement.textContent!.trim()))
          .toEqual(['Zero', 'One', 'Two', 'Three']);

      const firstItem = dragItems.first;
      const thirdItemRect = dragItems.toArray()[2].element.nativeElement.getBoundingClientRect();

      // Move the cursor all the way to the bottom so it doesn't intersect along the y axis.
      dragElementViaMouse(fixture, firstItem.element.nativeElement,
          thirdItemRect.left + 1, thirdItemRect.bottom + 1000);
      flush();
      fixture.detectChanges();

      expect(fixture.componentInstance.droppedSpy).toHaveBeenCalledTimes(1);

      const event = fixture.componentInstance.droppedSpy.calls.mostRecent().args[0];

      // Assert the event like this, rather than `toHaveBeenCalledWith`, because Jasmine will
      // go into an infinite loop trying to stringify the event, if the test fails.
      expect(event).toEqual({
        previousIndex: 0,
        currentIndex: 0,
        item: firstItem,
        container: fixture.componentInstance.dropInstance,
        previousContainer: fixture.componentInstance.dropInstance,
        isPointerOverContainer: false
      });

      expect(dragItems.map(drag => drag.element.nativeElement.textContent!.trim()))
          .toEqual(['Zero', 'One', 'Two', 'Three']);
    }));

    it('should create a preview element while the item is dragged', fakeAsync(() => {
      const fixture = createComponent(DraggableInDropZone);
      fixture.detectChanges();
      const item = fixture.componentInstance.dragItems.toArray()[1].element.nativeElement;
      const itemRect = item.getBoundingClientRect();
      const initialParent = item.parentNode;

      startDraggingViaMouse(fixture, item);

      const preview = document.querySelector('.cdk-drag-preview')! as HTMLElement;
      const previewRect = preview.getBoundingClientRect();

      expect(item.parentNode).toBe(document.body, 'Expected element to be moved out into the body');
      expect(item.style.display).toBe('none', 'Expected element to be hidden');
      expect(preview).toBeTruthy('Expected preview to be in the DOM');
      expect(preview.textContent!.trim())
          .toContain('One', 'Expected preview content to match element');
      expect(preview.getAttribute('dir'))
          .toBe('ltr', 'Expected preview element to inherit the directionality.');
      expect(previewRect.width).toBe(itemRect.width, 'Expected preview width to match element');
      expect(previewRect.height).toBe(itemRect.height, 'Expected preview height to match element');

      dispatchMouseEvent(document, 'mouseup');
      fixture.detectChanges();
      flush();

      expect(item.parentNode)
          .toBe(initialParent, 'Expected element to be moved back into its old parent');
      expect(item.style.display).toBeFalsy('Expected element to be visible');
      expect(preview.parentNode).toBeFalsy('Expected preview to be removed from the DOM');
    }));

    it('should clear the id from the preview', fakeAsync(() => {
      const fixture = createComponent(DraggableInDropZone);
      fixture.detectChanges();
      const item = fixture.componentInstance.dragItems.toArray()[1].element.nativeElement;
      item.id = 'custom-id';

      startDraggingViaMouse(fixture, item);

      const preview = document.querySelector('.cdk-drag-preview')! as HTMLElement;

      expect(preview.getAttribute('id')).toBeFalsy();
    }));

    it('should not create a preview if the element was not dragged far enough', fakeAsync(() => {
      const fixture = createComponent(DraggableInDropZone, [], 5);
      fixture.detectChanges();
      const item = fixture.componentInstance.dragItems.toArray()[1].element.nativeElement;

      startDraggingViaMouse(fixture, item);

      expect(document.querySelector('.cdk-drag-preview')).toBeFalsy();
    }));

    it('should pass the proper direction to the preview in rtl', fakeAsync(() => {
      const fixture = createComponent(DraggableInDropZone, [{
        provide: Directionality,
        useValue: ({value: 'rtl'})
      }]);

      fixture.detectChanges();

      const item = fixture.componentInstance.dragItems.toArray()[1].element.nativeElement;
      startDraggingViaMouse(fixture, item);

      expect(document.querySelector('.cdk-drag-preview')!.getAttribute('dir'))
          .toBe('rtl', 'Expected preview element to inherit the directionality.');
    }));

    it('should remove the preview if its `transitionend` event timed out', fakeAsync(() => {
      const fixture = createComponent(DraggableInDropZone);
      fixture.detectChanges();
      const item = fixture.componentInstance.dragItems.toArray()[1].element.nativeElement;

      startDraggingViaMouse(fixture, item);

      const preview = document.querySelector('.cdk-drag-preview')! as HTMLElement;

      // Add a duration since the tests won't include one.
      preview.style.transitionDuration = '500ms';

      // Move somewhere so the draggable doesn't exit immediately.
      dispatchTouchEvent(document, 'mousemove', 50, 50);
      fixture.detectChanges();

      dispatchMouseEvent(document, 'mouseup');
      fixture.detectChanges();
      tick(250);

      expect(preview.parentNode)
          .toBeTruthy('Expected preview to be in the DOM mid-way through the transition');

      tick(500);

      expect(preview.parentNode)
          .toBeFalsy('Expected preview to be removed from the DOM if the transition timed out');
    }));

    it('should reset immediately when failed drag happens after a successful one', fakeAsync(() => {
      const fixture = createComponent(DraggableInDropZone);
      fixture.detectChanges();

      const itemInstance = fixture.componentInstance.dragItems.toArray()[1];
      const item = itemInstance.element.nativeElement;
      const spy = jasmine.createSpy('dropped spy');
      const subscription = itemInstance.dropped.asObservable().subscribe(spy);

      // Do an initial drag and drop sequence.
      dragElementViaMouse(fixture, item, 50, 50);
      tick(0); // Important to tick with 0 since we don't want to flush any pending timeouts.

      expect(spy).toHaveBeenCalledTimes(1);

      // Start another drag.
      startDraggingViaMouse(fixture, item);

      // Add a duration since the tests won't include one.
      const preview = document.querySelector('.cdk-drag-preview')! as HTMLElement;
      preview.style.transitionDuration = '500ms';

      // Dispatch the mouseup immediately to simulate the user not moving the element.
      dispatchMouseEvent(document, 'mouseup');
      fixture.detectChanges();
      tick(0); // Important to tick with 0 since we don't want to flush any pending timeouts.

      expect(spy).toHaveBeenCalledTimes(2);

      subscription.unsubscribe();
    }));

    it('should not wait for transition that are not on the `transform` property', fakeAsync(() => {
      const fixture = createComponent(DraggableInDropZone);
      fixture.detectChanges();
      const item = fixture.componentInstance.dragItems.toArray()[1].element.nativeElement;

      startDraggingViaMouse(fixture, item);

      const preview = document.querySelector('.cdk-drag-preview')! as HTMLElement;
      preview.style.transition = 'opacity 500ms ease';

      dispatchTouchEvent(document, 'mousemove', 50, 50);
      fixture.detectChanges();

      dispatchMouseEvent(document, 'mouseup');
      fixture.detectChanges();
      tick(0);

      expect(preview.parentNode)
          .toBeFalsy('Expected preview to be removed from the DOM immediately');
    }));

    it('should pick out the `transform` duration if multiple properties are being transitioned',
      fakeAsync(() => {
        const fixture = createComponent(DraggableInDropZone);
        fixture.detectChanges();
        const item = fixture.componentInstance.dragItems.toArray()[1].element.nativeElement;

        startDraggingViaMouse(fixture, item);

        const preview = document.querySelector('.cdk-drag-preview')! as HTMLElement;
        preview.style.transition = 'opacity 500ms ease, transform 1000ms ease';

        dispatchTouchEvent(document, 'mousemove', 50, 50);
        fixture.detectChanges();

        dispatchMouseEvent(document, 'mouseup');
        fixture.detectChanges();
        tick(500);

        expect(preview.parentNode)
            .toBeTruthy('Expected preview to be in the DOM at the end of the opacity transition');

        tick(1000);

        expect(preview.parentNode).toBeFalsy(
            'Expected preview to be removed from the DOM at the end of the transform transition');
      }));

    it('should create a placeholder element while the item is dragged', fakeAsync(() => {
      const fixture = createComponent(DraggableInDropZone);
      fixture.detectChanges();
      const item = fixture.componentInstance.dragItems.toArray()[1].element.nativeElement;
      const initialParent = item.parentNode;

      startDraggingViaMouse(fixture, item);

      const placeholder = document.querySelector('.cdk-drag-placeholder')! as HTMLElement;

      expect(placeholder).toBeTruthy('Expected placeholder to be in the DOM');
      expect(placeholder.parentNode)
          .toBe(initialParent, 'Expected placeholder to be inserted into the same parent');
      expect(placeholder.textContent!.trim())
          .toContain('One', 'Expected placeholder content to match element');

      dispatchMouseEvent(document, 'mouseup');
      fixture.detectChanges();
      flush();

      expect(placeholder.parentNode).toBeFalsy('Expected placeholder to be removed from the DOM');
    }));

    it('should remove the id from the placeholder', fakeAsync(() => {
      const fixture = createComponent(DraggableInDropZone);
      fixture.detectChanges();
      const item = fixture.componentInstance.dragItems.toArray()[1].element.nativeElement;

      item.id = 'custom-id';

      startDraggingViaMouse(fixture, item);

      const placeholder = document.querySelector('.cdk-drag-placeholder')! as HTMLElement;

      expect(placeholder.getAttribute('id')).toBeFalsy();
    }));

    it('should not create placeholder if the element was not dragged far enough', fakeAsync(() => {
      const fixture = createComponent(DraggableInDropZone, [], 5);
      fixture.detectChanges();
      const item = fixture.componentInstance.dragItems.toArray()[1].element.nativeElement;

      startDraggingViaMouse(fixture, item);

      expect(document.querySelector('.cdk-drag-placeholder')).toBeFalsy();
    }));

    it('should move the placeholder as an item is being sorted down', fakeAsync(() => {
      const fixture = createComponent(DraggableInDropZone);
      fixture.detectChanges();
      assertDownwardSorting(fixture, fixture.componentInstance.dragItems.map(item => {
        return item.element.nativeElement;
      }));
    }));

    it('should move the placeholder as an item is being sorted down on a scrolled page',
      fakeAsync(() => {
        const fixture = createComponent(DraggableInDropZone);
        fixture.detectChanges();
        const cleanup = makePageScrollable();

        scrollTo(0, 500);
        assertDownwardSorting(fixture, fixture.componentInstance.dragItems.map(item => {
          return item.element.nativeElement;
        }));
        cleanup();
      }));

    it('should move the placeholder as an item is being sorted up', fakeAsync(() => {
      const fixture = createComponent(DraggableInDropZone);
      fixture.detectChanges();
      assertUpwardSorting(fixture, fixture.componentInstance.dragItems.map(item => {
        return item.element.nativeElement;
      }));
    }));

    it('should move the placeholder as an item is being sorted up on a scrolled page',
      fakeAsync(() => {
        const fixture = createComponent(DraggableInDropZone);
        fixture.detectChanges();
        const cleanup = makePageScrollable();

        scrollTo(0, 500);
        assertUpwardSorting(fixture, fixture.componentInstance.dragItems.map(item => {
          return item.element.nativeElement;
        }));
        cleanup();
      }));

    it('should move the placeholder as an item is being sorted to the right', fakeAsync(() => {
      const fixture = createComponent(DraggableInHorizontalDropZone);
      fixture.detectChanges();

      const items = fixture.componentInstance.dragItems.toArray();
      const draggedItem = items[0].element.nativeElement;
      const {top, left} = draggedItem.getBoundingClientRect();

      startDraggingViaMouse(fixture, draggedItem, left, top);

      const placeholder = document.querySelector('.cdk-drag-placeholder')! as HTMLElement;

      // Drag over each item one-by-one going to the right.
      for (let i = 0; i < items.length; i++) {
        const elementRect = items[i].element.nativeElement.getBoundingClientRect();

        // Add a few pixels to the left offset so we get some overlap.
        dispatchMouseEvent(document, 'mousemove', elementRect.left + 5, elementRect.top);
        fixture.detectChanges();
        expect(getElementIndexByPosition(placeholder, 'left')).toBe(i);
      }

      dispatchMouseEvent(document, 'mouseup');
      fixture.detectChanges();
      flush();
    }));

    it('should move the placeholder as an item is being sorted to the left', fakeAsync(() => {
      const fixture = createComponent(DraggableInHorizontalDropZone);
      fixture.detectChanges();

      const items = fixture.componentInstance.dragItems.toArray();
      const draggedItem = items[items.length - 1].element.nativeElement;
      const {top, left} = draggedItem.getBoundingClientRect();

      startDraggingViaMouse(fixture, draggedItem, left, top);

      const placeholder = document.querySelector('.cdk-drag-placeholder')! as HTMLElement;

      // Drag over each item one-by-one going to the left.
      for (let i = items.length - 1; i > -1; i--) {
        const elementRect = items[i].element.nativeElement.getBoundingClientRect();

        // Remove a few pixels from the right offset so we get some overlap.
        dispatchMouseEvent(document, 'mousemove', elementRect.right - 5, elementRect.top);
        fixture.detectChanges();
        expect(getElementIndexByPosition(placeholder, 'left')).toBe(i);
      }

      dispatchMouseEvent(document, 'mouseup');
      fixture.detectChanges();
      flush();
    }));

    it('should lay out the elements correctly, if an element skips multiple positions when ' +
      'sorting vertically', fakeAsync(() => {
        const fixture = createComponent(DraggableInDropZone);
        fixture.detectChanges();

        const items = fixture.componentInstance.dragItems.map(i => i.element.nativeElement);
        const draggedItem = items[0];
        const {top, left} = draggedItem.getBoundingClientRect();

        startDraggingViaMouse(fixture, draggedItem, left, top);

        const placeholder = document.querySelector('.cdk-drag-placeholder')! as HTMLElement;
        const targetRect = items[items.length - 1].getBoundingClientRect();

        // Add a few pixels to the top offset so we get some overlap.
        dispatchMouseEvent(document, 'mousemove', targetRect.left, targetRect.top + 5);
        fixture.detectChanges();

        expect(getElementSibligsByPosition(placeholder, 'top').map(e => e.textContent!.trim()))
            .toEqual(['One', 'Two', 'Three', 'Zero']);

        dispatchMouseEvent(document, 'mouseup');
        fixture.detectChanges();
        flush();
      }));

    it('should lay out the elements correctly, when swapping down with a taller element',
      fakeAsync(() => {
        const fixture = createComponent(DraggableInDropZone);
        fixture.detectChanges();

        const items = fixture.componentInstance.dragItems.map(i => i.element.nativeElement);
        const {top, left} = items[0].getBoundingClientRect();

        fixture.componentInstance.items[0].height = ITEM_HEIGHT * 2;
        fixture.detectChanges();

        startDraggingViaMouse(fixture, items[0], left, top);

        const placeholder = document.querySelector('.cdk-drag-placeholder')! as HTMLElement;
        const target = items[1];
        const targetRect = target.getBoundingClientRect();

        // Add a few pixels to the top offset so we get some overlap.
        dispatchMouseEvent(document, 'mousemove', targetRect.left, targetRect.top + 5);
        fixture.detectChanges();

        expect(placeholder.style.transform).toBe(`translate3d(0px, ${ITEM_HEIGHT}px, 0px)`);
        expect(target.style.transform).toBe(`translate3d(0px, ${-ITEM_HEIGHT * 2}px, 0px)`);

        dispatchMouseEvent(document, 'mouseup');
        fixture.detectChanges();
        flush();
      }));

    it('should lay out the elements correctly, when swapping up with a taller element',
      fakeAsync(() => {
        const fixture = createComponent(DraggableInDropZone);
        fixture.detectChanges();

        const items = fixture.componentInstance.dragItems.map(i => i.element.nativeElement);
        const {top, left} = items[1].getBoundingClientRect();

        fixture.componentInstance.items[1].height = ITEM_HEIGHT * 2;
        fixture.detectChanges();

        startDraggingViaMouse(fixture, items[1], left, top);

        const placeholder = document.querySelector('.cdk-drag-placeholder')! as HTMLElement;
        const target = items[0];
        const targetRect = target.getBoundingClientRect();

        // Add a few pixels to the top offset so we get some overlap.
        dispatchMouseEvent(document, 'mousemove', targetRect.left, targetRect.bottom - 5);
        fixture.detectChanges();

        expect(placeholder.style.transform).toBe(`translate3d(0px, ${-ITEM_HEIGHT}px, 0px)`);
        expect(target.style.transform).toBe(`translate3d(0px, ${ITEM_HEIGHT * 2}px, 0px)`);

        dispatchMouseEvent(document, 'mouseup');
        fixture.detectChanges();
        flush();
      }));

    it('should lay out elements correctly, when swapping an item with margin', fakeAsync(() => {
      const fixture = createComponent(DraggableInDropZone);
      fixture.detectChanges();

      const items = fixture.componentInstance.dragItems.map(i => i.element.nativeElement);
      const {top, left} = items[0].getBoundingClientRect();

      fixture.componentInstance.items[0].margin = 12;
      fixture.detectChanges();

      startDraggingViaMouse(fixture, items[0], left, top);

      const placeholder = document.querySelector('.cdk-drag-placeholder')! as HTMLElement;
      const target = items[1];
      const targetRect = target.getBoundingClientRect();

      // Add a few pixels to the top offset so we get some overlap.
      dispatchMouseEvent(document, 'mousemove', targetRect.left, targetRect.top + 5);
      fixture.detectChanges();

      expect(placeholder.style.transform).toBe(`translate3d(0px, ${ITEM_HEIGHT + 12}px, 0px)`);
      expect(target.style.transform).toBe(`translate3d(0px, ${-ITEM_HEIGHT - 12}px, 0px)`);

      dispatchMouseEvent(document, 'mouseup');
      fixture.detectChanges();
      flush();
    }));

    it('should lay out the elements correctly, if an element skips multiple positions when ' +
      'sorting horizontally', fakeAsync(() => {
        const fixture = createComponent(DraggableInHorizontalDropZone);
        fixture.detectChanges();

        const items = fixture.componentInstance.dragItems.map(i => i.element.nativeElement);
        const draggedItem = items[0];
        const {top, left} = draggedItem.getBoundingClientRect();

        startDraggingViaMouse(fixture, draggedItem, left, top);

        const placeholder = document.querySelector('.cdk-drag-placeholder')! as HTMLElement;
        const targetRect = items[items.length - 1].getBoundingClientRect();

        // Add a few pixels to the left offset so we get some overlap.
        dispatchMouseEvent(document, 'mousemove', targetRect.right - 5, targetRect.top);
        fixture.detectChanges();

        expect(getElementSibligsByPosition(placeholder, 'left').map(e => e.textContent!.trim()))
            .toEqual(['One', 'Two', 'Three', 'Zero']);

        dispatchMouseEvent(document, 'mouseup');
        fixture.detectChanges();
        flush();
      }));

    it('should lay out the elements correctly, when swapping to the right with a wider element',
      fakeAsync(() => {
        const fixture = createComponent(DraggableInHorizontalDropZone);
        fixture.detectChanges();

        const items = fixture.componentInstance.dragItems.map(i => i.element.nativeElement);

        fixture.componentInstance.items[0].width = ITEM_WIDTH * 2;
        fixture.detectChanges();

        const {top, left} = items[0].getBoundingClientRect();
        startDraggingViaMouse(fixture, items[0], left, top);

        const placeholder = document.querySelector('.cdk-drag-placeholder')! as HTMLElement;
        const target = items[1];
        const targetRect = target.getBoundingClientRect();

        dispatchMouseEvent(document, 'mousemove', targetRect.right - 5, targetRect.top);
        fixture.detectChanges();

        expect(placeholder.style.transform).toBe(`translate3d(${ITEM_WIDTH}px, 0px, 0px)`);
        expect(target.style.transform).toBe(`translate3d(${-ITEM_WIDTH * 2}px, 0px, 0px)`);

        dispatchMouseEvent(document, 'mouseup');
        fixture.detectChanges();
        flush();
      }));

    it('should lay out the elements correctly, when swapping left with a wider element',
      fakeAsync(() => {
        const fixture = createComponent(DraggableInHorizontalDropZone);
        fixture.detectChanges();

        const items = fixture.componentInstance.dragItems.map(i => i.element.nativeElement);
        const {top, left} = items[1].getBoundingClientRect();

        fixture.componentInstance.items[1].width = ITEM_WIDTH * 2;
        fixture.detectChanges();

        startDraggingViaMouse(fixture, items[1], left, top);

        const placeholder = document.querySelector('.cdk-drag-placeholder')! as HTMLElement;
        const target = items[0];
        const targetRect = target.getBoundingClientRect();

        dispatchMouseEvent(document, 'mousemove', targetRect.right - 5, targetRect.top);
        fixture.detectChanges();

        expect(placeholder.style.transform).toBe(`translate3d(${-ITEM_WIDTH}px, 0px, 0px)`);
        expect(target.style.transform).toBe(`translate3d(${ITEM_WIDTH * 2}px, 0px, 0px)`);

        dispatchMouseEvent(document, 'mouseup');
        fixture.detectChanges();
        flush();
      }));

    it('should lay out elements correctly, when horizontally swapping an item with margin',
      fakeAsync(() => {
        const fixture = createComponent(DraggableInHorizontalDropZone);
        fixture.detectChanges();

        const items = fixture.componentInstance.dragItems.map(i => i.element.nativeElement);
        const {top, left} = items[0].getBoundingClientRect();

        fixture.componentInstance.items[0].margin = 12;
        fixture.detectChanges();

        startDraggingViaMouse(fixture, items[0], left, top);

        const placeholder = document.querySelector('.cdk-drag-placeholder')! as HTMLElement;
        const target = items[1];
        const targetRect = target.getBoundingClientRect();

        dispatchMouseEvent(document, 'mousemove', targetRect.right - 5, targetRect.top);
        fixture.detectChanges();

        expect(placeholder.style.transform).toBe(`translate3d(${ITEM_WIDTH + 12}px, 0px, 0px)`);
        expect(target.style.transform).toBe(`translate3d(${-ITEM_WIDTH - 12}px, 0px, 0px)`);

        dispatchMouseEvent(document, 'mouseup');
        fixture.detectChanges();
        flush();
      }));

    it('should not swap position for tiny pointer movements', fakeAsync(() => {
      const fixture = createComponent(DraggableInDropZone);
      fixture.detectChanges();

      const items = fixture.componentInstance.dragItems.map(i => i.element.nativeElement);
      const draggedItem = items[0];
      const target = items[1];
      const {top, left} = draggedItem.getBoundingClientRect();

      // Bump the height so the pointer doesn't leave after swapping.
      target.style.height = `${ITEM_HEIGHT * 3}px`;

      startDraggingViaMouse(fixture, draggedItem, left, top);

      const placeholder = document.querySelector('.cdk-drag-placeholder')! as HTMLElement;

      expect(getElementSibligsByPosition(placeholder, 'top').map(e => e.textContent!.trim()))
          .toEqual(['Zero', 'One', 'Two', 'Three']);

      const targetRect = target.getBoundingClientRect();
      const pointerTop = targetRect.top + 20;

      // Move over the target so there's a 20px overlap.
      dispatchMouseEvent(document, 'mousemove', targetRect.left, pointerTop);
      fixture.detectChanges();
      expect(getElementSibligsByPosition(placeholder, 'top').map(e => e.textContent!.trim()))
          .toEqual(['One', 'Zero', 'Two', 'Three'], 'Expected position to swap.');

      // Move down a further 1px.
      dispatchMouseEvent(document, 'mousemove', targetRect.left, pointerTop + 1);
      fixture.detectChanges();
      expect(getElementSibligsByPosition(placeholder, 'top').map(e => e.textContent!.trim()))
          .toEqual(['One', 'Zero', 'Two', 'Three'], 'Expected positions not to swap.');

      dispatchMouseEvent(document, 'mouseup');
      fixture.detectChanges();
      flush();
    }));

    it('should swap position for pointer movements in the opposite direction', fakeAsync(() => {
      const fixture = createComponent(DraggableInDropZone);
      fixture.detectChanges();

      const items = fixture.componentInstance.dragItems.map(i => i.element.nativeElement);
      const draggedItem = items[0];
      const target = items[1];
      const {top, left} = draggedItem.getBoundingClientRect();

      // Bump the height so the pointer doesn't leave after swapping.
      target.style.height = `${ITEM_HEIGHT * 3}px`;

      startDraggingViaMouse(fixture, draggedItem, left, top);

      const placeholder = document.querySelector('.cdk-drag-placeholder')! as HTMLElement;

      expect(getElementSibligsByPosition(placeholder, 'top').map(e => e.textContent!.trim()))
          .toEqual(['Zero', 'One', 'Two', 'Three']);

      const targetRect = target.getBoundingClientRect();
      const pointerTop = targetRect.top + 20;

      // Move over the target so there's a 20px overlap.
      dispatchMouseEvent(document, 'mousemove', targetRect.left, pointerTop);
      fixture.detectChanges();
      expect(getElementSibligsByPosition(placeholder, 'top').map(e => e.textContent!.trim()))
          .toEqual(['One', 'Zero', 'Two', 'Three'], 'Expected position to swap.');

      // Move up 10px.
      dispatchMouseEvent(document, 'mousemove', targetRect.left, pointerTop - 10);
      fixture.detectChanges();
      expect(getElementSibligsByPosition(placeholder, 'top').map(e => e.textContent!.trim()))
          .toEqual(['Zero', 'One', 'Two', 'Three'], 'Expected positions to swap again.');

      dispatchMouseEvent(document, 'mouseup');
      fixture.detectChanges();
      flush();
    }));

    it('should clean up the preview element if the item is destroyed mid-drag', fakeAsync(() => {
      const fixture = createComponent(DraggableInDropZone);
      fixture.detectChanges();
      const item = fixture.componentInstance.dragItems.toArray()[1].element.nativeElement;

      startDraggingViaMouse(fixture, item);

      const preview = document.querySelector('.cdk-drag-preview')! as HTMLElement;

      expect(preview.parentNode).toBeTruthy('Expected preview to be in the DOM');
      expect(item.parentNode).toBeTruthy('Expected drag item to be in the DOM');

      fixture.destroy();

      expect(preview.parentNode).toBeFalsy('Expected preview to be removed from the DOM');
      expect(item.parentNode).toBeFalsy('Expected drag item to be removed from the DOM');
    }));

    it('should be able to customize the preview element', fakeAsync(() => {
      const fixture = createComponent(DraggableInDropZoneWithCustomPreview);
      fixture.detectChanges();
      const item = fixture.componentInstance.dragItems.toArray()[1].element.nativeElement;

      startDraggingViaMouse(fixture, item);

      const preview = document.querySelector('.cdk-drag-preview')! as HTMLElement;

      expect(preview).toBeTruthy();
      expect(preview.classList).toContain('custom-preview');
      expect(preview.textContent!.trim()).toContain('Custom preview');
    }));

    it('should revert the element back to its parent after dragging with a custom ' +
      'preview has stopped', fakeAsync(() => {
        const fixture = createComponent(DraggableInDropZoneWithCustomPreview);
        fixture.detectChanges();

        const dragContainer = fixture.componentInstance.dropInstance.element.nativeElement;
        const item = fixture.componentInstance.dragItems.toArray()[1].element.nativeElement;

        expect(dragContainer.contains(item)).toBe(true, 'Expected item to be in container.');

        // The coordinates don't matter.
        dragElementViaMouse(fixture, item, 10, 10);
        flush();
        fixture.detectChanges();

        expect(dragContainer.contains(item))
            .toBe(true, 'Expected item to be returned to container.');
      }));

    it('should position custom previews next to the pointer', fakeAsync(() => {
      const fixture = createComponent(DraggableInDropZoneWithCustomPreview);
      fixture.detectChanges();
      const item = fixture.componentInstance.dragItems.toArray()[1].element.nativeElement;

      startDraggingViaMouse(fixture, item, 50, 50);

      const preview = document.querySelector('.cdk-drag-preview')! as HTMLElement;

      expect(preview.style.transform).toBe('translate3d(50px, 50px, 0px)');
    }));

    it('should lock position inside a drop container along the x axis', fakeAsync(() => {
      const fixture = createComponent(DraggableInDropZoneWithCustomPreview);
      fixture.detectChanges();

      const item = fixture.componentInstance.dragItems.toArray()[1];
      const element = item.element.nativeElement;

      item.lockAxis = 'x';

      startDraggingViaMouse(fixture, element, 50, 50);

      dispatchMouseEvent(element, 'mousemove', 100, 100);
      fixture.detectChanges();

      const preview = document.querySelector('.cdk-drag-preview')! as HTMLElement;

      expect(preview.style.transform).toBe('translate3d(100px, 50px, 0px)');
    }));

    it('should lock position inside a drop container along the y axis', fakeAsync(() => {
      const fixture = createComponent(DraggableInDropZoneWithCustomPreview);
      fixture.detectChanges();

      const item = fixture.componentInstance.dragItems.toArray()[1];
      const element = item.element.nativeElement;

      item.lockAxis = 'y';

      startDraggingViaMouse(fixture, element, 50, 50);

      dispatchMouseEvent(element, 'mousemove', 100, 100);
      fixture.detectChanges();

      const preview = document.querySelector('.cdk-drag-preview')! as HTMLElement;

      expect(preview.style.transform).toBe('translate3d(50px, 100px, 0px)');
    }));

    it('should inherit the position locking from the drop container', fakeAsync(() => {
      const fixture = createComponent(DraggableInDropZoneWithCustomPreview);
      fixture.detectChanges();

      const element = fixture.componentInstance.dragItems.toArray()[1].element.nativeElement;

      fixture.componentInstance.dropInstance.lockAxis = 'x';

      startDraggingViaMouse(fixture, element, 50, 50);

      dispatchMouseEvent(element, 'mousemove', 100, 100);
      fixture.detectChanges();

      const preview = document.querySelector('.cdk-drag-preview')! as HTMLElement;

      expect(preview.style.transform).toBe('translate3d(100px, 50px, 0px)');
    }));

    it('should be able to customize the placeholder', fakeAsync(() => {
      const fixture = createComponent(DraggableInDropZoneWithCustomPlaceholder);
      fixture.detectChanges();
      const item = fixture.componentInstance.dragItems.toArray()[1].element.nativeElement;

      startDraggingViaMouse(fixture, item);

      const placeholder = document.querySelector('.cdk-drag-placeholder')! as HTMLElement;

      expect(placeholder).toBeTruthy();
      expect(placeholder.classList).toContain('custom-placeholder');
      expect(placeholder.textContent!.trim()).toContain('Custom placeholder');
    }));

    it('should clear the `transform` value from siblings when item is dropped`', fakeAsync(() => {
      const fixture = createComponent(DraggableInDropZone);
      fixture.detectChanges();

      const dragItems = fixture.componentInstance.dragItems;
      const firstItem = dragItems.first;
      const thirdItem = dragItems.toArray()[2].element.nativeElement;
      const thirdItemRect = thirdItem.getBoundingClientRect();

      startDraggingViaMouse(fixture, firstItem.element.nativeElement);

      dispatchMouseEvent(document, 'mousemove', thirdItemRect.left + 1, thirdItemRect.top + 1);
      fixture.detectChanges();

      expect(thirdItem.style.transform).toBeTruthy();

      dispatchMouseEvent(document, 'mouseup');
      fixture.detectChanges();
      flush();
      fixture.detectChanges();

      expect(thirdItem.style.transform).toBeFalsy();
    }));

    it('should not move the item if the list is disabled', fakeAsync(() => {
      const fixture = createComponent(DraggableInDropZone);
      fixture.detectChanges();
      const dragItems = fixture.componentInstance.dragItems;

      fixture.componentInstance.dropInstance.disabled = true;

      expect(dragItems.map(drag => drag.element.nativeElement.textContent!.trim()))
          .toEqual(['Zero', 'One', 'Two', 'Three']);

      const firstItem = dragItems.first;
      const thirdItemRect = dragItems.toArray()[2].element.nativeElement.getBoundingClientRect();

      dragElementViaMouse(fixture, firstItem.element.nativeElement,
          thirdItemRect.right + 1, thirdItemRect.top + 1);
      flush();
      fixture.detectChanges();

      expect(fixture.componentInstance.droppedSpy).not.toHaveBeenCalled();

      expect(dragItems.map(drag => drag.element.nativeElement.textContent!.trim()))
          .toEqual(['Zero', 'One', 'Two', 'Three']);
    }));

  });

  describe('in a connected drop container', () => {
    it('should dispatch the `dropped` event when an item has been dropped into a new container',
      fakeAsync(() => {
        const fixture = createComponent(ConnectedDropZones);
        fixture.detectChanges();

        const groups = fixture.componentInstance.groupedDragItems;
        const item = groups[0][1];
        const targetRect = groups[1][2].element.nativeElement.getBoundingClientRect();

        dragElementViaMouse(fixture, item.element.nativeElement,
            targetRect.left + 1, targetRect.top + 1);
        flush();
        fixture.detectChanges();

        expect(fixture.componentInstance.droppedSpy).toHaveBeenCalledTimes(1);

        const event = fixture.componentInstance.droppedSpy.calls.mostRecent().args[0];

        expect(event).toEqual({
          previousIndex: 1,
          currentIndex: 3,
          item,
          container: fixture.componentInstance.dropInstances.toArray()[1],
          previousContainer: fixture.componentInstance.dropInstances.first,
          isPointerOverContainer: true
        });
      }));

    it('should be able to move the element over a new container and return it', fakeAsync(() => {
      const fixture = createComponent(ConnectedDropZones);
      fixture.detectChanges();

      const groups = fixture.componentInstance.groupedDragItems;
      const dropZones = fixture.componentInstance.dropInstances.map(d => d.element.nativeElement);
      const item = groups[0][1];
      const initialRect = item.element.nativeElement.getBoundingClientRect();
      const targetRect = groups[1][2].element.nativeElement.getBoundingClientRect();

      startDraggingViaMouse(fixture, item.element.nativeElement);

      const placeholder = dropZones[0].querySelector('.cdk-drag-placeholder')!;

      expect(placeholder).toBeTruthy();
      expect(dropZones[0].contains(placeholder))
          .toBe(true, 'Expected placeholder to be inside the first container.');

      dispatchMouseEvent(document, 'mousemove', targetRect.left + 1, targetRect.top + 1);
      fixture.detectChanges();

      expect(dropZones[1].contains(placeholder))
          .toBe(true, 'Expected placeholder to be inside second container.');

      dispatchMouseEvent(document, 'mousemove', initialRect.left + 1, initialRect.top + 1);
      fixture.detectChanges();

      expect(dropZones[0].contains(placeholder))
          .toBe(true, 'Expected placeholder to be back inside first container.');

      dispatchMouseEvent(document, 'mouseup');
      fixture.detectChanges();

      expect(fixture.componentInstance.droppedSpy).not.toHaveBeenCalled();
    }));

    it('should transfer the DOM element from one drop zone to another', fakeAsync(() => {
      const fixture = createComponent(ConnectedDropZones);
      fixture.detectChanges();

      const groups = fixture.componentInstance.groupedDragItems.slice();
      const element = groups[0][1].element.nativeElement;
      const dropInstances = fixture.componentInstance.dropInstances.toArray();
      const targetRect = groups[1][2].element.nativeElement.getBoundingClientRect();

      dragElementViaMouse(fixture, element, targetRect.left + 1, targetRect.top + 1);
      flush();
      fixture.detectChanges();

      const event = fixture.componentInstance.droppedSpy.calls.mostRecent().args[0];

      expect(event).toBeTruthy();
      expect(event).toEqual({
        previousIndex: 1,
        currentIndex: 3,
        item: groups[0][1],
        container: dropInstances[1],
        previousContainer: dropInstances[0],
        isPointerOverContainer: true
      });
    }));

    it('should not be able to transfer an item into a container that is not in `connectedTo`',
      fakeAsync(() => {
        const fixture = createComponent(ConnectedDropZones);

        fixture.detectChanges();
        fixture.componentInstance.dropInstances.forEach(d => d.connectedTo = []);
        fixture.detectChanges();

        const groups = fixture.componentInstance.groupedDragItems.slice();
        const element = groups[0][1].element.nativeElement;
        const dropInstances = fixture.componentInstance.dropInstances.toArray();
        const targetRect = groups[1][2].element.nativeElement.getBoundingClientRect();

        dragElementViaMouse(fixture, element, targetRect.left + 1, targetRect.top + 1);
        flush();
        fixture.detectChanges();

        const event = fixture.componentInstance.droppedSpy.calls.mostRecent().args[0];

        expect(event).toBeTruthy();
        expect(event).toEqual({
          previousIndex: 1,
          currentIndex: 1,
          item: groups[0][1],
          container: dropInstances[0],
          previousContainer: dropInstances[0],
          isPointerOverContainer: false
        });
      }));

    it('should not be able to transfer an item that does not match the `enterPredicate`',
      fakeAsync(() => {
        const fixture = createComponent(ConnectedDropZones);

        fixture.detectChanges();
        fixture.componentInstance.dropInstances.forEach(d => d.enterPredicate = () => false);
        fixture.detectChanges();

        const groups = fixture.componentInstance.groupedDragItems.slice();
        const element = groups[0][1].element.nativeElement;
        const dropInstances = fixture.componentInstance.dropInstances.toArray();
        const targetRect = groups[1][2].element.nativeElement.getBoundingClientRect();

        dragElementViaMouse(fixture, element, targetRect.left + 1, targetRect.top + 1);
        flush();
        fixture.detectChanges();

        const event = fixture.componentInstance.droppedSpy.calls.mostRecent().args[0];

        expect(event).toBeTruthy();
        expect(event).toEqual({
          previousIndex: 1,
          currentIndex: 1,
          item: groups[0][1],
          container: dropInstances[0],
          previousContainer: dropInstances[0],
          isPointerOverContainer: false
        });
      }));

    it('should call the `enterPredicate` with the item and the container it is entering',
      fakeAsync(() => {
        const fixture = createComponent(ConnectedDropZones);
        fixture.detectChanges();

        const dropInstances = fixture.componentInstance.dropInstances.toArray();
        const spy = jasmine.createSpy('enterPredicate spy').and.returnValue(true);
        const groups = fixture.componentInstance.groupedDragItems.slice();
        const dragItem = groups[0][1];
        const targetRect = groups[1][2].element.nativeElement.getBoundingClientRect();

        dropInstances[1].enterPredicate = spy;
        fixture.detectChanges();

        dragElementViaMouse(fixture, dragItem.element.nativeElement,
              targetRect.left + 1, targetRect.top + 1);
        flush();
        fixture.detectChanges();

        expect(spy).toHaveBeenCalledWith(dragItem, dropInstances[1]);
      }));

    it('should be able to start dragging after an item has been transferred', fakeAsync(() => {
      const fixture = createComponent(ConnectedDropZones);
      fixture.detectChanges();

      const groups = fixture.componentInstance.groupedDragItems;
      const element = groups[0][1].element.nativeElement;
      const dropZone = fixture.componentInstance.dropInstances.toArray()[1].element.nativeElement;
      const targetRect = dropZone.getBoundingClientRect();

      // Drag the element into the drop zone and move it to the top.
      [1, -1].forEach(offset => {
        dragElementViaMouse(fixture, element, targetRect.left + offset, targetRect.top + offset);
        flush();
        fixture.detectChanges();
      });

      assertDownwardSorting(fixture, Array.from(dropZone.querySelectorAll('.cdk-drag')));
    }));

    it('should be able to return the last item inside its initial container', fakeAsync(() => {
      const fixture = createComponent(ConnectedDropZones);

      // Make sure there's only one item in the first list.
      fixture.componentInstance.todo = ['things'];
      fixture.detectChanges();

      const groups = fixture.componentInstance.groupedDragItems;
      const dropZones = fixture.componentInstance.dropInstances.map(d => d.element.nativeElement);
      const item = groups[0][0];
      const initialRect = item.element.nativeElement.getBoundingClientRect();
      const targetRect = groups[1][0].element.nativeElement.getBoundingClientRect();

      startDraggingViaMouse(fixture, item.element.nativeElement);

      const placeholder = dropZones[0].querySelector('.cdk-drag-placeholder')!;

      expect(placeholder).toBeTruthy();

      expect(dropZones[0].contains(placeholder))
          .toBe(true, 'Expected placeholder to be inside the first container.');

      dispatchMouseEvent(document, 'mousemove', targetRect.left + 1, targetRect.top + 1);
      fixture.detectChanges();

      expect(dropZones[1].contains(placeholder))
          .toBe(true, 'Expected placeholder to be inside second container.');

      dispatchMouseEvent(document, 'mousemove', initialRect.left + 1, initialRect.top + 1);
      fixture.detectChanges();

      expect(dropZones[0].contains(placeholder))
          .toBe(true, 'Expected placeholder to be back inside first container.');

      dispatchMouseEvent(document, 'mouseup');
      fixture.detectChanges();

      expect(fixture.componentInstance.droppedSpy).not.toHaveBeenCalled();
    }));

    it('should assign a default id on each drop zone', fakeAsync(() => {
      const fixture = createComponent(ConnectedDropZones);
      fixture.detectChanges();

      expect(fixture.componentInstance.dropInstances.toArray().every(dropZone => {
        return !!dropZone.id && !!dropZone.element.nativeElement.getAttribute('id');
      })).toBe(true);
    }));

    it('should be able to connect two drop zones by id', fakeAsync(() => {
      const fixture = createComponent(ConnectedDropZones);
      fixture.detectChanges();

      const dropInstances = fixture.componentInstance.dropInstances.toArray();

      dropInstances[0].id = 'todo';
      dropInstances[1].id = 'done';
      dropInstances[0].connectedTo = ['done'];
      dropInstances[1].connectedTo = ['todo'];
      fixture.detectChanges();

      const groups = fixture.componentInstance.groupedDragItems;
      const element = groups[0][1].element.nativeElement;
      const targetRect = groups[1][2].element.nativeElement.getBoundingClientRect();

      dragElementViaMouse(fixture, element, targetRect.left + 1, targetRect.top + 1);
      flush();
      fixture.detectChanges();

      const event = fixture.componentInstance.droppedSpy.calls.mostRecent().args[0];

      expect(event).toBeTruthy();
      expect(event).toEqual({
        previousIndex: 1,
        currentIndex: 3,
        item: groups[0][1],
        container: dropInstances[1],
        previousContainer: dropInstances[0],
        isPointerOverContainer: true
      });
    }));

    it('should be able to connect two drop zones using the drop list group', fakeAsync(() => {
      const fixture = createComponent(ConnectedDropZonesViaGroupDirective);
      fixture.detectChanges();

      const dropInstances = fixture.componentInstance.dropInstances.toArray();
      const groups = fixture.componentInstance.groupedDragItems;
      const element = groups[0][1].element.nativeElement;
      const targetRect = groups[1][2].element.nativeElement.getBoundingClientRect();

      dragElementViaMouse(fixture, element, targetRect.left + 1, targetRect.top + 1);
      flush();
      fixture.detectChanges();

      const event = fixture.componentInstance.droppedSpy.calls.mostRecent().args[0];

      expect(event).toBeTruthy();
      expect(event).toEqual({
        previousIndex: 1,
        currentIndex: 3,
        item: groups[0][1],
        container: dropInstances[1],
        previousContainer: dropInstances[0],
        isPointerOverContainer: true
      });
    }));

    it('should be able to pass a single id to `connectedTo`', fakeAsync(() => {
      const fixture = createComponent(ConnectedDropZones);
      fixture.detectChanges();

      const dropInstances = fixture.componentInstance.dropInstances.toArray();

      dropInstances[1].id = 'done';
      dropInstances[0].connectedTo = ['done'];
      fixture.detectChanges();

      const groups = fixture.componentInstance.groupedDragItems;
      const element = groups[0][1].element.nativeElement;
      const targetRect = groups[1][2].element.nativeElement.getBoundingClientRect();

      dragElementViaMouse(fixture, element, targetRect.left + 1, targetRect.top + 1);
      flush();
      fixture.detectChanges();

      const event = fixture.componentInstance.droppedSpy.calls.mostRecent().args[0];

      expect(event).toBeTruthy();
      expect(event).toEqual({
        previousIndex: 1,
        currentIndex: 3,
        item: groups[0][1],
        container: dropInstances[1],
        previousContainer: dropInstances[0],
        isPointerOverContainer: true
      });
    }));

    it('should return DOM element to its initial container after it is dropped, in a container ' +
      'with one draggable item', fakeAsync(() => {
      const fixture = createComponent(ConnectedDropZonesWithSingleItems);
      fixture.detectChanges();

      const items = fixture.componentInstance.dragItems.toArray();
      const item = items[0];
      const targetRect = items[1].element.nativeElement.getBoundingClientRect();
      const dropContainers = fixture.componentInstance.dropInstances
          .map(drop => drop.element.nativeElement);

      expect(dropContainers[0].contains(item.element.nativeElement)).toBe(true,
          'Expected DOM element to be in first container');
      expect(item.dropContainer).toBe(fixture.componentInstance.dropInstances.first,
          'Expected CdkDrag to be in first container in memory');

      dragElementViaMouse(fixture, item.element.nativeElement,
          targetRect.left + 1, targetRect.top + 1);
      flush();
      fixture.detectChanges();

      expect(fixture.componentInstance.droppedSpy).toHaveBeenCalledTimes(1);

      const event = fixture.componentInstance.droppedSpy.calls.mostRecent().args[0];

      expect(event).toEqual({
        previousIndex: 0,
        currentIndex: 0,
        item,
        container: fixture.componentInstance.dropInstances.toArray()[1],
        previousContainer: fixture.componentInstance.dropInstances.first,
        isPointerOverContainer: true
      });

      expect(dropContainers[0].contains(item.element.nativeElement)).toBe(true,
          'Expected DOM element to be returned to first container');
      expect(item.dropContainer).toBe(fixture.componentInstance.dropInstances.first,
          'Expected CdkDrag to be returned to first container in memory');
    }));

    it('should be able to return an element to its initial container in the same sequence, ' +
      'even if it is not connected to the current container', fakeAsync(() => {
        const fixture = createComponent(ConnectedDropZones);
        fixture.detectChanges();

        const groups = fixture.componentInstance.groupedDragItems;
        const dropInstances = fixture.componentInstance.dropInstances.toArray();
        const dropZones = dropInstances.map(d => d.element.nativeElement);
        const item = groups[0][1];
        const initialRect = item.element.nativeElement.getBoundingClientRect();
        const targetRect = groups[1][2].element.nativeElement.getBoundingClientRect();

        // Change the `connectedTo` so the containers are only connected one-way.
        dropInstances[0].connectedTo = dropInstances[1];
        dropInstances[1].connectedTo = [];

        startDraggingViaMouse(fixture, item.element.nativeElement);
        fixture.detectChanges();

        const placeholder = dropZones[0].querySelector('.cdk-drag-placeholder')!;

        expect(placeholder).toBeTruthy();
        expect(dropZones[0].contains(placeholder))
            .toBe(true, 'Expected placeholder to be inside the first container.');

        dispatchMouseEvent(document, 'mousemove', targetRect.left + 1, targetRect.top + 1);
        fixture.detectChanges();

        expect(dropZones[1].contains(placeholder))
            .toBe(true, 'Expected placeholder to be inside second container.');

        dispatchMouseEvent(document, 'mousemove', initialRect.left + 1, initialRect.top + 1);
        fixture.detectChanges();

        expect(dropZones[0].contains(placeholder))
            .toBe(true, 'Expected placeholder to be back inside first container.');

        dispatchMouseEvent(document, 'mouseup');
        fixture.detectChanges();

        expect(fixture.componentInstance.droppedSpy).not.toHaveBeenCalled();
    }));

<<<<<<< HEAD
    it('should be able to move the element over a new container and return it when the dropping' +
      ' item is outside the drop container', fakeAsync(() => {

      const fixture = createComponent(ConnectedDropZones,
         [{
          provide: CDK_DRAG_CONFIG,
          useValue: {
            dragStartThreshold: 0,
            pointerDirectionChangeThreshold: 5,
            dropStrategy: CdkDropStrategy.ExactLocation
          } as CdkDragConfig
        } as ValueProvider]);
      fixture.detectChanges();

      const groups = fixture.componentInstance.groupedDragItems;
      const dropZones = fixture.componentInstance.dropInstances.map(d => d.element.nativeElement);
      const item = groups[0][1];
      const targetRect = groups[1][2].element.nativeElement.getBoundingClientRect();

      startDraggingViaMouse(fixture, item.element.nativeElement);

      const placeholder = dropZones[0].querySelector('.cdk-drag-placeholder')!;

      expect(placeholder).toBeTruthy();
      expect(dropZones[0].contains(placeholder))
          .toBe(true, 'Expected placeholder to be inside the first container.');

      dispatchMouseEvent(document, 'mousemove', targetRect.left + 1, targetRect.top + 1);

      fixture.detectChanges();

      expect(dropZones[1].contains(placeholder))
          .toBe(true, 'Expected placeholder to be inside second container.');

      dispatchMouseEvent(document, 'mousemove', targetRect.left + -5, targetRect.top - 5);
      fixture.detectChanges();

      expect(dropZones[0].contains(placeholder))
          .toBe(true, 'Expected placeholder to be back inside first container.');

      dispatchMouseEvent(document, 'mouseup');
      fixture.detectChanges();

      expect(fixture.componentInstance.droppedSpy).not.toHaveBeenCalled();
    }));


=======
    it('should not add child drop lists to the same group as their parents', fakeAsync(() => {
      const fixture = createComponent(NestedDropListGroups);
      const component = fixture.componentInstance;
      fixture.detectChanges();

      expect(Array.from(component.group._items)).toEqual([component.listOne, component.listTwo]);
    }));

>>>>>>> 0b19b586
  });

});

@Component({
  template: `
    <div
      cdkDrag
      (cdkDragStarted)="startedSpy($event)"
      (cdkDragEnded)="endedSpy($event)"
      #dragElement
      style="width: 100px; height: 100px; background: red;"></div>
  `
})
class StandaloneDraggable {
  @ViewChild('dragElement') dragElement: ElementRef<HTMLElement>;
  @ViewChild(CdkDrag) dragInstance: CdkDrag;
  startedSpy = jasmine.createSpy('started spy');
  endedSpy = jasmine.createSpy('ended spy');
}

@Component({
  template: `
    <svg><g
      cdkDrag
      #dragElement>
      <circle fill="red" r="50" cx="50" cy="50"/>
    </g></svg>
  `
})
class StandaloneDraggableSvg {
  @ViewChild('dragElement') dragElement: ElementRef<SVGElement>;
}

@Component({
  template: `
    <div #dragElement cdkDrag
      style="width: 100px; height: 100px; background: red; position: relative">
      <div #handleElement cdkDragHandle style="width: 10px; height: 10px; background: green;"></div>
    </div>
  `
})
class StandaloneDraggableWithHandle {
  @ViewChild('dragElement') dragElement: ElementRef<HTMLElement>;
  @ViewChild('handleElement') handleElement: ElementRef<HTMLElement>;
  @ViewChild(CdkDrag) dragInstance: CdkDrag;
  @ViewChild(CdkDragHandle) handleInstance: CdkDragHandle;
}

@Component({
  template: `
    <div #dragElement cdkDrag
      style="width: 100px; height: 100px; background: red; position: relative">
      <div
        #handleElement
        *ngIf="showHandle"
        cdkDragHandle style="width: 10px; height: 10px; background: green;"></div>
    </div>
  `
})
class StandaloneDraggableWithDelayedHandle {
  @ViewChild('dragElement') dragElement: ElementRef<HTMLElement>;
  @ViewChild('handleElement') handleElement: ElementRef<HTMLElement>;
  showHandle = false;
}

@Component({
  template: `
    <div #dragElement cdkDrag
      style="width: 100px; height: 100px; background: red; position: relative">

      <passthrough-component>
        <div
          #handleElement
          cdkDragHandle
          style="width: 10px; height: 10px; background: green;"></div>
      </passthrough-component>
    </div>
  `
})
class StandaloneDraggableWithIndirectHandle {
  @ViewChild('dragElement') dragElement: ElementRef<HTMLElement>;
  @ViewChild('handleElement') handleElement: ElementRef<HTMLElement>;
}


@Component({
  encapsulation: ViewEncapsulation.None,
  styles: [`
    .cdk-drag-handle {
      position: absolute;
      top: 0;
      background: green;
      width: 10px;
      height: 10px;
    }
  `],
  template: `
    <div #dragElement cdkDrag
      style="width: 100px; height: 100px; background: red; position: relative">
      <div cdkDragHandle style="left: 0;"></div>
      <div cdkDragHandle style="right: 0;"></div>
    </div>
  `
})
class StandaloneDraggableWithMultipleHandles {
  @ViewChild('dragElement') dragElement: ElementRef<HTMLElement>;
  @ViewChildren(CdkDragHandle) handles: QueryList<CdkDragHandle>;
}

const DROP_ZONE_FIXTURE_TEMPLATE = `
  <div
    cdkDropList
    style="width: 100px; background: pink;"
    [id]="dropZoneId"
    [cdkDropListData]="items"
    (cdkDropListSorted)="sortedSpy($event)"
    (cdkDropListDropped)="droppedSpy($event)">
    <div
      *ngFor="let item of items"
      cdkDrag
      [cdkDragData]="item"
      [style.height.px]="item.height"
      [style.margin-bottom.px]="item.margin"
      style="width: 100%; background: red;">{{item.value}}</div>
  </div>
`;

@Component({template: DROP_ZONE_FIXTURE_TEMPLATE})
class DraggableInDropZone {
  @ViewChildren(CdkDrag) dragItems: QueryList<CdkDrag>;
  @ViewChild(CdkDropList) dropInstance: CdkDropList;
  items = [
    {value: 'Zero', height: ITEM_HEIGHT, margin: 0},
    {value: 'One', height: ITEM_HEIGHT, margin: 0},
    {value: 'Two', height: ITEM_HEIGHT, margin: 0},
    {value: 'Three', height: ITEM_HEIGHT, margin: 0}
  ];
  dropZoneId = 'items';
  sortedSpy = jasmine.createSpy('sorted spy');
  droppedSpy = jasmine.createSpy('dropped spy').and.callFake((event: CdkDragDrop<string[]>) => {
    moveItemInArray(this.items, event.previousIndex, event.currentIndex);
  });
}

@Component({
  template: DROP_ZONE_FIXTURE_TEMPLATE,
  changeDetection: ChangeDetectionStrategy.OnPush,
})
class DraggableInOnPushDropZone extends DraggableInDropZone {}


@Component({
  encapsulation: ViewEncapsulation.None,
  styles: [
  // Use inline blocks here to avoid flexbox issues and not to have to flip floats in rtl.
  `
    .cdk-drop-list {
      display: block;
      width: 500px;
      background: pink;
      font-size: 0;
    }

    .cdk-drag {
      height: ${ITEM_HEIGHT}px;
      background: red;
      display: inline-block;
    }
  `],
  template: `
    <div
      cdkDropList
      cdkDropListOrientation="horizontal"
      [cdkDropListData]="items"
      (cdkDropListDropped)="droppedSpy($event)">
      <div
        *ngFor="let item of items"
        [style.width.px]="item.width"
        [style.margin-right.px]="item.margin"
        cdkDrag>{{item.value}}</div>
    </div>
  `
})
class DraggableInHorizontalDropZone {
  @ViewChildren(CdkDrag) dragItems: QueryList<CdkDrag>;
  @ViewChild(CdkDropList) dropInstance: CdkDropList;
  items = [
    {value: 'Zero', width: ITEM_WIDTH, margin: 0},
    {value: 'One', width: ITEM_WIDTH, margin: 0},
    {value: 'Two', width: ITEM_WIDTH, margin: 0},
    {value: 'Three', width: ITEM_WIDTH, margin: 0}
  ];
  droppedSpy = jasmine.createSpy('dropped spy').and.callFake((event: CdkDragDrop<string[]>) => {
    moveItemInArray(this.items, event.previousIndex, event.currentIndex);
  });
}

@Component({
  template: `
    <div cdkDropList style="width: 100px; background: pink;">
      <div *ngFor="let item of items" cdkDrag
        style="width: 100%; height: ${ITEM_HEIGHT}px; background: red;">
          {{item}}
          <div class="custom-preview" *cdkDragPreview>Custom preview</div>
      </div>
    </div>
  `
})
class DraggableInDropZoneWithCustomPreview {
  @ViewChild(CdkDropList) dropInstance: CdkDropList;
  @ViewChildren(CdkDrag) dragItems: QueryList<CdkDrag>;
  items = ['Zero', 'One', 'Two', 'Three'];
}


@Component({
  template: `
    <div cdkDropList style="width: 100px; background: pink;">
      <div *ngFor="let item of items" cdkDrag
        style="width: 100%; height: ${ITEM_HEIGHT}px; background: red;">
          {{item}}
          <div class="custom-placeholder" *cdkDragPlaceholder>Custom placeholder</div>
      </div>
    </div>
  `
})
class DraggableInDropZoneWithCustomPlaceholder {
  @ViewChildren(CdkDrag) dragItems: QueryList<CdkDrag>;
  items = ['Zero', 'One', 'Two', 'Three'];
}


@Component({
  encapsulation: ViewEncapsulation.None,
  styles: [`
    .cdk-drop-list {
      display: block;
      width: 100px;
      min-height: ${ITEM_HEIGHT}px;
      background: hotpink;
    }

    .cdk-drag {
      display: block;
      height: ${ITEM_HEIGHT}px;
      background: red;
    }
  `],
  template: `
    <div
      cdkDropList
      #todoZone="cdkDropList"
      [cdkDropListData]="todo"
      [cdkDropListConnectedTo]="[doneZone]"
      (cdkDropListDropped)="droppedSpy($event)">
      <div [cdkDragData]="item" *ngFor="let item of todo" cdkDrag>{{item}}</div>
    </div>

    <div
      cdkDropList
      #doneZone="cdkDropList"
      [cdkDropListData]="done"
      [cdkDropListConnectedTo]="[todoZone]"
      (cdkDropListDropped)="droppedSpy($event)">
      <div [cdkDragData]="item" *ngFor="let item of done" cdkDrag>{{item}}</div>
    </div>
  `
})
class ConnectedDropZones implements AfterViewInit {
  @ViewChildren(CdkDrag) rawDragItems: QueryList<CdkDrag>;
  @ViewChildren(CdkDropList) dropInstances: QueryList<CdkDropList>;

  groupedDragItems: CdkDrag[][] = [];
  todo = ['Zero', 'One', 'Two', 'Three'];
  done = ['Four', 'Five', 'Six'];
  droppedSpy = jasmine.createSpy('dropped spy');

  ngAfterViewInit() {
    this.dropInstances.forEach((dropZone, index) => {
      if (!this.groupedDragItems[index]) {
        this.groupedDragItems.push([]);
      }

      this.groupedDragItems[index].push(...dropZone._draggables.toArray());
    });
  }
}

@Component({
  encapsulation: ViewEncapsulation.None,
  styles: [`
    .cdk-drop-list {
      display: block;
      width: 100px;
      min-height: ${ITEM_HEIGHT}px;
      background: hotpink;
    }

    .cdk-drag {
      display: block;
      height: ${ITEM_HEIGHT}px;
      background: red;
    }
  `],
  template: `
    <div cdkDropListGroup>
      <div
        cdkDropList
        [cdkDropListData]="todo"
        (cdkDropListDropped)="droppedSpy($event)">
        <div [cdkDragData]="item" *ngFor="let item of todo" cdkDrag>{{item}}</div>
      </div>

      <div
        cdkDropList
        [cdkDropListData]="done"
        (cdkDropListDropped)="droppedSpy($event)">
        <div [cdkDragData]="item" *ngFor="let item of done" cdkDrag>{{item}}</div>
      </div>
    </div>
  `
})
class ConnectedDropZonesViaGroupDirective extends ConnectedDropZones {}


@Component({
  template: `
    <div #dragRoot class="alternate-root" style="width: 200px; height: 200px; background: hotpink">
      <div
        cdkDrag
        cdkDragRootElement=".alternate-root"
        #dragElement
        style="width: 100px; height: 100px; background: red;"></div>
    </div>
  `
})
class DraggableWithAlternateRoot {
  @ViewChild('dragElement') dragElement: ElementRef<HTMLElement>;
  @ViewChild('dragRoot') dragRoot: ElementRef<HTMLElement>;
  @ViewChild(CdkDrag) dragInstance: CdkDrag;
}


@Component({
  encapsulation: ViewEncapsulation.None,
  styles: [`
    .cdk-drop-list {
      display: block;
      width: 100px;
      min-height: ${ITEM_HEIGHT}px;
      background: hotpink;
    }

    .cdk-drag {
      display: block;
      height: ${ITEM_HEIGHT}px;
      background: red;
    }
  `],
  template: `
    <div
      cdkDropList
      #todoZone="cdkDropList"
      [cdkDropListConnectedTo]="[doneZone]"
      (cdkDropListDropped)="droppedSpy($event)">
      <div cdkDrag>One</div>
    </div>

    <div
      cdkDropList
      #doneZone="cdkDropList"
      [cdkDropListConnectedTo]="[todoZone]"
      (cdkDropListDropped)="droppedSpy($event)">
      <div cdkDrag>Two</div>
    </div>
  `
})
class ConnectedDropZonesWithSingleItems {
  @ViewChildren(CdkDrag) dragItems: QueryList<CdkDrag>;
  @ViewChildren(CdkDropList) dropInstances: QueryList<CdkDropList>;

  droppedSpy = jasmine.createSpy('dropped spy');
}

@Component({
  template: `
    <div cdkDropListGroup #group="cdkDropListGroup">
      <div cdkDropList #listOne="cdkDropList">
        <div cdkDropList #listThree="cdkDropList"></div>
        <div cdkDropList #listFour="cdkDropList"></div>
      </div>

      <div cdkDropList #listTwo="cdkDropList"></div>
    </div>
  `
})
class NestedDropListGroups {
  @ViewChild('group') group: CdkDropListGroup<CdkDropList>;
  @ViewChild('listOne') listOne: CdkDropList;
  @ViewChild('listTwo') listTwo: CdkDropList;
}


/**
 * Component that passes through whatever content is projected into it.
 * Used to test having drag elements being projected into a component.
 */
@Component({
  selector: 'passthrough-component',
  template: '<ng-content></ng-content>'
})
class PassthroughComponent {}

/**
 * Drags an element to a position on the page using the mouse.
 * @param fixture Fixture on which to run change detection.
 * @param element Element which is being dragged.
 * @param x Position along the x axis to which to drag the element.
 * @param y Position along the y axis to which to drag the element.
 */
function dragElementViaMouse(fixture: ComponentFixture<any>,
    element: Element, x: number, y: number) {

  startDraggingViaMouse(fixture, element);

  dispatchMouseEvent(document, 'mousemove', x, y);
  fixture.detectChanges();

  dispatchMouseEvent(document, 'mouseup', x, y);
  fixture.detectChanges();
}

/**
 * Dispatches the events for starting a drag sequence.
 * @param fixture Fixture on which to run change detection.
 * @param element Element on which to dispatch the events.
 * @param x Position along the x axis to which to drag the element.
 * @param y Position along the y axis to which to drag the element.
 */
function startDraggingViaMouse(fixture: ComponentFixture<any>,
  element: Element, x?: number, y?: number) {
  dispatchMouseEvent(element, 'mousedown', x, y);
  fixture.detectChanges();

  dispatchMouseEvent(document, 'mousemove', x, y);
  fixture.detectChanges();
}

/**
 * Drags an element to a position on the page using a touch device.
 * @param fixture Fixture on which to run change detection.
 * @param element Element which is being dragged.
 * @param x Position along the x axis to which to drag the element.
 * @param y Position along the y axis to which to drag the element.
 */
function dragElementViaTouch(fixture: ComponentFixture<any>,
    element: Element, x: number, y: number) {

  dispatchTouchEvent(element, 'touchstart');
  fixture.detectChanges();

  dispatchTouchEvent(document, 'touchmove');
  fixture.detectChanges();

  dispatchTouchEvent(document, 'touchmove', x, y);
  fixture.detectChanges();

  dispatchTouchEvent(document, 'touchend', x, y);
  fixture.detectChanges();
}

/** Gets the index of an element among its siblings, based on their position on the page. */
function getElementIndexByPosition(element: Element, direction: 'top' | 'left') {
  return getElementSibligsByPosition(element, direction).indexOf(element);
}

/** Gets the siblings of an element, sorted by their position on the page. */
function getElementSibligsByPosition(element: Element, direction: 'top' | 'left') {
  return element.parentElement ? Array.from(element.parentElement.children).sort((a, b) => {
    return a.getBoundingClientRect()[direction] - b.getBoundingClientRect()[direction];
  }) : [];
}

/**
 * Adds a large element to the page in order to make it scrollable.
 * @returns Function that should be used to clean up after the test is done.
 */
function makePageScrollable() {
  const veryTallElement = document.createElement('div');
  veryTallElement.style.width = '100%';
  veryTallElement.style.height = '2000px';
  document.body.appendChild(veryTallElement);

  return () => {
    scrollTo(0, 0);
    veryTallElement.parentNode!.removeChild(veryTallElement);
  };
}

/**
 * Asserts that sorting an element down works correctly.
 * @param fixture Fixture against which to run the assertions.
 * @param items Array of items against which to test sorting.
 */
function assertDownwardSorting(fixture: ComponentFixture<any>, items: Element[]) {
  const draggedItem = items[0];
  const {top, left} = draggedItem.getBoundingClientRect();

  startDraggingViaMouse(fixture, draggedItem, left, top);

  const placeholder = document.querySelector('.cdk-drag-placeholder')! as HTMLElement;

  // Drag over each item one-by-one going downwards.
  for (let i = 0; i < items.length; i++) {
    const elementRect = items[i].getBoundingClientRect();

    // Add a few pixels to the top offset so we get some overlap.
    dispatchMouseEvent(document, 'mousemove', elementRect.left, elementRect.top + 5);
    fixture.detectChanges();
    expect(getElementIndexByPosition(placeholder, 'top')).toBe(i);
  }

  dispatchMouseEvent(document, 'mouseup');
  fixture.detectChanges();
  flush();
}

/**
 * Asserts that sorting an element up works correctly.
 * @param fixture Fixture against which to run the assertions.
 * @param items Array of items against which to test sorting.
 */
function assertUpwardSorting(fixture: ComponentFixture<any>, items: Element[]) {
  const draggedItem = items[items.length - 1];
  const {top, left} = draggedItem.getBoundingClientRect();

  startDraggingViaMouse(fixture, draggedItem, left, top);

  const placeholder = document.querySelector('.cdk-drag-placeholder')! as HTMLElement;

  // Drag over each item one-by-one going upwards.
  for (let i = items.length - 1; i > -1; i--) {
    const elementRect = items[i].getBoundingClientRect();

    // Remove a few pixels from the bottom offset so we get some overlap.
    dispatchMouseEvent(document, 'mousemove', elementRect.left, elementRect.bottom - 5);
    fixture.detectChanges();
    expect(getElementIndexByPosition(placeholder, 'top')).toBe(i);
  }

  dispatchMouseEvent(document, 'mouseup');
  fixture.detectChanges();
  flush();
}<|MERGE_RESOLUTION|>--- conflicted
+++ resolved
@@ -2249,7 +2249,6 @@
         expect(fixture.componentInstance.droppedSpy).not.toHaveBeenCalled();
     }));
 
-<<<<<<< HEAD
     it('should be able to move the element over a new container and return it when the dropping' +
       ' item is outside the drop container', fakeAsync(() => {
 
@@ -2297,7 +2296,6 @@
     }));
 
 
-=======
     it('should not add child drop lists to the same group as their parents', fakeAsync(() => {
       const fixture = createComponent(NestedDropListGroups);
       const component = fixture.componentInstance;
@@ -2306,7 +2304,6 @@
       expect(Array.from(component.group._items)).toEqual([component.listOne, component.listTwo]);
     }));
 
->>>>>>> 0b19b586
   });
 
 });

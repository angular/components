--- conflicted
+++ resolved
@@ -29,12 +29,8 @@
 
 /** Check whether the browser supports scroll behaviors. */
 export function supportsScrollBehavior(): boolean {
-<<<<<<< HEAD
-  return 'scrollBehavior' in document.documentElement.style;
-=======
   return !!(document && document.documentElement && document.documentElement.style &&
       'scrollBehavior' in document.documentElement.style);
->>>>>>> 6aa1a55b
 }
 
 /** Cached result Set of input types support by the current browser. */

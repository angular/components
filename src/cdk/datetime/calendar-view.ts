--- conflicted
+++ resolved
@@ -6,11 +6,7 @@
  * found in the LICENSE file at https://angular.io/license
  */
 
-<<<<<<< HEAD
-import {EventEmitter, OnDestroy} from '@angular/core';
-=======
 import {OnDestroy, EventEmitter} from '@angular/core';
->>>>>>> 2497eba0
 
 /**
  * An abstract calendar that is used as part of the datepicker. This abstract calendar class

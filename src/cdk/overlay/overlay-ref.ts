/**
 * @license
 * Copyright Google LLC All Rights Reserved.
 *
 * Use of this source code is governed by an MIT-style license that can be
 * found in the LICENSE file at https://angular.io/license
 */

import {Direction} from '@angular/cdk/bidi';
import {ComponentPortal, Portal, PortalOutlet, TemplatePortal} from '@angular/cdk/portal';
import {ComponentRef, EmbeddedViewRef, NgZone} from '@angular/core';
import {Observable} from 'rxjs/Observable';
import {take} from 'rxjs/operators/take';
import {Subject} from 'rxjs/Subject';
import {OverlayKeyboardDispatcher} from './keyboard/overlay-keyboard-dispatcher';
import {OverlayConfig} from './overlay-config';


/** An object where all of its properties cannot be written. */
export type ImmutableObject<T> = {
  readonly [P in keyof T]: T[P];
};

/**
 * Reference to an overlay that has been created with the Overlay service.
 * Used to manipulate or dispose of said overlay.
 */
export class OverlayRef implements PortalOutlet {
  private _backdropElement: HTMLElement | null = null;
  private _backdropClick: Subject<any> = new Subject();
  private _attachments = new Subject<void>();
  private _detachments = new Subject<void>();

  /** Stream of keydown events dispatched to this overlay. */
  _keydownEvents = new Subject<KeyboardEvent>();

  constructor(
      private _portalOutlet: PortalOutlet,
      private _pane: HTMLElement,
      private _config: ImmutableObject<OverlayConfig>,
      private _ngZone: NgZone,
      private _keyboardDispatcher: OverlayKeyboardDispatcher) {

    if (_config.scrollStrategy) {
      _config.scrollStrategy.attach(this);
    }
  }

  /** The overlay's HTML element */
  get overlayElement(): HTMLElement {
    return this._pane;
  }

  attach<T>(portal: ComponentPortal<T>): ComponentRef<T>;
  attach<T>(portal: TemplatePortal<T>): EmbeddedViewRef<T>;
  attach(portal: any): any;

  /**
   * Attaches content, given via a Portal, to the overlay.
   * If the overlay is configured to have a backdrop, it will be created.
   *
   * @param portal Portal instance to which to attach the overlay.
   * @returns The portal attachment result.
   */
  attach(portal: Portal<any>): any {
    let attachResult = this._portalOutlet.attach(portal);

    if (this._config.positionStrategy) {
      this._config.positionStrategy.attach(this);
    }

    // Update the pane element with the given configuration.
    this._updateStackingOrder();
<<<<<<< HEAD
    this._updateElementSize();
    this._updateElementDirection();

    if (this._config.scrollStrategy) {
      this._config.scrollStrategy.enable();
    }

    // Update the position once the zone is stable so that the overlay will be fully rendered
    // before attempting to position it, as the position may depend on the size of the rendered
    // content.
    this._ngZone.onStable.asObservable().pipe(take(1)).subscribe(() => {
      this.updatePosition();
    });
=======
    this._setSizeStyles();
    this.updateDirection();
    this.updatePosition();
    this._state.scrollStrategy.enable();
>>>>>>> 46199b97

    // Enable pointer events for the overlay pane element.
    this._togglePointerEvents(true);

    if (this._config.hasBackdrop) {
      this._attachBackdrop();
    }

    if (this._config.panelClass) {
      // We can't do a spread here, because IE doesn't support setting multiple classes.
      if (Array.isArray(this._config.panelClass)) {
        this._config.panelClass.forEach(cls => this._pane.classList.add(cls));
      } else {
        this._pane.classList.add(this._config.panelClass);
      }
    }

    // Only emit the `attachments` event once all other setup is done.
    this._attachments.next();

    // Track this overlay by the keyboard dispatcher
    this._keyboardDispatcher.add(this);

    return attachResult;
  }

  /**
   * Detaches an overlay from a portal.
   * @returns The portal detachment result.
   */
  detach(): any {
    if (!this.hasAttached()) {
      return;
    }

    this.detachBackdrop();

    // When the overlay is detached, the pane element should disable pointer events.
    // This is necessary because otherwise the pane element will cover the page and disable
    // pointer events therefore. Depends on the position strategy and the applied pane boundaries.
    this._togglePointerEvents(false);

    if (this._config.positionStrategy && this._config.positionStrategy.detach) {
      this._config.positionStrategy.detach();
    }

    if (this._config.scrollStrategy) {
      this._config.scrollStrategy.disable();
    }

    const detachmentResult = this._portalOutlet.detach();

    // Only emit after everything is detached.
    this._detachments.next();

    // Remove this overlay from keyboard dispatcher tracking
    this._keyboardDispatcher.remove(this);

    return detachmentResult;
  }

  /** Cleans up the overlay from the DOM. */
  dispose(): void {
    const isAttached = this.hasAttached();

    if (this._config.positionStrategy) {
      this._config.positionStrategy.dispose();
    }

    if (this._config.scrollStrategy) {
      this._config.scrollStrategy.disable();
    }

    this.detachBackdrop();
    this._keyboardDispatcher.remove(this);
    this._portalOutlet.dispose();
    this._attachments.complete();
    this._backdropClick.complete();
    this._keydownEvents.complete();

    if (isAttached) {
      this._detachments.next();
    }

    this._detachments.complete();
  }

  /** Whether the overlay has attached content. */
  hasAttached(): boolean {
    return this._portalOutlet.hasAttached();
  }

  /** Gets an observable that emits when the backdrop has been clicked. */
  backdropClick(): Observable<void> {
    return this._backdropClick.asObservable();
  }

  /** Gets an observable that emits when the overlay has been attached. */
  attachments(): Observable<void> {
    return this._attachments.asObservable();
  }

  /** Gets an observable that emits when the overlay has been detached. */
  detachments(): Observable<void> {
    return this._detachments.asObservable();
  }

  /** Gets an observable of keydown events targeted to this overlay. */
  keydownEvents(): Observable<KeyboardEvent> {
    return this._keydownEvents.asObservable();
  }

  /** Gets the the current overlay configuration, which is immutable. */
  getConfig(): OverlayConfig {
    return this._config;
  }

  /** Updates the position of the overlay based on the position strategy. */
  updatePosition() {
    if (this._config.positionStrategy) {
      this._config.positionStrategy.apply();
    }
  }

  /** Update the size properties of the overlay. */
  updateSize(sizeConfig: OverlaySizeConfig) {
    this._config = {...this._config, ...sizeConfig};
    this._updateElementSize();
  }

  /** Sets the LTR/RTL direction for the overlay. */
  setDirection(dir: Direction) {
    this._config = {...this._config, direction: dir};
    this._updateElementDirection();
  }

  /** Updates the text direction of the overlay panel. */
  private _updateElementDirection() {
    this._pane.setAttribute('dir', this._config.direction!);
  }

  /** Updates the state size of the overlay */
  updateSize(state: OverlayState) {
    if (state.width || state.width === 0) {
      this._config.width = state.width;
    }

    if (state.height || state.height === 0) {
      this._config.height = state.height;
    }

    if (state.minWidth || state.minWidth === 0) {
      this._config.minWidth = state.minWidth;
    }

    if (state.minHeight || state.minHeight === 0) {
      this._config.minHeight = state.minHeight;
    }

    this._updateElementSize();
  }

<<<<<<< HEAD
  /** Updates the size of the overlay element based on the overlay config. */
  private _updateElementSize() {
    if (this._config.width || this._config.width === 0) {
      this._pane.style.width = formatCssUnit(this._config.width);
=======
  /** Updates the state size of the overlay */
  updateSize(state: OverlayState) {
    if (state.width || state.width === 0) {
      this._state.width = state.width;
    }

    if (state.height || state.height === 0) {
      this._state.height = state.height;
    }

    if (state.minWidth || state.minWidth === 0) {
      this._state.minWidth = state.minWidth;
    }

    if (state.minHeight || state.minHeight === 0) {
      this._state.minHeight = state.minHeight;
    }

    this._setSizeStyles();
  }

  /** Updates the size of the overlay based on the overlay config. */
  private _setSizeStyles() {
    if (this._state.width || this._state.width === 0) {
      this._pane.style.width = formatCssUnit(this._state.width);
>>>>>>> 46199b97
    }

    if (this._config.height || this._config.height === 0) {
      this._pane.style.height = formatCssUnit(this._config.height);
    }

    if (this._config.minWidth || this._config.minWidth === 0) {
      this._pane.style.minWidth = formatCssUnit(this._config.minWidth);
    }

    if (this._config.minHeight || this._config.minHeight === 0) {
      this._pane.style.minHeight = formatCssUnit(this._config.minHeight);
    }

    if (this._config.maxWidth || this._config.maxWidth === 0) {
      this._pane.style.maxWidth = formatCssUnit(this._config.maxWidth);
    }

    if (this._config.maxHeight || this._config.maxHeight === 0) {
      this._pane.style.maxHeight = formatCssUnit(this._config.maxHeight);
    }
  }

  /** Toggles the pointer events for the overlay pane element. */
  private _togglePointerEvents(enablePointer: boolean) {
    this._pane.style.pointerEvents = enablePointer ? 'auto' : 'none';
  }

  /** Attaches a backdrop for this overlay. */
  private _attachBackdrop() {
    this._backdropElement = document.createElement('div');
    this._backdropElement.classList.add('cdk-overlay-backdrop');

    if (this._config.backdropClass) {
      this._backdropElement.classList.add(this._config.backdropClass);
    }

    // Insert the backdrop before the pane in the DOM order,
    // in order to handle stacked overlays properly.
    this._pane.parentElement!.insertBefore(this._backdropElement, this._pane);

    // Forward backdrop clicks such that the consumer of the overlay can perform whatever
    // action desired when such a click occurs (usually closing the overlay).
    this._backdropElement.addEventListener('click', () => this._backdropClick.next(null));

    // Add class to fade-in the backdrop after one frame.
    this._ngZone.runOutsideAngular(() => {
      requestAnimationFrame(() => {
        if (this._backdropElement) {
          this._backdropElement.classList.add('cdk-overlay-backdrop-showing');
        }
      });
    });
  }

  /**
   * Updates the stacking order of the element, moving it to the top if necessary.
   * This is required in cases where one overlay was detached, while another one,
   * that should be behind it, was destroyed. The next time both of them are opened,
   * the stacking will be wrong, because the detached element's pane will still be
   * in its original DOM position.
   */
  private _updateStackingOrder() {
    if (this._pane.nextSibling) {
      this._pane.parentNode!.appendChild(this._pane);
    }
  }

  /** Detaches the backdrop (if any) associated with the overlay. */
  detachBackdrop(): void {
    let backdropToDetach = this._backdropElement;

    if (backdropToDetach) {
      let finishDetach = () => {
        // It may not be attached to anything in certain cases (e.g. unit tests).
        if (backdropToDetach && backdropToDetach.parentNode) {
          backdropToDetach.parentNode.removeChild(backdropToDetach);
        }

        // It is possible that a new portal has been attached to this overlay since we started
        // removing the backdrop. If that is the case, only clear the backdrop reference if it
        // is still the same instance that we started to remove.
        if (this._backdropElement == backdropToDetach) {
          this._backdropElement = null;
        }
      };

      backdropToDetach.classList.remove('cdk-overlay-backdrop-showing');

      if (this._config.backdropClass) {
        backdropToDetach.classList.remove(this._config.backdropClass);
      }

      backdropToDetach.addEventListener('transitionend', finishDetach);

      // If the backdrop doesn't have a transition, the `transitionend` event won't fire.
      // In this case we make it unclickable and we try to remove it after a delay.
      backdropToDetach.style.pointerEvents = 'none';

      // Run this outside the Angular zone because there's nothing that Angular cares about.
      // If it were to run inside the Angular zone, every test that used Overlay would have to be
      // either async or fakeAsync.
      this._ngZone.runOutsideAngular(() => {
        setTimeout(finishDetach, 500);
      });
    }
  }
}

function formatCssUnit(value: number | string) {
  return typeof value === 'string' ? value as string : `${value}px`;
}


/** Size properties for an overlay. */
export interface OverlaySizeConfig {
  width?: number | string;
  height?: number | string;
  minWidth?: number | string;
  minHeight?: number | string;
  maxWidth?: number | string;
  maxHeight?: number | string;
}<|MERGE_RESOLUTION|>--- conflicted
+++ resolved
@@ -71,7 +71,6 @@
 
     // Update the pane element with the given configuration.
     this._updateStackingOrder();
-<<<<<<< HEAD
     this._updateElementSize();
     this._updateElementDirection();
 
@@ -85,12 +84,6 @@
     this._ngZone.onStable.asObservable().pipe(take(1)).subscribe(() => {
       this.updatePosition();
     });
-=======
-    this._setSizeStyles();
-    this.updateDirection();
-    this.updatePosition();
-    this._state.scrollStrategy.enable();
->>>>>>> 46199b97
 
     // Enable pointer events for the overlay pane element.
     this._togglePointerEvents(true);
@@ -232,59 +225,10 @@
     this._pane.setAttribute('dir', this._config.direction!);
   }
 
-  /** Updates the state size of the overlay */
-  updateSize(state: OverlayState) {
-    if (state.width || state.width === 0) {
-      this._config.width = state.width;
-    }
-
-    if (state.height || state.height === 0) {
-      this._config.height = state.height;
-    }
-
-    if (state.minWidth || state.minWidth === 0) {
-      this._config.minWidth = state.minWidth;
-    }
-
-    if (state.minHeight || state.minHeight === 0) {
-      this._config.minHeight = state.minHeight;
-    }
-
-    this._updateElementSize();
-  }
-
-<<<<<<< HEAD
   /** Updates the size of the overlay element based on the overlay config. */
   private _updateElementSize() {
     if (this._config.width || this._config.width === 0) {
       this._pane.style.width = formatCssUnit(this._config.width);
-=======
-  /** Updates the state size of the overlay */
-  updateSize(state: OverlayState) {
-    if (state.width || state.width === 0) {
-      this._state.width = state.width;
-    }
-
-    if (state.height || state.height === 0) {
-      this._state.height = state.height;
-    }
-
-    if (state.minWidth || state.minWidth === 0) {
-      this._state.minWidth = state.minWidth;
-    }
-
-    if (state.minHeight || state.minHeight === 0) {
-      this._state.minHeight = state.minHeight;
-    }
-
-    this._setSizeStyles();
-  }
-
-  /** Updates the size of the overlay based on the overlay config. */
-  private _setSizeStyles() {
-    if (this._state.width || this._state.width === 0) {
-      this._pane.style.width = formatCssUnit(this._state.width);
->>>>>>> 46199b97
     }
 
     if (this._config.height || this._config.height === 0) {

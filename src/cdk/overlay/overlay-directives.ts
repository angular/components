/**
 * @license
 * Copyright Google LLC All Rights Reserved.
 *
 * Use of this source code is governed by an MIT-style license that can be
 * found in the LICENSE file at https://angular.io/license
 */

import {Direction, Directionality} from '@angular/cdk/bidi';
import {coerceBooleanProperty} from '@angular/cdk/coercion';
import {ESCAPE} from '@angular/cdk/keycodes';
import {TemplatePortal} from '@angular/cdk/portal';
import {
  Directive,
  ElementRef,
  EventEmitter,
  Inject,
  InjectionToken,
  Input,
  OnChanges,
  OnDestroy,
  Optional,
  Output,
  SimpleChanges,
  TemplateRef,
  ViewContainerRef,
} from '@angular/core';
import {Subscription} from 'rxjs/Subscription';
import {Overlay} from './overlay';
import {OverlayConfig} from './overlay-config';
import {OverlayRef} from './overlay-ref';
import {
  ConnectedOverlayPositionChange,
  ConnectionPositionPair,
} from './position/connected-position';
import {ConnectedPositionStrategy} from './position/connected-position-strategy';
import {RepositionScrollStrategy, ScrollStrategy} from './scroll/index';
import {DOCUMENT} from '@angular/common';


/** Default set of positions for the overlay. Follows the behavior of a dropdown. */
const defaultPositionList = [
  new ConnectionPositionPair(
      {originX: 'start', originY: 'bottom'},
      {overlayX: 'start', overlayY: 'top'}),
  new ConnectionPositionPair(
      {originX: 'start', originY: 'top'},
      {overlayX: 'start', overlayY: 'bottom'}),
];

/** Injection token that determines the scroll handling while the connected overlay is open. */
export const CDK_CONNECTED_OVERLAY_SCROLL_STRATEGY =
    new InjectionToken<() => ScrollStrategy>('cdk-connected-overlay-scroll-strategy');

/** @docs-private */
export function CDK_CONNECTED_OVERLAY_SCROLL_STRATEGY_PROVIDER_FACTORY(overlay: Overlay):
    () => RepositionScrollStrategy {
  return () => overlay.scrollStrategies.reposition();
}

/** @docs-private */
export const CDK_CONNECTED_OVERLAY_SCROLL_STRATEGY_PROVIDER = {
  provide: CDK_CONNECTED_OVERLAY_SCROLL_STRATEGY,
  deps: [Overlay],
  useFactory: CDK_CONNECTED_OVERLAY_SCROLL_STRATEGY_PROVIDER_FACTORY,
};


/**
 * Directive applied to an element to make it usable as an origin for an Overlay using a
 * ConnectedPositionStrategy.
 */
@Directive({
  selector: '[cdk-overlay-origin], [overlay-origin], [cdkOverlayOrigin]',
  exportAs: 'cdkOverlayOrigin',
})
export class CdkOverlayOrigin {
  constructor(
      /** Reference to the element on which the directive is applied. */
      public elementRef: ElementRef) { }
}


/**
 * Directive to facilitate declarative creation of an Overlay using a ConnectedPositionStrategy.
 */
@Directive({
  selector: '[cdk-connected-overlay], [connected-overlay], [cdkConnectedOverlay]',
  exportAs: 'cdkConnectedOverlay'
})
export class CdkConnectedOverlay implements OnDestroy, OnChanges {
  private _overlayRef: OverlayRef;
  private _templatePortal: TemplatePortal<any>;
  private _hasBackdrop = false;
  private _backdropSubscription = Subscription.EMPTY;
  private _positionSubscription = Subscription.EMPTY;
  private _offsetX: number = 0;
  private _offsetY: number = 0;
  private _position: ConnectedPositionStrategy;

  /** Origin for the connected overlay. */
  @Input('cdkConnectedOverlayOrigin') origin: CdkOverlayOrigin;

  /** Registered connected position pairs. */
  @Input('cdkConnectedOverlayPositions') positions: ConnectionPositionPair[];

  /** The offset in pixels for the overlay connection point on the x-axis */
  @Input('cdkConnectedOverlayOffsetX')
  get offsetX(): number { return this._offsetX; }
  set offsetX(offsetX: number) {
    this._offsetX = offsetX;
    if (this._position) {
      this._position.withOffsetX(offsetX);
    }
  }

  /** The offset in pixels for the overlay connection point on the y-axis */
  @Input('cdkConnectedOverlayOffsetY')
  get offsetY() { return this._offsetY; }
  set offsetY(offsetY: number) {
    this._offsetY = offsetY;
    if (this._position) {
      this._position.withOffsetY(offsetY);
    }
  }

  /** The width of the overlay panel. */
  @Input('cdkConnectedOverlayWidth') width: number | string;

  /** The height of the overlay panel. */
  @Input('cdkConnectedOverlayHeight') height: number | string;

  /** The min width of the overlay panel. */
  @Input('cdkConnectedOverlayMinWidth') minWidth: number | string;

  /** The min height of the overlay panel. */
  @Input('cdkConnectedOverlayMinHeight') minHeight: number | string;

  /** The custom class to be set on the backdrop element. */
  @Input('cdkConnectedOverlayBackdropClass') backdropClass: string;

  /** Strategy to be used when handling scroll events while the overlay is open. */
  @Input('cdkConnectedOverlayScrollStrategy') scrollStrategy: ScrollStrategy =
      this._scrollStrategy();

  /** Whether the overlay is open. */
  @Input('cdkConnectedOverlayOpen') open: boolean = false;

  /** Whether or not the overlay should attach a backdrop. */
  @Input('cdkConnectedOverlayHasBackdrop')
  get hasBackdrop() { return this._hasBackdrop; }
  set hasBackdrop(value: any) { this._hasBackdrop = coerceBooleanProperty(value); }

  /** @deprecated */
  @Input('origin')
  get _deprecatedOrigin(): CdkOverlayOrigin { return this.origin; }
  set _deprecatedOrigin(_origin: CdkOverlayOrigin) { this.origin = _origin; }

  /** @deprecated */
  @Input('positions')
  get _deprecatedPositions(): ConnectionPositionPair[] { return this.positions; }
  set _deprecatedPositions(_positions: ConnectionPositionPair[]) { this.positions = _positions; }

  /** @deprecated */
  @Input('offsetX')
  get _deprecatedOffsetX(): number { return this.offsetX; }
  set _deprecatedOffsetX(_offsetX: number) { this.offsetX = _offsetX; }

  /** @deprecated */
  @Input('offsetY')
  get _deprecatedOffsetY(): number { return this.offsetY; }
  set _deprecatedOffsetY(_offsetY: number) { this.offsetY = _offsetY; }

  /** @deprecated */
  @Input('width')
  get _deprecatedWidth(): number | string { return this.width; }
  set _deprecatedWidth(_width: number | string) { this.width = _width; }

  /** @deprecated */
  @Input('height')
  get _deprecatedHeight(): number | string { return this.height; }
  set _deprecatedHeight(_height: number | string) { this.height = _height; }

  /** @deprecated */
  @Input('minWidth')
  get _deprecatedMinWidth(): number | string { return this.minWidth; }
  set _deprecatedMinWidth(_minWidth: number | string) { this.minWidth = _minWidth; }

  /** @deprecated */
  @Input('minHeight')
  get _deprecatedMinHeight(): number | string { return this.minHeight; }
  set _deprecatedMinHeight(_minHeight: number | string) { this.minHeight = _minHeight; }

  /** @deprecated */
  @Input('backdropClass')
  get _deprecatedBackdropClass(): string { return this.backdropClass; }
  set _deprecatedBackdropClass(_backdropClass: string) { this.backdropClass = _backdropClass; }

  /** @deprecated */
  @Input('scrollStrategy')
  get _deprecatedScrollStrategy(): ScrollStrategy { return this.scrollStrategy; }
  set _deprecatedScrollStrategy(_scrollStrategy: ScrollStrategy) {
    this.scrollStrategy = _scrollStrategy;
  }

  /** @deprecated */
  @Input('open')
  get _deprecatedOpen(): boolean { return this.open; }
  set _deprecatedOpen(_open: boolean) { this.open = _open; }

  /** @deprecated */
  @Input('hasBackdrop')
  get _deprecatedHasBackdrop() { return this.hasBackdrop; }
  set _deprecatedHasBackdrop(_hasBackdrop: any) { this.hasBackdrop = _hasBackdrop; }

  /** Event emitted when the backdrop is clicked. */
  @Output() backdropClick = new EventEmitter<void>();

  /** Event emitted when the position has changed. */
  @Output() positionChange = new EventEmitter<ConnectedOverlayPositionChange>();

  /** Event emitted when the overlay has been attached. */
  @Output() attach = new EventEmitter<void>();

  /** Event emitted when the overlay has been detached. */
  @Output() detach = new EventEmitter<void>();

  // TODO(jelbourn): inputs for size, scroll behavior, animation, etc.

  constructor(
      private _overlay: Overlay,
      templateRef: TemplateRef<any>,
      viewContainerRef: ViewContainerRef,
      @Inject(CDK_CONNECTED_OVERLAY_SCROLL_STRATEGY) private _scrollStrategy,
      @Optional() private _dir: Directionality,
      @Optional() @Inject(DOCUMENT) private _document: any) {
    this._templatePortal = new TemplatePortal(templateRef, viewContainerRef);
  }

  /** The associated overlay reference. */
  get overlayRef(): OverlayRef {
    return this._overlayRef;
  }

  /** The element's layout direction. */
  get dir(): Direction {
    return this._dir ? this._dir.value : 'ltr';
  }

  ngOnDestroy() {
    this._destroyOverlay();
  }

  ngOnChanges(changes: SimpleChanges) {
    if (changes['open'] || changes['_deprecatedOpen']) {
      this.open ? this._attachOverlay() : this._detachOverlay();
    }
  }

  /** Creates an overlay */
  private _createOverlay() {
    if (!this.positions || !this.positions.length) {
      this.positions = defaultPositionList;
    }

    this._overlayRef = this._overlay.create(this._buildConfig());
  }

  /** Builds the overlay config based on the directive's inputs */
  private _buildConfig(): OverlayConfig {
    const positionStrategy = this._position = this._createPositionStrategy();
    const overlayConfig = new OverlayConfig({
      positionStrategy,
      scrollStrategy: this.scrollStrategy,
      hasBackdrop: this.hasBackdrop
    });

    this._configureSize(overlayConfig);

    overlayConfig.hasBackdrop = this.hasBackdrop;

    if (this.backdropClass) {
      overlayConfig.backdropClass = this.backdropClass;
    }

<<<<<<< HEAD
=======
    this._configureSize(overlayConfig);

    overlayConfig.hasBackdrop = this.hasBackdrop;

    if (this.backdropClass) {
      overlayConfig.backdropClass = this.backdropClass;
    }

>>>>>>> 46199b97
    this._position = this._createPositionStrategy() as ConnectedPositionStrategy;
    overlayConfig.positionStrategy = this._position;
    overlayConfig.scrollStrategy = this.scrollStrategy;

    return overlayConfig;
  }

  /** Configure the overlay size based on the directive's inputs */
  private _configureSize(overlayConfig: OverlayState): void {
    if (this.width || this.width === 0) {
      overlayConfig.width = this.width;
    }

    if (this.height || this.height === 0) {
      overlayConfig.height = this.height;
    }

    if (this.minWidth || this.minWidth === 0) {
      overlayConfig.minWidth = this.minWidth;
    }

    if (this.minHeight || this.minHeight === 0) {
      overlayConfig.minHeight = this.minHeight;
    }
<<<<<<< HEAD
    if (this.backdropClass) {
      overlayConfig.backdropClass = this.backdropClass;
    }
=======
>>>>>>> 46199b97
  }

  /** Returns the position strategy of the overlay to be set on the overlay config */
  private _createPositionStrategy(): ConnectedPositionStrategy {
    const pos = this.positions[0];
    const originPoint = {originX: pos.originX, originY: pos.originY};
    const overlayPoint = {overlayX: pos.overlayX, overlayY: pos.overlayY};

    const strategy = this._overlay.position()
      .connectedTo(this.origin.elementRef, originPoint, overlayPoint)
      .withOffsetX(this.offsetX)
      .withOffsetY(this.offsetY);

    this._handlePositionChanges(strategy);

    return strategy;
  }

  private _handlePositionChanges(strategy: ConnectedPositionStrategy): void {
    for (let i = 1; i < this.positions.length; i++) {
      strategy.withFallbackPosition(
          {originX: this.positions[i].originX, originY: this.positions[i].originY},
          {overlayX: this.positions[i].overlayX, overlayY: this.positions[i].overlayY}
      );
    }

    this._positionSubscription =
        strategy.onPositionChange.subscribe(pos => this.positionChange.emit(pos));
  }

  /** Attaches the overlay and subscribes to backdrop clicks if backdrop exists */
  private _attachOverlay() {
    if (!this._overlayRef) {
      this._createOverlay();
    } else {
      // Update the overlay size, in case the directive's inputs have changed
      const overlayState = new OverlayState();
      this._configureSize(overlayState);
      this._overlayRef.updateSize(overlayState);
    }

    this._position.withDirection(this.dir);
    this._overlayRef.setDirection(this.dir);
    this._document.addEventListener('keydown', this._escapeListener);

    if (!this._overlayRef.hasAttached()) {
      this._overlayRef.attach(this._templatePortal);
      this.attach.emit();
    }

    if (this.hasBackdrop) {
      this._backdropSubscription = this._overlayRef.backdropClick().subscribe(() => {
        this.backdropClick.emit();
      });
    }
  }

  /** Detaches the overlay and unsubscribes to backdrop clicks if backdrop exists */
  private _detachOverlay() {
    if (this._overlayRef) {
      this._overlayRef.detach();
      this.detach.emit();
    }

    this._backdropSubscription.unsubscribe();
    this._document.removeEventListener('keydown', this._escapeListener);
  }

  /** Destroys the overlay created by this directive. */
  private _destroyOverlay() {
    if (this._overlayRef) {
      this._overlayRef.dispose();
    }

    this._backdropSubscription.unsubscribe();
    this._positionSubscription.unsubscribe();
    this._document.removeEventListener('keydown', this._escapeListener);
  }

  /** Event listener that will close the overlay when the user presses escape. */
  private _escapeListener = (event: KeyboardEvent) => {
    if (event.keyCode === ESCAPE) {
      this._detachOverlay();
    }
  }
}<|MERGE_RESOLUTION|>--- conflicted
+++ resolved
@@ -283,17 +283,8 @@
       overlayConfig.backdropClass = this.backdropClass;
     }
 
-<<<<<<< HEAD
-=======
     this._configureSize(overlayConfig);
 
-    overlayConfig.hasBackdrop = this.hasBackdrop;
-
-    if (this.backdropClass) {
-      overlayConfig.backdropClass = this.backdropClass;
-    }
-
->>>>>>> 46199b97
     this._position = this._createPositionStrategy() as ConnectedPositionStrategy;
     overlayConfig.positionStrategy = this._position;
     overlayConfig.scrollStrategy = this.scrollStrategy;
@@ -318,12 +309,12 @@
     if (this.minHeight || this.minHeight === 0) {
       overlayConfig.minHeight = this.minHeight;
     }
-<<<<<<< HEAD
+
+    overlayConfig.hasBackdrop = this.hasBackdrop;
+
     if (this.backdropClass) {
       overlayConfig.backdropClass = this.backdropClass;
     }
-=======
->>>>>>> 46199b97
   }
 
   /** Returns the position strategy of the overlay to be set on the overlay config */

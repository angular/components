/**
 * @license
 * Copyright Google LLC All Rights Reserved.
 *
 * Use of this source code is governed by an MIT-style license that can be
 * found in the LICENSE file at https://angular.io/license
 */

import {
  Directive,
  ElementRef,
  Input,
  NgZone,
  OnDestroy,
  AfterContentInit,
  Injectable,
} from '@angular/core';
import {coerceBooleanProperty} from '@angular/cdk/coercion';
import {Platform} from '@angular/cdk/platform';
import {first} from '@angular/cdk/rxjs';
import {InteractivityChecker} from './interactivity-checker';


/**
 * Class that allows for trapping focus within a DOM element.
 *
 * NOTE: This class currently uses a very simple (naive) approach to focus trapping.
 * It assumes that the tab order is the same as DOM order, which is not necessarily true.
 * Things like tabIndex > 0, flex `order`, and shadow roots can cause to two to misalign.
 * This will be replaced with a more intelligent solution before the library is considered stable.
 */
export class FocusTrap {
  private _startAnchor: HTMLElement | null;
  private _endAnchor: HTMLElement | null;

  /** Whether the focus trap is active. */
  get enabled(): boolean { return this._enabled; }
  set enabled(val: boolean) {
    this._enabled = val;

    if (this._startAnchor && this._endAnchor) {
      this._startAnchor.tabIndex = this._endAnchor.tabIndex = this._enabled ? 0 : -1;
    }
  }
  private _enabled: boolean = true;

  constructor(
    private _element: HTMLElement,
    private _platform: Platform,
    private _checker: InteractivityChecker,
    private _ngZone: NgZone,
    deferAnchors = false) {

    if (!deferAnchors) {
      this.attachAnchors();
    }
  }

  /** Destroys the focus trap by cleaning up the anchors. */
  destroy() {
    if (this._startAnchor && this._startAnchor.parentNode) {
      this._startAnchor.parentNode.removeChild(this._startAnchor);
    }

    if (this._endAnchor && this._endAnchor.parentNode) {
      this._endAnchor.parentNode.removeChild(this._endAnchor);
    }

    this._startAnchor = this._endAnchor = null;
  }

  /**
   * Inserts the anchors into the DOM. This is usually done automatically
   * in the constructor, but can be deferred for cases like directives with `*ngIf`.
   */
  attachAnchors(): void {
    // If we're not on the browser, there can be no focus to trap.
    if (!this._platform.isBrowser) {
      return;
    }

    if (!this._startAnchor) {
      this._startAnchor = this._createAnchor();
    }

    if (!this._endAnchor) {
      this._endAnchor = this._createAnchor();
    }

    this._ngZone.runOutsideAngular(() => {
      this._startAnchor!.addEventListener('focus', () => {
        this.focusLastTabbableElement();
      });

      this._endAnchor!.addEventListener('focus', () => {
        this.focusFirstTabbableElement();
      });

      if (this._element.parentNode) {
        this._element.parentNode.insertBefore(this._startAnchor!, this._element);
        this._element.parentNode.insertBefore(this._endAnchor!, this._element.nextSibling);
      }
    });
  }

  /**
   * Waits for the zone to stabilize, then either focuses the first element that the
   * user specified, or the first tabbable element.
   * @returns Returns a promise that resolves with a boolean, depending
   * on whether focus was moved successfuly.
   */
  focusInitialElementWhenReady(): Promise<boolean> {
    return new Promise<boolean>(resolve => {
      this._executeOnStable(() => resolve(this.focusInitialElement()));
    });
  }

  /**
   * Waits for the zone to stabilize, then focuses
   * the first tabbable element within the focus trap region.
   * @returns Returns a promise that resolves with a boolean, depending
   * on whether focus was moved successfuly.
   */
  focusFirstTabbableElementWhenReady(): Promise<boolean> {
    return new Promise<boolean>(resolve => {
      this._executeOnStable(() => resolve(this.focusFirstTabbableElement()));
    });
  }

  /**
   * Waits for the zone to stabilize, then focuses
   * the last tabbable element within the focus trap region.
   * @returns Returns a promise that resolves with a boolean, depending
   * on whether focus was moved successfuly.
   */
  focusLastTabbableElementWhenReady(): Promise<boolean> {
    return new Promise<boolean>(resolve => {
      this._executeOnStable(() => resolve(this.focusLastTabbableElement()));
    });
  }

  /**
   * Get the specified boundary element of the trapped region.
   * @param bound The boundary to get (start or end of trapped region).
   * @returns The boundary element.
   */
  private _getRegionBoundary(bound: 'start' | 'end'): HTMLElement | null {
<<<<<<< HEAD
    const name = bound.charAt(0).toUpperCase() + bound.slice(1).toLowerCase();
=======
    if (!this._platform.isBrowser) {
      return null;
    }

>>>>>>> fe08c2b7
    // Contains the deprecated version of selector, for temporary backwards comparability.
    let markers = this._element.querySelectorAll(`[cdk-focus-region-${bound}], ` +
                                                 `[cdkFocusRegion${bound}], ` +
                                                 `[cdk-focus-${name}]`) as NodeListOf<HTMLElement>;

    for (let i = 0; i < markers.length; i++) {
      if (markers[i].hasAttribute(`cdk-focus-${bound}`)) {
        console.warn(`Found use of deprecated attribute 'cdk-focus-${bound}',` +
                     ` use 'cdkFocusRegion${name}' instead.`, markers[i]);
      } else if (markers[i].hasAttribute(`cdk-focus-region-${bound}`)) {
        console.warn(`Found use of deprecated attribute 'cdk-focus-region-${bound}',` +
                     ` use 'cdkFocusRegion${name}' instead.`, markers[i]);
      }
    }

    if (bound == 'start') {
      return markers.length ? markers[0] : this._getFirstTabbableElement(this._element);
    }
    return markers.length ?
        markers[markers.length - 1] : this._getLastTabbableElement(this._element);
  }

  /**
   * Focuses the element that should be focused when the focus trap is initialized.
   * @returns Returns whether focus was moved successfuly.
   */
  focusInitialElement(): boolean {
<<<<<<< HEAD
    // Contains the deprecated version of selector, for temporary backwards comparability.
    const redirectToElement = this._element.querySelector(`[cdk-focus-initial], ` +
                                                          `[cdkFocusInitial]`) as HTMLElement;

    if (this._element.hasAttribute(`cdk-focus-initial`)) {
      console.warn(`Found use of deprecated attribute 'cdk-focus-initial',` +
                    ` use 'cdkFocusInitial' instead.`, this._element);
    }
=======
    if (!this._platform.isBrowser) {
      return false;
    }

    const redirectToElement = this._element.querySelector('[cdk-focus-initial]') as HTMLElement;
>>>>>>> fe08c2b7

    if (redirectToElement) {
      redirectToElement.focus();
      return true;
    }

    return this.focusFirstTabbableElement();
  }

  /**
   * Focuses the first tabbable element within the focus trap region.
   * @returns Returns whether focus was moved successfuly.
   */
  focusFirstTabbableElement(): boolean {
    const redirectToElement = this._getRegionBoundary('start');

    if (redirectToElement) {
      redirectToElement.focus();
    }

    return !!redirectToElement;
  }

  /**
   * Focuses the last tabbable element within the focus trap region.
   * @returns Returns whether focus was moved successfuly.
   */
  focusLastTabbableElement(): boolean {
    const redirectToElement = this._getRegionBoundary('end');

    if (redirectToElement) {
      redirectToElement.focus();
    }

    return !!redirectToElement;
  }

  /** Get the first tabbable element from a DOM subtree (inclusive). */
  private _getFirstTabbableElement(root: HTMLElement): HTMLElement | null {
    if (this._checker.isFocusable(root) && this._checker.isTabbable(root)) {
      return root;
    }

    // Iterate in DOM order. Note that IE doesn't have `children` for SVG so we fall
    // back to `childNodes` which includes text nodes, comments etc.
    let children = root.children || root.childNodes;

    for (let i = 0; i < children.length; i++) {
      let tabbableChild = children[i].nodeType === Node.ELEMENT_NODE ?
        this._getFirstTabbableElement(children[i] as HTMLElement) :
        null;

      if (tabbableChild) {
        return tabbableChild;
      }
    }

    return null;
  }

  /** Get the last tabbable element from a DOM subtree (inclusive). */
  private _getLastTabbableElement(root: HTMLElement): HTMLElement | null {
    if (this._checker.isFocusable(root) && this._checker.isTabbable(root)) {
      return root;
    }

    // Iterate in reverse DOM order.
    let children = root.children || root.childNodes;

    for (let i = children.length - 1; i >= 0; i--) {
      let tabbableChild = children[i].nodeType === Node.ELEMENT_NODE ?
        this._getLastTabbableElement(children[i] as HTMLElement) :
        null;

      if (tabbableChild) {
        return tabbableChild;
      }
    }

    return null;
  }

  /** Creates an anchor element. */
  private _createAnchor(): HTMLElement {
    let anchor = document.createElement('div');
    anchor.tabIndex = this._enabled ? 0 : -1;
    anchor.classList.add('cdk-visually-hidden');
    anchor.classList.add('cdk-focus-trap-anchor');
    return anchor;
  }

  /** Executes a function when the zone is stable. */
  private _executeOnStable(fn: () => any): void {
    if (this._ngZone.isStable) {
      fn();
    } else {
      first.call(this._ngZone.onStable.asObservable()).subscribe(fn);
    }
  }
}


/** Factory that allows easy instantiation of focus traps. */
@Injectable()
export class FocusTrapFactory {
  constructor(
      private _checker: InteractivityChecker,
      private _platform: Platform,
      private _ngZone: NgZone) { }

  create(element: HTMLElement, deferAnchors: boolean = false): FocusTrap {
    return new FocusTrap(element, this._platform, this._checker, this._ngZone, deferAnchors);
  }
}


/**
 * Directive for trapping focus within a region.
 * @deprecated
 */
@Directive({
  selector: 'cdk-focus-trap',
})
export class FocusTrapDeprecatedDirective implements OnDestroy, AfterContentInit {
  focusTrap: FocusTrap;

  /** Whether the focus trap is active. */
  @Input()
  get disabled(): boolean { return !this.focusTrap.enabled; }
  set disabled(val: boolean) {
    this.focusTrap.enabled = !coerceBooleanProperty(val);
  }

  constructor(private _elementRef: ElementRef, private _focusTrapFactory: FocusTrapFactory) {
    this.focusTrap = this._focusTrapFactory.create(this._elementRef.nativeElement, true);
  }

  ngOnDestroy() {
    this.focusTrap.destroy();
  }

  ngAfterContentInit() {
    this.focusTrap.attachAnchors();
  }
}


/** Directive for trapping focus within a region. */
@Directive({
  selector: '[cdkTrapFocus]',
  exportAs: 'cdkTrapFocus',
})
export class FocusTrapDirective implements OnDestroy, AfterContentInit {
  focusTrap: FocusTrap;

  /** Whether the focus trap is active. */
  @Input('cdkTrapFocus')
  get enabled(): boolean { return this.focusTrap.enabled; }
  set enabled(value: boolean) { this.focusTrap.enabled = coerceBooleanProperty(value); }

  constructor(private _elementRef: ElementRef, private _focusTrapFactory: FocusTrapFactory) {
    this.focusTrap = this._focusTrapFactory.create(this._elementRef.nativeElement, true);
  }

  ngOnDestroy() {
    this.focusTrap.destroy();
  }

  ngAfterContentInit() {
    this.focusTrap.attachAnchors();
  }
}<|MERGE_RESOLUTION|>--- conflicted
+++ resolved
@@ -145,14 +145,10 @@
    * @returns The boundary element.
    */
   private _getRegionBoundary(bound: 'start' | 'end'): HTMLElement | null {
-<<<<<<< HEAD
-    const name = bound.charAt(0).toUpperCase() + bound.slice(1).toLowerCase();
-=======
     if (!this._platform.isBrowser) {
       return null;
     }
-
->>>>>>> fe08c2b7
+    
     // Contains the deprecated version of selector, for temporary backwards comparability.
     let markers = this._element.querySelectorAll(`[cdk-focus-region-${bound}], ` +
                                                  `[cdkFocusRegion${bound}], ` +
@@ -180,7 +176,10 @@
    * @returns Returns whether focus was moved successfuly.
    */
   focusInitialElement(): boolean {
-<<<<<<< HEAD
+    if (!this._platform.isBrowser) {
+      return false;
+    }
+    
     // Contains the deprecated version of selector, for temporary backwards comparability.
     const redirectToElement = this._element.querySelector(`[cdk-focus-initial], ` +
                                                           `[cdkFocusInitial]`) as HTMLElement;
@@ -189,13 +188,6 @@
       console.warn(`Found use of deprecated attribute 'cdk-focus-initial',` +
                     ` use 'cdkFocusInitial' instead.`, this._element);
     }
-=======
-    if (!this._platform.isBrowser) {
-      return false;
-    }
-
-    const redirectToElement = this._element.querySelector('[cdk-focus-initial]') as HTMLElement;
->>>>>>> fe08c2b7
 
     if (redirectToElement) {
       redirectToElement.focus();

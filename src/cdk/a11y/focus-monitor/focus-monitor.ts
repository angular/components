/**
 * @license
 * Copyright Google LLC All Rights Reserved.
 *
 * Use of this source code is governed by an MIT-style license that can be
 * found in the LICENSE file at https://angular.io/license
 */

import {Platform, normalizePassiveListenerOptions} from '@angular/cdk/platform';
import {
  Directive,
  ElementRef,
  EventEmitter,
  Inject,
  Injectable,
  InjectionToken,
  NgZone,
  OnDestroy,
  Optional,
  Output,
  Optional,
  Inject,
} from '@angular/core';
import {Observable, of as observableOf, Subject, Subscription} from 'rxjs';
import {coerceElement} from '@angular/cdk/coercion';
import {DOCUMENT} from '@angular/common';


// This is the value used by AngularJS Material. Through trial and error (on iPhone 6S) they found
// that a value of around 650ms seems appropriate.
export const TOUCH_BUFFER_MS = 650;


export type FocusOrigin = 'touch' | 'mouse' | 'keyboard' | 'program' | null;

/**
 * Corresponds to the options that can be passed to the native `focus` event.
 * via https://developer.mozilla.org/en-US/docs/Web/API/HTMLElement/focus
 */
export interface FocusOptions {
  /** Whether the browser should scroll to the element when it is focused. */
  preventScroll?: boolean;
}

/** Detection mode used for attributing the origin of a focus event. */
export const enum FocusMonitorDetectionMode {
  /**
   * Any mousedown, keydown, or touchstart event that happened in the previous
   * tick or the current tick will be used to assign a focus event's origin (to
   * either mouse, keyboard, or touch). This is the default option.
   */
  IMMEDIATE,
  /**
   * A focus event's origin is always attributed to the last corresponding
   * mousedown, keydown, or touchstart event, no matter how long ago it occured.
   */
  EVENTUAL
}

/** Injectable service-level options for FocusMonitor. */
export interface FocusMonitorOptions {
  detectionMode?: FocusMonitorDetectionMode;
}

/** InjectionToken for FocusMonitorOptions. */
export const FOCUS_MONITOR_DEFAULT_OPTIONS =
    new InjectionToken<FocusMonitorOptions>('cdk-focus-monitor-default-options');

type MonitoredElementInfo = {
  unlisten: Function,
  checkChildren: boolean,
  subject: Subject<FocusOrigin>
};

/**
 * Event listener options that enable capturing and also
 * mark the listener as passive if the browser supports it.
 */
const captureEventListenerOptions = normalizePassiveListenerOptions({
  passive: true,
  capture: true
});


/** Monitors mouse and keyboard events to determine the cause of focus events. */
@Injectable({providedIn: 'root'})
export class FocusMonitor implements OnDestroy {
  /** The focus origin that the next focus event is a result of. */
  private _origin: FocusOrigin = null;

  /** The FocusOrigin of the last focus event tracked by the FocusMonitor. */
  private _lastFocusOrigin: FocusOrigin;

  /** Whether the window has just been focused. */
  private _windowFocused = false;

  /** The target of the last touch event. */
  private _lastTouchTarget: EventTarget | null;

  /** The timeout id of the touch timeout, used to cancel timeout later. */
  private _touchTimeoutId: number;

  /** The timeout id of the window focus timeout. */
  private _windowFocusTimeoutId: number;

  /** The timeout id of the origin clearing timeout. */
  private _originTimeoutId: number;

  /** Map of elements being monitored to their info. */
  private _elementInfo = new Map<HTMLElement, MonitoredElementInfo>();

  /** The number of elements currently being monitored. */
  private _monitoredElementCount = 0;

  /**
   * The specified detection mode, used for attributing the origin of a focus
   * event.
   */
  private readonly _detectionMode: FocusMonitorDetectionMode;

  /**
   * Event listener for `keydown` events on the document.
   * Needs to be an arrow function in order to preserve the context when it gets bound.
   */
  private _documentKeydownListener = () => {
    // On keydown record the origin and clear any touch event that may be in progress.
    this._lastTouchTarget = null;
    this._setOriginForCurrentEventQueue('keyboard');
  }

  /**
   * Event listener for `mousedown` events on the document.
   * Needs to be an arrow function in order to preserve the context when it gets bound.
   */
  private _documentMousedownListener = () => {
    // On mousedown record the origin only if there is not touch
    // target, since a mousedown can happen as a result of a touch event.
    if (!this._lastTouchTarget) {
      this._setOriginForCurrentEventQueue('mouse');
    }
  }

  /**
   * Event listener for `touchstart` events on the document.
   * Needs to be an arrow function in order to preserve the context when it gets bound.
   */
  private _documentTouchstartListener = (event: TouchEvent) => {
    // When the touchstart event fires the focus event is not yet in the event queue. This means
    // we can't rely on the trick used above (setting timeout of 1ms). Instead we wait 650ms to
    // see if a focus happens.
    if (this._touchTimeoutId != null) {
      clearTimeout(this._touchTimeoutId);
    }

    // Since this listener is bound on the `document` level, any events coming from the shadow DOM
    // will have their `target` set to the shadow root. If available, use `composedPath` to
    // figure out the event target.
    this._lastTouchTarget = event.composedPath ? event.composedPath()[0] : event.target;
    this._touchTimeoutId = setTimeout(() => this._lastTouchTarget = null, TOUCH_BUFFER_MS);
  }

  /**
   * Event listener for `focus` events on the window.
   * Needs to be an arrow function in order to preserve the context when it gets bound.
   */
  private _windowFocusListener = () => {
    // Make a note of when the window regains focus, so we can
    // restore the origin info for the focused element.
    this._windowFocused = true;
    this._windowFocusTimeoutId = setTimeout(() => this._windowFocused = false);
  }

<<<<<<< HEAD
  constructor(
      private _ngZone: NgZone, private _platform: Platform,
      @Optional() @Inject(FOCUS_MONITOR_DEFAULT_OPTIONS) options:
          FocusMonitorOptions|null) {
    this._detectionMode = options?.detectionMode || FocusMonitorDetectionMode.IMMEDIATE;
=======
   /** Used to reference correct document/window */
   protected _document?: Document;

  constructor(private _ngZone: NgZone,
              private _platform: Platform,
              /** @breaking-change 11.0.0 make document required */
              @Optional() @Inject(DOCUMENT) document?: any) {
    this._document = document;
>>>>>>> 511f0763
  }

  /**
   * Monitors focus on an element and applies appropriate CSS classes.
   * @param element The element to monitor
   * @param checkChildren Whether to count the element as focused when its children are focused.
   * @returns An observable that emits when the focus state of the element changes.
   *     When the element is blurred, null will be emitted.
   */
  monitor(element: HTMLElement, checkChildren?: boolean): Observable<FocusOrigin>;

  /**
   * Monitors focus on an element and applies appropriate CSS classes.
   * @param element The element to monitor
   * @param checkChildren Whether to count the element as focused when its children are focused.
   * @returns An observable that emits when the focus state of the element changes.
   *     When the element is blurred, null will be emitted.
   */
  monitor(element: ElementRef<HTMLElement>, checkChildren?: boolean): Observable<FocusOrigin>;

  monitor(element: HTMLElement | ElementRef<HTMLElement>,
          checkChildren: boolean = false): Observable<FocusOrigin> {
    // Do nothing if we're not on the browser platform.
    if (!this._platform.isBrowser) {
      return observableOf(null);
    }

    const nativeElement = coerceElement(element);

    // Check if we're already monitoring this element.
    if (this._elementInfo.has(nativeElement)) {
      let cachedInfo = this._elementInfo.get(nativeElement);
      cachedInfo!.checkChildren = checkChildren;
      return cachedInfo!.subject.asObservable();
    }

    // Create monitored element info.
    let info: MonitoredElementInfo = {
      unlisten: () => {},
      checkChildren: checkChildren,
      subject: new Subject<FocusOrigin>()
    };
    this._elementInfo.set(nativeElement, info);
    this._incrementMonitoredElementCount();

    // Start listening. We need to listen in capture phase since focus events don't bubble.
    let focusListener = (event: FocusEvent) => this._onFocus(event, nativeElement);
    let blurListener = (event: FocusEvent) => this._onBlur(event, nativeElement);
    this._ngZone.runOutsideAngular(() => {
      nativeElement.addEventListener('focus', focusListener, true);
      nativeElement.addEventListener('blur', blurListener, true);
    });

    // Create an unlisten function for later.
    info.unlisten = () => {
      nativeElement.removeEventListener('focus', focusListener, true);
      nativeElement.removeEventListener('blur', blurListener, true);
    };

    return info.subject.asObservable();
  }

  /**
   * Stops monitoring an element and removes all focus classes.
   * @param element The element to stop monitoring.
   */
  stopMonitoring(element: HTMLElement): void;

  /**
   * Stops monitoring an element and removes all focus classes.
   * @param element The element to stop monitoring.
   */
  stopMonitoring(element: ElementRef<HTMLElement>): void;

  stopMonitoring(element: HTMLElement | ElementRef<HTMLElement>): void {
    const nativeElement = coerceElement(element);
    const elementInfo = this._elementInfo.get(nativeElement);

    if (elementInfo) {
      elementInfo.unlisten();
      elementInfo.subject.complete();

      this._setClasses(nativeElement);
      this._elementInfo.delete(nativeElement);
      this._decrementMonitoredElementCount();
    }
  }

  /**
   * Focuses the element via the specified focus origin.
   * @param element Element to focus.
   * @param origin Focus origin.
   * @param options Options that can be used to configure the focus behavior.
   */
  focusVia(element: HTMLElement, origin: FocusOrigin, options?: FocusOptions): void;

  /**
   * Focuses the element via the specified focus origin.
   * @param element Element to focus.
   * @param origin Focus origin.
   * @param options Options that can be used to configure the focus behavior.
   */
  focusVia(element: ElementRef<HTMLElement>, origin: FocusOrigin, options?: FocusOptions): void;

  focusVia(element: HTMLElement | ElementRef<HTMLElement>,
          origin: FocusOrigin,
          options?: FocusOptions): void {

    const nativeElement = coerceElement(element);

    this._setOriginForCurrentEventQueue(origin);

    // `focus` isn't available on the server
    if (typeof nativeElement.focus === 'function') {
      // Cast the element to `any`, because the TS typings don't have the `options` parameter yet.
      (nativeElement as any).focus(options);
    }
  }

  ngOnDestroy() {
    this._elementInfo.forEach((_info, element) => this.stopMonitoring(element));
  }

  /** Access injected document if available or fallback to global document reference */
  private _getDocument(): Document {
    return this._document || document;
  }

  /** Use defaultView of injected document if available or fallback to global window reference */
  private _getWindow(): Window {
    const doc = this._getDocument();
    return doc.defaultView || window;
  }

  private _toggleClass(element: Element, className: string, shouldSet: boolean) {
    if (shouldSet) {
      element.classList.add(className);
    } else {
      element.classList.remove(className);
    }
  }

  /**
   * Sets the focus classes on the element based on the given focus origin.
   * @param element The element to update the classes on.
   * @param origin The focus origin.
   */
  private _setClasses(element: HTMLElement, origin?: FocusOrigin): void {
    const elementInfo = this._elementInfo.get(element);

    if (elementInfo) {
      this._toggleClass(element, 'cdk-focused', !!origin);
      this._toggleClass(element, 'cdk-touch-focused', origin === 'touch');
      this._toggleClass(element, 'cdk-keyboard-focused', origin === 'keyboard');
      this._toggleClass(element, 'cdk-mouse-focused', origin === 'mouse');
      this._toggleClass(element, 'cdk-program-focused', origin === 'program');
    }
  }

  /**
   * Sets the origin and schedules an async function to clear it at the end of the event queue.
   * If the detection mode is 'eventual', the origin is never cleared.
   * @param origin The origin to set.
   */
  private _setOriginForCurrentEventQueue(origin: FocusOrigin): void {
    this._ngZone.runOutsideAngular(() => {
      this._origin = origin;

      if (this._detectionMode === FocusMonitorDetectionMode.IMMEDIATE) {
        // Sometimes the focus origin won't be valid in Firefox because Firefox seems to focus *one*
        // tick after the interaction event fired. To ensure the focus origin is always correct,
        // the focus origin will be determined at the beginning of the next tick.
        this._originTimeoutId = setTimeout(() => this._origin = null, 1);
      }
    });
  }

  /**
   * Checks whether the given focus event was caused by a touchstart event.
   * @param event The focus event to check.
   * @returns Whether the event was caused by a touch.
   */
  private _wasCausedByTouch(event: FocusEvent): boolean {
    // Note(mmalerba): This implementation is not quite perfect, there is a small edge case.
    // Consider the following dom structure:
    //
    // <div #parent tabindex="0" cdkFocusClasses>
    //   <div #child (click)="#parent.focus()"></div>
    // </div>
    //
    // If the user touches the #child element and the #parent is programmatically focused as a
    // result, this code will still consider it to have been caused by the touch event and will
    // apply the cdk-touch-focused class rather than the cdk-program-focused class. This is a
    // relatively small edge-case that can be worked around by using
    // focusVia(parentEl, 'program') to focus the parent element.
    //
    // If we decide that we absolutely must handle this case correctly, we can do so by listening
    // for the first focus event after the touchstart, and then the first blur event after that
    // focus event. When that blur event fires we know that whatever follows is not a result of the
    // touchstart.
    let focusTarget = event.target;
    return this._lastTouchTarget instanceof Node && focusTarget instanceof Node &&
        (focusTarget === this._lastTouchTarget || focusTarget.contains(this._lastTouchTarget));
  }

  /**
   * Handles focus events on a registered element.
   * @param event The focus event.
   * @param element The monitored element.
   */
  private _onFocus(event: FocusEvent, element: HTMLElement) {
    // NOTE(mmalerba): We currently set the classes based on the focus origin of the most recent
    // focus event affecting the monitored element. If we want to use the origin of the first event
    // instead we should check for the cdk-focused class here and return if the element already has
    // it. (This only matters for elements that have includesChildren = true).

    // If we are not counting child-element-focus as focused, make sure that the event target is the
    // monitored element itself.
    const elementInfo = this._elementInfo.get(element);
    if (!elementInfo || (!elementInfo.checkChildren && element !== event.target)) {
      return;
    }

    // If we couldn't detect a cause for the focus event, it's due to one of three reasons:
    // 1) The window has just regained focus, in which case we want to restore the focused state of
    //    the element from before the window blurred.
    // 2) It was caused by a touch event, in which case we mark the origin as 'touch'.
    // 3) The element was programmatically focused, in which case we should mark the origin as
    //    'program'.
    let origin = this._origin;
    if (!origin) {
      if (this._windowFocused && this._lastFocusOrigin) {
        origin = this._lastFocusOrigin;
      } else if (this._wasCausedByTouch(event)) {
        origin = 'touch';
      } else {
        origin = 'program';
      }
    }

    this._setClasses(element, origin);
    this._emitOrigin(elementInfo.subject, origin);
    this._lastFocusOrigin = origin;
  }

  /**
   * Handles blur events on a registered element.
   * @param event The blur event.
   * @param element The monitored element.
   */
  _onBlur(event: FocusEvent, element: HTMLElement) {
    // If we are counting child-element-focus as focused, make sure that we aren't just blurring in
    // order to focus another child of the monitored element.
    const elementInfo = this._elementInfo.get(element);

    if (!elementInfo || (elementInfo.checkChildren && event.relatedTarget instanceof Node &&
        element.contains(event.relatedTarget))) {
      return;
    }

    this._setClasses(element);
    this._emitOrigin(elementInfo.subject, null);
  }

  private _emitOrigin(subject: Subject<FocusOrigin>, origin: FocusOrigin) {
    this._ngZone.run(() => subject.next(origin));
  }

  private _incrementMonitoredElementCount() {
    // Register global listeners when first element is monitored.
    if (++this._monitoredElementCount == 1 && this._platform.isBrowser) {
      // Note: we listen to events in the capture phase so we
      // can detect them even if the user stops propagation.
      this._ngZone.runOutsideAngular(() => {
        const document = this._getDocument();
        const window = this._getWindow();

        document.addEventListener('keydown', this._documentKeydownListener,
          captureEventListenerOptions);
        document.addEventListener('mousedown', this._documentMousedownListener,
          captureEventListenerOptions);
        document.addEventListener('touchstart', this._documentTouchstartListener,
          captureEventListenerOptions);
        window.addEventListener('focus', this._windowFocusListener);
      });
    }
  }

  private _decrementMonitoredElementCount() {
    // Unregister global listeners when last element is unmonitored.
    if (!--this._monitoredElementCount) {
      const document = this._getDocument();
      const window = this._getWindow();

      document.removeEventListener('keydown', this._documentKeydownListener,
        captureEventListenerOptions);
      document.removeEventListener('mousedown', this._documentMousedownListener,
        captureEventListenerOptions);
      document.removeEventListener('touchstart', this._documentTouchstartListener,
        captureEventListenerOptions);
      window.removeEventListener('focus', this._windowFocusListener);

      // Clear timeouts for all potentially pending timeouts to prevent the leaks.
      clearTimeout(this._windowFocusTimeoutId);
      clearTimeout(this._touchTimeoutId);
      clearTimeout(this._originTimeoutId);
    }
  }
}


/**
 * Directive that determines how a particular element was focused (via keyboard, mouse, touch, or
 * programmatically) and adds corresponding classes to the element.
 *
 * There are two variants of this directive:
 * 1) cdkMonitorElementFocus: does not consider an element to be focused if one of its children is
 *    focused.
 * 2) cdkMonitorSubtreeFocus: considers an element focused if it or any of its children are focused.
 */
@Directive({
  selector: '[cdkMonitorElementFocus], [cdkMonitorSubtreeFocus]',
})
export class CdkMonitorFocus implements OnDestroy {
  private _monitorSubscription: Subscription;
  @Output() cdkFocusChange = new EventEmitter<FocusOrigin>();

  constructor(private _elementRef: ElementRef<HTMLElement>, private _focusMonitor: FocusMonitor) {
    this._monitorSubscription = this._focusMonitor.monitor(
        this._elementRef,
        this._elementRef.nativeElement.hasAttribute('cdkMonitorSubtreeFocus'))
        .subscribe(origin => this.cdkFocusChange.emit(origin));
  }

  ngOnDestroy() {
    this._focusMonitor.stopMonitoring(this._elementRef);
    this._monitorSubscription.unsubscribe();
  }
}<|MERGE_RESOLUTION|>--- conflicted
+++ resolved
@@ -170,22 +170,18 @@
     this._windowFocusTimeoutId = setTimeout(() => this._windowFocused = false);
   }
 
-<<<<<<< HEAD
+  /** Used to reference correct document/window */
+  protected _document?: Document;
+
   constructor(
-      private _ngZone: NgZone, private _platform: Platform,
+      private _ngZone: NgZone,
+      private _platform: Platform,
+      /** @breaking-change 11.0.0 make document required */
+      @Optional() @Inject(DOCUMENT) document?: any,
       @Optional() @Inject(FOCUS_MONITOR_DEFAULT_OPTIONS) options:
           FocusMonitorOptions|null) {
+    this._document = document;
     this._detectionMode = options?.detectionMode || FocusMonitorDetectionMode.IMMEDIATE;
-=======
-   /** Used to reference correct document/window */
-   protected _document?: Document;
-
-  constructor(private _ngZone: NgZone,
-              private _platform: Platform,
-              /** @breaking-change 11.0.0 make document required */
-              @Optional() @Inject(DOCUMENT) document?: any) {
-    this._document = document;
->>>>>>> 511f0763
   }
 
   /**

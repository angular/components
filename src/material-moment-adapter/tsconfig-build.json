// TypeScript config file that is used to compile the moment-adapter package into ES2015.
{
  "compilerOptions": {
    // Needed for Moment.js since it doesn't have a default export.
    "allowSyntheticDefaultImports": true,
    "baseUrl": ".",
    "declaration": true,
    "stripInternal": false,
    "experimentalDecorators": true,
    "noUnusedParameters": true,
    "strictNullChecks": true,
    "importHelpers": true,
    "newLine": "lf",
    "module": "es2015",
    "moduleResolution": "node",
    "outDir": "../../dist/packages/material-moment-adapter",
    "rootDir": ".",
    "sourceMap": true,
    "inlineSources": true,
    "target": "es2015",
    "lib": ["es2015", "dom"],
    "skipLibCheck": true,
    "types": [],
    "paths": {
<<<<<<< HEAD
      "@uiux/material/*": ["../../dist/packages/material/*/public_api"]
=======
      "@angular/material/*": ["../../dist/packages/material/*/public-api"],
      "@angular/material": ["../../dist/packages/material/public-api"],
      "@angular/cdk/*": ["../../dist/packages/cdk/*/public-api"]
>>>>>>> 4d972717
    }
  },
  "files": [
    "public-api.ts"
  ],
  "angularCompilerOptions": {
    "annotateForClosureCompiler": true,
    "strictMetadataEmit": true,
    "flatModuleOutFile": "index.js",
    "flatModuleId": "@uiux/material-moment-adapter",
    "skipTemplateCodegen": true
  }
}<|MERGE_RESOLUTION|>--- conflicted
+++ resolved
@@ -22,13 +22,10 @@
     "skipLibCheck": true,
     "types": [],
     "paths": {
-<<<<<<< HEAD
-      "@uiux/material/*": ["../../dist/packages/material/*/public_api"]
-=======
-      "@angular/material/*": ["../../dist/packages/material/*/public-api"],
-      "@angular/material": ["../../dist/packages/material/public-api"],
-      "@angular/cdk/*": ["../../dist/packages/cdk/*/public-api"]
->>>>>>> 4d972717
+      "@uiux/material/*": ["../../dist/packages/material/*/public-api"],
+      "@uiux/material": ["../../dist/packages/material/public-api"],
+      "@uiux/cdk/*": ["../../dist/packages/cdk/*/public-api"],
+      "@angular/material": ["../../node_modules/@angular/material"]
     }
   },
   "files": [

--- conflicted
+++ resolved
@@ -101,10 +101,7 @@
     RainyTabContent,
     FoggyTabContent,
     PlatformDemo,
-<<<<<<< HEAD
     FabSpeedDialDemo
-=======
->>>>>>> ceb472ba
   ],
   providers: [
     {provide: OverlayContainer, useClass: FullscreenOverlayContainer}

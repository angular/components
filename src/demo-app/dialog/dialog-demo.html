--- conflicted
+++ resolved
@@ -71,16 +71,10 @@
 
 <p>Last close result: {{lastCloseResult}}</p>
 
-<<<<<<< HEAD
-<template #templateRef>
-  I'm a template dialog. I've been opened {{numTemplateOpens}} times!
-</template>
-
-<template #disabledCloseRef>
-  {{ closeAttemptType ? 'Tried to close with: ' + closeAttemptType : 'Have not tried to close yet.' }}
-</template>
-=======
-<ng-template>
+<ng-template #templateRef>
   I'm a template dialog. I've been opened {{numTemplateOpens}} times!
 </ng-template>
->>>>>>> cd55082a
+
+<ng-template #disabledCloseRef>
+  {{ closeAttemptType ? 'Tried to close with: ' + closeAttemptType : 'Have not tried to close yet.' }}
+</ng-template>
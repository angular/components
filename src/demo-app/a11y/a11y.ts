--- conflicted
+++ resolved
@@ -26,10 +26,7 @@
     {name: 'Grid list', route: 'grid-list'},
     {name: 'Input', route: 'input'},
     {name: 'Radio buttons', route: 'radio'},
-<<<<<<< HEAD
     {name: 'Menu', route: 'menu'}
-=======
     {name: 'Slider', route: 'slider'},
->>>>>>> 333ec807
   ];
 }
import {Component, ElementRef, ViewChild, ViewEncapsulation} from '@angular/core';
import {NavigationEnd, Router} from '@angular/router';

@Component({
  moduleId: module.id,
  selector: 'accessibility-home',
  template: `<p>Welcome to the accessibility demos for Angular Material!</p>`,
})
export class AccessibilityHome {}

@Component({
  moduleId: module.id,
  selector: 'accessibility-demo',
  templateUrl: 'a11y.html',
  styleUrls: ['a11y.css'],
  encapsulation: ViewEncapsulation.None,
  preserveWhitespaces: false,
})
export class AccessibilityDemo {
  currentComponent: string = '';

  @ViewChild('maincontent') mainContent: ElementRef;
  @ViewChild('header') sectionHeader: ElementRef;

  navItems = [
    {name: 'Home', route: '.'},
    {name: 'Autocomplete', route: 'autocomplete'},
    {name: 'Button', route: 'button'},
    {name: 'Button toggle', route: 'button-toggle'},
    {name: 'Card', route: 'card'},
    {name: 'Checkbox', route: 'checkbox'},
    {name: 'Chips', route: 'chips'},
    {name: 'Datepicker', route: 'datepicker'},
    {name: 'Dialog', route: 'dialog'},
    {name: 'Expansion panel', route: 'expansion'},
    {name: 'Grid list', route: 'grid-list'},
    {name: 'Icon', route: 'icon'},
    {name: 'Input', route: 'input'},
    {name: 'Menu', route: 'menu'},
    {name: 'Progress bar', route: 'progress-bar'},
    {name: 'Progress spinner', route: 'progress-spinner'},
    {name: 'Radio buttons', route: 'radio'},
    {name: 'Slider', route: 'slider'},
    {name: 'Slide toggle', route: 'slide-toggle'},
    {name: 'Snack bar', route: 'snack-bar'},
    {name: 'Select', route: 'select'},
    {name: 'Tabs', route: 'tabs'},
    {name: 'Toolbar', route: 'toolbar'},
<<<<<<< HEAD
    {name: 'Table', route: 'table'},
=======
    {name: 'Tooltip', route: 'tooltip'},
>>>>>>> ac70420c
  ];

  constructor(router: Router) {
    router.events.subscribe(event => {
      let nav = this.navItems.find(navItem => {
        let fragments = (event as NavigationEnd).url.split('/');
        return fragments[fragments.length - 1] === navItem.route;
      });
      this.currentComponent = nav ? nav.name : '';
    });
  }

  skipNavigation() {
    (this.currentComponent ? this.sectionHeader : this.mainContent).nativeElement.focus();
  }
}<|MERGE_RESOLUTION|>--- conflicted
+++ resolved
@@ -44,13 +44,10 @@
     {name: 'Slide toggle', route: 'slide-toggle'},
     {name: 'Snack bar', route: 'snack-bar'},
     {name: 'Select', route: 'select'},
+    {name: 'Table', route: 'table'},
     {name: 'Tabs', route: 'tabs'},
     {name: 'Toolbar', route: 'toolbar'},
-<<<<<<< HEAD
-    {name: 'Table', route: 'table'},
-=======
     {name: 'Tooltip', route: 'tooltip'},
->>>>>>> ac70420c
   ];
 
   constructor(router: Router) {

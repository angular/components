--- conflicted
+++ resolved
@@ -33,9 +33,7 @@
 import {SlideToggleAccessibilityDemo} from './slide-toggle/slide-toggle-a11y';
 import {SnackBarAccessibilityDemo} from './snack-bar/snack-bar-a11y';
 import {SelectAccessibilityDemo} from './select/select-a11y';
-<<<<<<< HEAD
 import {TableAccessibilityDemo} from './table/table-a11y';
-=======
 import {
   TabsAccessibilityDemo,
   SunnyTabContent,
@@ -43,8 +41,6 @@
   FoggyTabContent,
 } from './tabs/tabs-a11y';
 import {TooltipAccessibilityDemo} from './tooltip/tooltip-a11y';
-
->>>>>>> ac70420c
 
 @NgModule({
   imports: [
@@ -93,15 +89,12 @@
     SlideToggleAccessibilityDemo,
     SnackBarAccessibilityDemo,
     SelectAccessibilityDemo,
-<<<<<<< HEAD
     TableAccessibilityDemo,
-=======
     TabsAccessibilityDemo,
     SunnyTabContent,
     RainyTabContent,
     FoggyTabContent,
     TooltipAccessibilityDemo,
->>>>>>> ac70420c
   ],
   entryComponents: [
     DialogAccessibilityDemo,

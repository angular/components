<<<<<<< HEAD
<h2>Basic Use Case</h2>

<md-sidenav-container class="demo-sidenav-container">
  <md-sidenav #start (open)="myinput.focus()" mode="side">
    Start Side Drawer
    <br>
    <button md-button (click)="start.close()">Close</button>
    <br>
    <button md-button (click)="end.open()">Open End Side</button>
    <br>
    <button md-button
            (click)="start.mode = (start.mode == 'push' ? 'over' : (start.mode == 'over' ? 'side' : 'push'))">Toggle Mode</button>
    <div>Mode: {{start.mode}}</div>
    <br>
    <input #myinput>
  </md-sidenav>

  <md-sidenav #end position="end">
    End Side Drawer
    <br>
    <button md-button (click)="end.close()">Close</button>
  </md-sidenav>

  <div class="demo-sidenav-content">
    <h1>My Content</h1>

    <div>
      <header>Sidenav</header>
      <button md-button (click)="start.toggle()">Toggle Start Side Drawer</button>
      <button md-button (click)="end.toggle()">Toggle End Side Drawer</button>
    </div>

    <button md-button>HELLO</button>
    <button md-raised-button class="mat-primary">HELLO</button>
    <button md-fab class="mat-accent">HI</button>
  </div>
</md-sidenav-container>

<h2>Sidenav Already Opened</h2>

<md-sidenav-container class="demo-sidenav-container">
  <md-sidenav #start2 opened mode="side">
    Drawer
  </md-sidenav>

  <div class="demo-sidenav-content">
    <button md-button (click)="start2.toggle()">Toggle Start Side Drawer</button>
  </div>
</md-sidenav-container>

<h2>Dynamic Position Sidenav</h2>

<md-sidenav-container class="demo-sidenav-container">
  <md-sidenav #dynamicPosSidenav1 mode="side" [position]="invert ? 'end' : 'start'">Start</md-sidenav>
  <md-sidenav #dynamicPosSidenav2 mode="side" [position]="invert ? 'start' : 'end'">End</md-sidenav>

  <div class="demo-sidenav-content">
    <button (click)="dynamicPosSidenav1.toggle(); dynamicPosSidenav2.toggle()">
      Toggle sidenavs
    </button>
    <button (click)="invert = !invert">Change sides</button>
  </div>
</md-sidenav-container>

<h2>Sidenav with focus attributes</h2>

<md-sidenav-container class="demo-sidenav-container">
  <md-sidenav #focusSidenav>
    <md-nav-list>
      <a md-list-item routerLink>Link</a>
      <a md-list-item routerLink cdkFocusRegionStart>Focus region start</a>
      <a md-list-item routerLink>Link</a>
      <a md-list-item routerLink cdkFocusInitial>Initially focused</a>
      <a md-list-item routerLink cdkFocusRegionEnd>Focus region end</a>
      <a md-list-item routerLink>Link</a>
    </md-nav-list>
  </md-sidenav>

  <div class="demo-sidenav-content">
    <h1>My Content</h1>

    <div>
      <header>Sidenav</header>
      <button md-button (click)="focusSidenav.toggle()">Toggle Drawer</button>
    </div>
  </div>
</md-sidenav-container>
=======
<button md-raised-button (click)="isLaunched = true" *ngIf="!isLaunched" color="primary">
  Launch Fullscreen Sidenav Demo
</button>

<div class="demo-sidenav-area" *ngIf="isLaunched">
  <md-toolbar *ngIf="showHeader && !coverHeader">Header</md-toolbar>
  <md-sidenav-container>
    <md-sidenav #start (open)="myinput.focus()" [mode]="mode"
                [fixedInViewport]="fixed" [fixedTopGap]="fixedTop" [fixedBottomGap]="fixedBottom">
      Start Side Sidenav
      <br>
      <button md-button (click)="start.close()">Close</button>
      <br>
      <button md-button (click)="end.open()">Open End Side</button>
      <br>
      <button md-button (click)="modeIndex = (modeIndex + 1) % 3">Toggle Mode</button>
      <div>Mode: {{start.mode}}</div>
      <br>
      <input #myinput>
      <div class="demo-filler-content" *ngFor="let c of fillerContent">Filler Content</div>
    </md-sidenav>

    <md-sidenav #end position="end"
                [fixedInViewport]="fixed" [fixedTopGap]="fixedTop" [fixedBottomGap]="fixedBottom">
      End Side Sidenav
      <br>
      <button md-button (click)="end.close()">Close</button>
      <div class="demo-filler-content" *ngFor="let c of fillerContent">Filler Content</div>
    </md-sidenav>

    <md-sidenav-content>
      <md-toolbar *ngIf="showHeader && coverHeader">Header</md-toolbar>
      <div class="demo-sidenav-content">
        <div>
          <button md-raised-button (click)="isLaunched = false">
            Exit Fullscreen Sidenav Demo
          </button>
        </div>

        <div>
          <h3>Sidenav</h3>
          <button md-button (click)="start.toggle()">Toggle Start Side Sidenav</button>
          <button md-button (click)="end.toggle()">Toggle End Side Sidenav</button>
          <md-checkbox [(ngModel)]="fixed">Fixed mode</md-checkbox>
          <md-checkbox [(ngModel)]="coverHeader">Sidenav covers header/footer</md-checkbox>
        </div>

        <div>
          <h3>Header / Footer</h3>
          <md-checkbox [(ngModel)]="showHeader">Show header</md-checkbox>
          <md-checkbox [(ngModel)]="showFooter">Show footer</md-checkbox>
        </div>

        <div class="demo-filler-content" *ngFor="let c of fillerContent">Filler Content</div>
      </div>
      <md-toolbar *ngIf="showFooter && coverHeader">Footer</md-toolbar>
    </md-sidenav-content>
  </md-sidenav-container>
  <md-toolbar *ngIf="showFooter && !coverHeader">Footer</md-toolbar>
</div>
>>>>>>> 3571f68a
<|MERGE_RESOLUTION|>--- conflicted
+++ resolved
@@ -1,92 +1,3 @@
-<<<<<<< HEAD
-<h2>Basic Use Case</h2>
-
-<md-sidenav-container class="demo-sidenav-container">
-  <md-sidenav #start (open)="myinput.focus()" mode="side">
-    Start Side Drawer
-    <br>
-    <button md-button (click)="start.close()">Close</button>
-    <br>
-    <button md-button (click)="end.open()">Open End Side</button>
-    <br>
-    <button md-button
-            (click)="start.mode = (start.mode == 'push' ? 'over' : (start.mode == 'over' ? 'side' : 'push'))">Toggle Mode</button>
-    <div>Mode: {{start.mode}}</div>
-    <br>
-    <input #myinput>
-  </md-sidenav>
-
-  <md-sidenav #end position="end">
-    End Side Drawer
-    <br>
-    <button md-button (click)="end.close()">Close</button>
-  </md-sidenav>
-
-  <div class="demo-sidenav-content">
-    <h1>My Content</h1>
-
-    <div>
-      <header>Sidenav</header>
-      <button md-button (click)="start.toggle()">Toggle Start Side Drawer</button>
-      <button md-button (click)="end.toggle()">Toggle End Side Drawer</button>
-    </div>
-
-    <button md-button>HELLO</button>
-    <button md-raised-button class="mat-primary">HELLO</button>
-    <button md-fab class="mat-accent">HI</button>
-  </div>
-</md-sidenav-container>
-
-<h2>Sidenav Already Opened</h2>
-
-<md-sidenav-container class="demo-sidenav-container">
-  <md-sidenav #start2 opened mode="side">
-    Drawer
-  </md-sidenav>
-
-  <div class="demo-sidenav-content">
-    <button md-button (click)="start2.toggle()">Toggle Start Side Drawer</button>
-  </div>
-</md-sidenav-container>
-
-<h2>Dynamic Position Sidenav</h2>
-
-<md-sidenav-container class="demo-sidenav-container">
-  <md-sidenav #dynamicPosSidenav1 mode="side" [position]="invert ? 'end' : 'start'">Start</md-sidenav>
-  <md-sidenav #dynamicPosSidenav2 mode="side" [position]="invert ? 'start' : 'end'">End</md-sidenav>
-
-  <div class="demo-sidenav-content">
-    <button (click)="dynamicPosSidenav1.toggle(); dynamicPosSidenav2.toggle()">
-      Toggle sidenavs
-    </button>
-    <button (click)="invert = !invert">Change sides</button>
-  </div>
-</md-sidenav-container>
-
-<h2>Sidenav with focus attributes</h2>
-
-<md-sidenav-container class="demo-sidenav-container">
-  <md-sidenav #focusSidenav>
-    <md-nav-list>
-      <a md-list-item routerLink>Link</a>
-      <a md-list-item routerLink cdkFocusRegionStart>Focus region start</a>
-      <a md-list-item routerLink>Link</a>
-      <a md-list-item routerLink cdkFocusInitial>Initially focused</a>
-      <a md-list-item routerLink cdkFocusRegionEnd>Focus region end</a>
-      <a md-list-item routerLink>Link</a>
-    </md-nav-list>
-  </md-sidenav>
-
-  <div class="demo-sidenav-content">
-    <h1>My Content</h1>
-
-    <div>
-      <header>Sidenav</header>
-      <button md-button (click)="focusSidenav.toggle()">Toggle Drawer</button>
-    </div>
-  </div>
-</md-sidenav-container>
-=======
 <button md-raised-button (click)="isLaunched = true" *ngIf="!isLaunched" color="primary">
   Launch Fullscreen Sidenav Demo
 </button>
@@ -146,5 +57,4 @@
     </md-sidenav-content>
   </md-sidenav-container>
   <md-toolbar *ngIf="showFooter && !coverHeader">Footer</md-toolbar>
-</div>
->>>>>>> 3571f68a
+</div>
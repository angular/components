--- conflicted
+++ resolved
@@ -10,11 +10,8 @@
     <li><a [routerLink]="['CheckboxDemo']">Checkbox demo</a></li>
     <li><a [routerLink]="['ToolbarDemo']">Toolbar demo</a></li>
     <li><a [routerLink]="['RadioDemo']">Radio demo</a></li>
-<<<<<<< HEAD
     <li><a [routerLink]="['IconDemo']">Icon demo</a></li>
-=======
     <li><a [routerLink]="['ListDemo']">List demo</a></li>
->>>>>>> 9b03a1b7
   </ul>
   <button md-raised-button (click)="root.dir = (root.dir == 'rtl' ? 'ltr' : 'rtl')">
     {{root.dir.toUpperCase()}}

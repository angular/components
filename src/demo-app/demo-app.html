<<<<<<< HEAD
<div class="demo-root">
  <h1>Angular Material2 Demos</h1>
  <ul>
    <li><a [routerLink]="['ButtonDemo']">Button demo</a></li>
    <li><a [routerLink]="['CardDemo']">Card demo</a></li>
    <li><a [routerLink]="['ProgressCircleDemo']">Progress Circle demo</a></li>
    <li><a [routerLink]="['ProgressBarDemo']">Progress Bar demo</a></li>
    <li><a [routerLink]="['PortalDemo']">Portal demo</a></li>
    <li><a [routerLink]="['OverlayDemo']">Overlay demo</a></li>
    <li><a [routerLink]="['CheckboxDemo']">Checkbox demo</a></li>
    <li><a [routerLink]="['InputDemo']">Input demo</a></li>
    <li><a [routerLink]="['ToolbarDemo']">Toolbar demo</a></li>
    <li><a [routerLink]="['RadioDemo']">Radio demo</a></li>
    <li><a [routerLink]="['IconDemo']">Icon demo</a></li>
    <li><a [routerLink]="['ListDemo']">List demo</a></li>
    <li><a [routerLink]="['LiveAnnouncerDemo']">Live Announcer demo</a></li>
    <li><a [routerLink]="['SidenavDemo']">Sidenav demo</a></li>
    <li><a [routerLink]="['GesturesDemo']">Gestures demo</a></li>
  </ul>
  <button md-raised-button (click)="root.dir = (root.dir == 'rtl' ? 'ltr' : 'rtl')">
    {{root.dir.toUpperCase()}}
  </button>
  <div #root="$implicit" dir="ltr" class="demo-content">
    <router-outlet></router-outlet>
=======
<md-sidenav-layout>
  <md-sidenav #start>
    <md-nav-list>
      <a md-list-item [routerLink]="['ButtonDemo']">Button</a>
      <a md-list-item [routerLink]="['CardDemo']">Card</a>
      <a md-list-item [routerLink]="['ProgressCircleDemo']">Progress Circle</a>
      <a md-list-item [routerLink]="['ProgressBarDemo']">Progress Bar</a>
      <a md-list-item [routerLink]="['PortalDemo']">Portal</a>
      <a md-list-item [routerLink]="['OverlayDemo']">Overlay</a>
      <a md-list-item [routerLink]="['CheckboxDemo']">Checkbox</a>
      <a md-list-item [routerLink]="['InputDemo']">Input</a>
      <a md-list-item [routerLink]="['ToolbarDemo']">Toolbar</a>
      <a md-list-item [routerLink]="['RadioDemo']">Radio</a>
      <a md-list-item [routerLink]="['ListDemo']">List</a>
      <a md-list-item [routerLink]="['LiveAnnouncerDemo']">Live Announcer</a>
      <a md-list-item [routerLink]="['SidenavDemo']">Sidenav</a>
      <a md-list-item [routerLink]="['GesturesDemo']">Gestures</a>
    </md-nav-list>
    <button md-raised-button (click)="start.close()">CLOSE</button>
  </md-sidenav>
  <div class="demo-root">

    <md-toolbar color="primary">
      <i class="material-icons" (click)="start.open()">menu</i>
      <div class="demo-toolbar">
        <h1>Angular Material 2 Demos</h1>
        <button md-button (click)="root.dir = (root.dir == 'rtl' ? 'ltr' : 'rtl')" title="Toggle between RTL and LTR">
          {{root.dir.toUpperCase()}}
        </button>
      </div>
    </md-toolbar>

    <div #root="$implicit" dir="ltr" class="demo-content">
      <router-outlet></router-outlet>
    </div>
>>>>>>> c21c336c
  </div>
</md-sidenav-layout><|MERGE_RESOLUTION|>--- conflicted
+++ resolved
@@ -1,29 +1,3 @@
-<<<<<<< HEAD
-<div class="demo-root">
-  <h1>Angular Material2 Demos</h1>
-  <ul>
-    <li><a [routerLink]="['ButtonDemo']">Button demo</a></li>
-    <li><a [routerLink]="['CardDemo']">Card demo</a></li>
-    <li><a [routerLink]="['ProgressCircleDemo']">Progress Circle demo</a></li>
-    <li><a [routerLink]="['ProgressBarDemo']">Progress Bar demo</a></li>
-    <li><a [routerLink]="['PortalDemo']">Portal demo</a></li>
-    <li><a [routerLink]="['OverlayDemo']">Overlay demo</a></li>
-    <li><a [routerLink]="['CheckboxDemo']">Checkbox demo</a></li>
-    <li><a [routerLink]="['InputDemo']">Input demo</a></li>
-    <li><a [routerLink]="['ToolbarDemo']">Toolbar demo</a></li>
-    <li><a [routerLink]="['RadioDemo']">Radio demo</a></li>
-    <li><a [routerLink]="['IconDemo']">Icon demo</a></li>
-    <li><a [routerLink]="['ListDemo']">List demo</a></li>
-    <li><a [routerLink]="['LiveAnnouncerDemo']">Live Announcer demo</a></li>
-    <li><a [routerLink]="['SidenavDemo']">Sidenav demo</a></li>
-    <li><a [routerLink]="['GesturesDemo']">Gestures demo</a></li>
-  </ul>
-  <button md-raised-button (click)="root.dir = (root.dir == 'rtl' ? 'ltr' : 'rtl')">
-    {{root.dir.toUpperCase()}}
-  </button>
-  <div #root="$implicit" dir="ltr" class="demo-content">
-    <router-outlet></router-outlet>
-=======
 <md-sidenav-layout>
   <md-sidenav #start>
     <md-nav-list>
@@ -41,6 +15,7 @@
       <a md-list-item [routerLink]="['LiveAnnouncerDemo']">Live Announcer</a>
       <a md-list-item [routerLink]="['SidenavDemo']">Sidenav</a>
       <a md-list-item [routerLink]="['GesturesDemo']">Gestures</a>
+      <a md-list-item [routerLink]="['IconDemo']">Icon</a>
     </md-nav-list>
     <button md-raised-button (click)="start.close()">CLOSE</button>
   </md-sidenav>
@@ -59,6 +34,5 @@
     <div #root="$implicit" dir="ltr" class="demo-content">
       <router-outlet></router-outlet>
     </div>
->>>>>>> c21c336c
   </div>
 </md-sidenav-layout>
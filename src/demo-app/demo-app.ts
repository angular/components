--- conflicted
+++ resolved
@@ -43,12 +43,8 @@
   new Route({path: '/checkbox', name: 'CheckboxDemo', component: CheckboxDemo}),
   new Route({path: '/input', name: 'InputDemo', component: InputDemo}),
   new Route({path: '/toolbar', name: 'ToolbarDemo', component: ToolbarDemo}),
-<<<<<<< HEAD
   new Route({path: '/icon', name: 'IconDemo', component: IconDemo}),
   new Route({path: '/list', name: 'ListDemo', component: ListDemo}),
-=======
-  new Route({path: '/list', name: 'ListDemo', component: ListDemo}),
   new Route({path: '/live-announcer', name: 'LiveAnnouncerDemo', component: LiveAnnouncerDemo})
->>>>>>> 1a33a5b9
 ])
 export class DemoApp { }
<h1>Tab Nav Bar</h1>

<button mat-button (click)="tabLinks.shift()">Remove tab</button>
<button mat-button (click)="swapTabLinks()">Swap first two</button>
<button mat-button (click)="addToLabel()">Add to labels</button>
<button mat-button (click)="toggleBackground()">Toggle background</button>

<div class="demo-nav-bar">
  <nav mat-tab-nav-bar aria-label="weather navigation links" [backgroundColor]="tabNavBackground">
    <a mat-tab-link
       *ngFor="let tabLink of tabLinks; let i = index"
       [routerLink]="tabLink.link"
       routerLinkActive #rla="routerLinkActive"
       [active]="rla.isActive">
      {{tabLink.label}}
    </a>
    <a mat-tab-link disabled>Disabled Link</a>
  </nav>
  <router-outlet></router-outlet>
</div>


<h1>Tab Group Demo - Dynamic Tabs</h1>

<div>
  Selected tab index:
  <mat-form-field>
    <input matInput type="number" [(ngModel)]="activeTabIndex">
  </mat-form-field>
</div>

<div class="demo-dynamic-tabs">
  <mat-card>
    <mat-card-title>Add New Tab</mat-card-title>
    <mat-card-content>
      <mat-checkbox [(ngModel)]="createWithLongContent">
        Include extra content
      </mat-checkbox>
      <mat-checkbox [(ngModel)]="gotoNewTabAfterAdding">
        Select after adding
      </mat-checkbox>
      <div>
        Position:
        <mat-form-field>
          <input matInput type="number" [(ngModel)]="addTabPosition">
        </mat-form-field>
      </div>
      <button mat-raised-button color="primary"
              (click)="addTab(createWithLongContent)">
        Add
      </button>
    </mat-card-content>
  </mat-card>

  <mat-tab-group class="demo-tab-group" dynamicHeight [(selectedIndex)]="activeTabIndex">
    <mat-tab *ngFor="let tab of dynamicTabs" [disabled]="tab.disabled">
      <ng-template mat-tab-label>{{tab.label}}</ng-template>
      <div class="tab-content">
        {{tab.content}}
        <br>
        <br>
        <div *ngIf="tab.extraContent">
          Lorem ipsum dolor sit amet, consectetur adipiscing elit. Nulla venenatis ante augue.
          Phasellus volutpat neque ac dui mattis vulputate. Etiam consequat aliquam cursus.
          In sodales pretium ultrices. Maecenas lectus est, sollicitudin consectetur felis nec,
          feugiat ultricies mi. Aliquam erat volutpat. Nam placerat, tortor in ultrices porttitor,
          orci enim rutrum enim, vel tempor sapien arcu a tellus. Vivamus convallis sodales ante varius
          gravida. Curabitur a purus vel augue ultrices ultricies id a nisl. Nullam malesuada consequat
          diam, a facilisis tortor volutpat et. Sed urna dolor, aliquet vitae posuere vulputate, euismod
          ac lorem. Sed felis risus, pulvinar at interdum quis, vehicula sed odio. Phasellus in enim
          venenatis, iaculis tortor eu, bibendum ante. Donec ac tellus dictum neque volutpat blandit.
          Praesent efficitur faucibus risus, ac auctor purus porttitor vitae. Phasellus ornare dui nec
          orci posuere, nec luctus mauris semper.
          <br>
          <br>
          Morbi viverra, ante vel aliquet tincidunt, leo dolor pharetra quam, at semper massa orci nec
          magna. Donec posuere nec sapien sed laoreet. Etiam cursus nunc in condimentum facilisis.
          Etiam in tempor tortor. Vivamus faucibus egestas enim, at convallis diam pulvinar vel.
          Cras ac orci eget nisi maximus cursus. Nunc urna libero, viverra sit amet nisl at, hendrerit
          tempor turpis. Maecenas facilisis convallis mi vel tempor. Nullam vitae nunc leo. Cras sed
          nisl consectetur, rhoncus sapien sit amet, tempus sapien.
          <br>
          <br>
          Integer turpis erat, porttitor vitae mi faucibus, laoreet interdum tellus. Curabitur posuere
          molestie dictum. Morbi eget congue risus, quis rhoncus quam. Suspendisse vitae hendrerit erat,
          at posuere mi. Cras eu fermentum nunc. Sed id ante eu orci commodo volutpat non ac est.
          Praesent ligula diam, congue eu enim scelerisque, finibus commodo lectus.
        </div>
        <br>
        <br>
        <mat-form-field>
          <input matInput placeholder="Tab Label" [(ngModel)]="tab.label">
        </mat-form-field>
        <br><br>
        <button mat-raised-button
                [disabled]="dynamicTabs.length == 1"
                (click)="deleteTab(tab)">
          Delete Tab
        </button>
      </div>
    </mat-tab>
  </mat-tab-group>
</div>

<h1>Tab Group Demo - Dynamic Height</h1>

<mat-tab-group class="demo-tab-group" dynamicHeight>
  <mat-tab *ngFor="let tab of tabs" [disabled]="tab.disabled">
    <ng-template mat-tab-label>{{tab.label}}</ng-template>
    <div class="tab-content">
      {{tab.content}}
      <br>
      <br>
      <div *ngIf="tab.extraContent">
        Lorem ipsum dolor sit amet, consectetur adipiscing elit. Nulla venenatis ante augue.
        Phasellus volutpat neque ac dui mattis vulputate. Etiam consequat aliquam cursus.
        In sodales pretium ultrices. Maecenas lectus est, sollicitudin consectetur felis nec,
        feugiat ultricies mi. Aliquam erat volutpat. Nam placerat, tortor in ultrices porttitor,
        orci enim rutrum enim, vel tempor sapien arcu a tellus. Vivamus convallis sodales ante varius
        gravida. Curabitur a purus vel augue ultrices ultricies id a nisl. Nullam malesuada consequat
        diam, a facilisis tortor volutpat et. Sed urna dolor, aliquet vitae posuere vulputate, euismod
        ac lorem. Sed felis risus, pulvinar at interdum quis, vehicula sed odio. Phasellus in enim
        venenatis, iaculis tortor eu, bibendum ante. Donec ac tellus dictum neque volutpat blandit.
        Praesent efficitur faucibus risus, ac auctor purus porttitor vitae. Phasellus ornare dui nec
        orci posuere, nec luctus mauris semper.
        <br>
        <br>
        Morbi viverra, ante vel aliquet tincidunt, leo dolor pharetra quam, at semper massa orci nec
        magna. Donec posuere nec sapien sed laoreet. Etiam cursus nunc in condimentum facilisis.
        Etiam in tempor tortor. Vivamus faucibus egestas enim, at convallis diam pulvinar vel.
        Cras ac orci eget nisi maximus cursus. Nunc urna libero, viverra sit amet nisl at, hendrerit
        tempor turpis. Maecenas facilisis convallis mi vel tempor. Nullam vitae nunc leo. Cras sed
        nisl consectetur, rhoncus sapien sit amet, tempus sapien.
        <br>
        <br>
        Integer turpis erat, porttitor vitae mi faucibus, laoreet interdum tellus. Curabitur posuere
        molestie dictum. Morbi eget congue risus, quis rhoncus quam. Suspendisse vitae hendrerit erat,
        at posuere mi. Cras eu fermentum nunc. Sed id ante eu orci commodo volutpat non ac est.
        Praesent ligula diam, congue eu enim scelerisque, finibus commodo lectus.
      </div>
      <br>
      <br>
      <mat-form-field>
        <input matInput placeholder="Tab Label" [(ngModel)]="tab.label">
      </mat-form-field>
    </div>
  </mat-tab>
</mat-tab-group>


<h1>Tab Group Demo - Fixed Height</h1>

<mat-tab-group class="demo-tab-group" style="height: 220px">
  <mat-tab *ngFor="let tab of tabs" [disabled]="tab.disabled">
    <ng-template mat-tab-label>{{tab.label}}</ng-template>
    <div class="tab-content">
      {{tab.content}}
      <br>
      <br>
      <div *ngIf="tab.extraContent">
        Lorem ipsum dolor sit amet, consectetur adipiscing elit. Nulla venenatis ante augue.
        Phasellus volutpat neque ac dui mattis vulputate. Etiam consequat aliquam cursus.
        In sodales pretium ultrices. Maecenas lectus est, sollicitudin consectetur felis nec,
        feugiat ultricies mi. Aliquam erat volutpat. Nam placerat, tortor in ultrices porttitor,
        orci enim rutrum enim, vel tempor sapien arcu a tellus. Vivamus convallis sodales ante varius
        gravida. Curabitur a purus vel augue ultrices ultricies id a nisl. Nullam malesuada consequat
        diam, a facilisis tortor volutpat et. Sed urna dolor, aliquet vitae posuere vulputate, euismod
        ac lorem. Sed felis risus, pulvinar at interdum quis, vehicula sed odio. Phasellus in enim
        venenatis, iaculis tortor eu, bibendum ante. Donec ac tellus dictum neque volutpat blandit.
        Praesent efficitur faucibus risus, ac auctor purus porttitor vitae. Phasellus ornare dui nec
        orci posuere, nec luctus mauris semper.
        <br>
        <br>
        Morbi viverra, ante vel aliquet tincidunt, leo dolor pharetra quam, at semper massa orci nec
        magna. Donec posuere nec sapien sed laoreet. Etiam cursus nunc in condimentum facilisis.
        Etiam in tempor tortor. Vivamus faucibus egestas enim, at convallis diam pulvinar vel.
        Cras ac orci eget nisi maximus cursus. Nunc urna libero, viverra sit amet nisl at, hendrerit
        tempor turpis. Maecenas facilisis convallis mi vel tempor. Nullam vitae nunc leo. Cras sed
        nisl consectetur, rhoncus sapien sit amet, tempus sapien.
        <br>
        <br>
        Integer turpis erat, porttitor vitae mi faucibus, laoreet interdum tellus. Curabitur posuere
        molestie dictum. Morbi eget congue risus, quis rhoncus quam. Suspendisse vitae hendrerit erat,
        at posuere mi. Cras eu fermentum nunc. Sed id ante eu orci commodo volutpat non ac est.
        Praesent ligula diam, congue eu enim scelerisque, finibus commodo lectus.
      </div>
      <br>
      <br>
      <mat-form-field>
        <input matInput placeholder="Tab Label" [(ngModel)]="tab.label">
      </mat-form-field>
    </div>
  </mat-tab>
</mat-tab-group>

<h1>Stretched Tabs</h1>

<mat-tab-group class="demo-tab-group" style="height: 200px" mat-stretch-tabs>
  <mat-tab *ngFor="let tab of tabs" [disabled]="tab.disabled">
    <ng-template mat-tab-label>{{tab.label}}</ng-template>
    <div class="tab-content">
      {{tab.content}}
    </div>
  </mat-tab>
</mat-tab-group>


<h1>Async Tabs</h1>

<mat-tab-group class="demo-tab-group">
  <mat-tab *ngFor="let tab of asyncTabs | async; let i = index" [disabled]="i == 1">
    <ng-template mat-tab-label>{{tab.label}}</ng-template>

    <div class="tab-content">
      {{tab.content}}
      <br>
      <br>
      <br>
      <mat-form-field>
        <input matInput placeholder="Tab Label" [(ngModel)]="tab.label">
      </mat-form-field>
    </div>
  </mat-tab>
</mat-tab-group>

<!-- Simple tabs api -->
<h1>Tabs with simplified api</h1>
<mat-tab-group class="demo-tab-group">
  <mat-tab label="Earth">
    <div class="tab-content">
      This tab is about the Earth!
    </div>
  </mat-tab>
  <mat-tab label="Fire">
    This tab is about combustion!
  </mat-tab>
</mat-tab-group>

<h1>Inverted tabs</h1>
<mat-tab-group class="demo-tab-group" headerPosition="below">
  <mat-tab label="Earth">
    <div class="tab-content">
      This tab is about the Earth!
    </div>
  </mat-tab>
  <mat-tab label="Fire">
    <div class="tab-content">
      This tab is about combustion!
    </div>
  </mat-tab>
</mat-tab-group>

<h1>Accent tabs</h1>
<mat-tab-group class="demo-tab-group" color="accent">
  <mat-tab label="Earth">
    <div class="tab-content">
      This tab is about the Earth!
    </div>
  </mat-tab>
  <mat-tab label="Fire">
    <div class="tab-content">
      This tab is about combustion!
    </div>
  </mat-tab>
</mat-tab-group>

<h1>Tabs with background color</h1>
<mat-tab-group class="demo-tab-group" backgroundColor="primary" color="accent">
  <mat-tab label="Earth">
    <div class="tab-content">
      This tab is about the Earth!
    </div>
  </mat-tab>
  <mat-tab label="Fire">
    <div class="tab-content">
      This tab is about combustion!
    </div>
<<<<<<< HEAD
  </md-tab>
</md-tab-group>

<h1>Lazy Loaded Tabs</h1>
<md-tab-group>
  <md-tab label="First">
    <ng-template mdTabContent>
      <counter></counter>
    </ng-template>
  </md-tab>
  <md-tab label="Second">
    <ng-template mdTabContent>
      <counter></counter>
    </ng-template>
  </md-tab>
</md-tab-group>
=======
  </mat-tab>
</mat-tab-group>

<h1>Tabs with autosize textarea</h1>
<mat-tab-group class="demo-tab-group">
  <mat-tab label="Tab 1">
    <div class="tab-content">
      <mat-form-field>
        <textarea matInput placeholder="Autosize textarea" matTextareaAutosize>This is an autosize textarea, it should adjust to the size of its content.</textarea>
      </mat-form-field>
    </div>
  </mat-tab>
</mat-tab-group>
>>>>>>> b488b393
<|MERGE_RESOLUTION|>--- conflicted
+++ resolved
@@ -275,7 +275,6 @@
     <div class="tab-content">
       This tab is about combustion!
     </div>
-<<<<<<< HEAD
   </md-tab>
 </md-tab-group>
 
@@ -292,9 +291,6 @@
     </ng-template>
   </md-tab>
 </md-tab-group>
-=======
-  </mat-tab>
-</mat-tab-group>
 
 <h1>Tabs with autosize textarea</h1>
 <mat-tab-group class="demo-tab-group">
@@ -305,5 +301,4 @@
       </mat-form-field>
     </div>
   </mat-tab>
-</mat-tab-group>
->>>>>>> b488b393
+</mat-tab-group>
/**
 * @license
 * Copyright Google LLC All Rights Reserved.
 *
 * Use of this source code is governed by an MIT-style license that can be
 * found in the LICENSE file at https://angular.io/license
 */

import {FullscreenOverlayContainer, OverlayContainer} from '@angular/cdk/overlay';
import {CommonModule} from '@angular/common';
import {NgModule} from '@angular/core';
import {FormsModule, ReactiveFormsModule} from '@angular/forms';
import {RouterModule} from '@angular/router';
import {AutocompleteDemo} from '../autocomplete/autocomplete-demo';
import {BottomSheetDemo, ExampleBottomSheet} from '../bottom-sheet/bottom-sheet-demo';
import {BaselineDemo} from '../baseline/baseline-demo';
import {ButtonToggleDemo} from '../button-toggle/button-toggle-demo';
import {ButtonDemo} from '../button/button-demo';
import {CardDemo} from '../card/card-demo';
import {CheckboxDemo, MatCheckboxDemoNestedChecklist} from '../checkbox/checkbox-demo';
import {ChipsDemo} from '../chips/chips-demo';
import {CustomHeader, DatepickerDemo} from '../datepicker/datepicker-demo';
import {DemoMaterialModule} from '../demo-material-module';
import {ContentElementDialog, DialogDemo, IFrameDialog, JazzDialog} from '../dialog/dialog-demo';
import {DrawerDemo} from '../drawer/drawer-demo';
import {ExpansionDemo} from '../expansion/expansion-demo';
import {FocusOriginDemo} from '../focus-origin/focus-origin-demo';
import {GesturesDemo} from '../gestures/gestures-demo';
import {GridListDemo} from '../grid-list/grid-list-demo';
import {IconDemo} from '../icon/icon-demo';
import {InputDemo} from '../input/input-demo';
import {ListDemo} from '../list/list-demo';
import {LiveAnnouncerDemo} from '../live-announcer/live-announcer-demo';
import {MenuDemo} from '../menu/menu-demo';
import {
  KeyboardTrackingPanel,
  OverlayDemo,
  RotiniPanel,
  SpagettiPanel
} from '../overlay/overlay-demo';
import {PlatformDemo} from '../platform/platform-demo';
import {PortalDemo, ScienceJoke} from '../portal/portal-demo';
import {ProgressBarDemo} from '../progress-bar/progress-bar-demo';
import {ProgressSpinnerDemo} from '../progress-spinner/progress-spinner-demo';
import {RadioDemo} from '../radio/radio-demo';
import {RippleDemo} from '../ripple/ripple-demo';
import {SelectDemo} from '../select/select-demo';
import {SidenavDemo} from '../sidenav/sidenav-demo';
import {SlideToggleDemo} from '../slide-toggle/slide-toggle-demo';
import {SliderDemo} from '../slider/slider-demo';
import {SnackBarDemo} from '../snack-bar/snack-bar-demo';
import {StepperDemo} from '../stepper/stepper-demo';
import {ScreenTypeDemo} from '../screen-type/screen-type-demo';
import {LayoutModule} from '@angular/cdk/layout';
import {
  FoggyTabContent, RainyTabContent, SunnyTabContent, TabsDemo, Counter
} from '../tabs/tabs-demo';
import {ToolbarDemo} from '../toolbar/toolbar-demo';
import {TooltipDemo} from '../tooltip/tooltip-demo';
import {TypographyDemo} from '../typography/typography-demo';
import {DemoApp, Home} from './demo-app';
import {DEMO_APP_ROUTES} from './routes';
import {TableDemoModule} from '../table/table-demo-module';

@NgModule({
  imports: [
    CommonModule,
    FormsModule,
    ReactiveFormsModule,
    RouterModule.forChild(DEMO_APP_ROUTES),
    DemoMaterialModule,
    LayoutModule,
    TableDemoModule,
  ],
  declarations: [
    AutocompleteDemo,
    BottomSheetDemo,
    BaselineDemo,
    ButtonDemo,
    ButtonToggleDemo,
    CardDemo,
    CheckboxDemo,
    ChipsDemo,
    ContentElementDialog,
    DatepickerDemo,
    CustomHeader,
    DemoApp,
    DialogDemo,
    DrawerDemo,
    ExpansionDemo,
    FocusOriginDemo,
    FoggyTabContent,
    Counter,
    GesturesDemo,
    GridListDemo,
    Home,
    IconDemo,
    IFrameDialog,
    InputDemo,
    JazzDialog,
    KeyboardTrackingPanel,
    ListDemo,
    LiveAnnouncerDemo,
    MatCheckboxDemoNestedChecklist,
    MenuDemo,
    OverlayDemo,
    PlatformDemo,
    PortalDemo,
    ProgressBarDemo,
    ProgressSpinnerDemo,
    RadioDemo,
    RainyTabContent,
    RippleDemo,
    RotiniPanel,
    ScienceJoke,
    ScreenTypeDemo,
    SelectDemo,
    SidenavDemo,
    SliderDemo,
    SlideToggleDemo,
    SnackBarDemo,
    SpagettiPanel,
    StepperDemo,
    SunnyTabContent,
    TabsDemo,
    ToolbarDemo,
    TooltipDemo,
    TypographyDemo,
    ExampleBottomSheet,
  ],
  providers: [
    {provide: OverlayContainer, useClass: FullscreenOverlayContainer},
  ],
  entryComponents: [
    ContentElementDialog,
    DemoApp,
    IFrameDialog,
    JazzDialog,
    KeyboardTrackingPanel,
    RotiniPanel,
    ScienceJoke,
    SpagettiPanel,
<<<<<<< HEAD
    CustomHeader,
=======
    ExampleBottomSheet,
>>>>>>> 591d1f28
  ],
})
export class DemoModule {}<|MERGE_RESOLUTION|>--- conflicted
+++ resolved
@@ -140,11 +140,8 @@
     RotiniPanel,
     ScienceJoke,
     SpagettiPanel,
-<<<<<<< HEAD
+    ExampleBottomSheet,
     CustomHeader,
-=======
-    ExampleBottomSheet,
->>>>>>> 591d1f28
   ],
 })
 export class DemoModule {}
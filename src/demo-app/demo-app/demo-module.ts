/**
 * @license
 * Copyright Google LLC All Rights Reserved.
 *
 * Use of this source code is governed by an MIT-style license that can be
 * found in the LICENSE file at https://angular.io/license
 */

import {FullscreenOverlayContainer, OverlayContainer} from '@angular/cdk/overlay';
import {CommonModule} from '@angular/common';
import {NgModule} from '@angular/core';
import {FormsModule, ReactiveFormsModule} from '@angular/forms';
import {RouterModule} from '@angular/router';
import {AutocompleteDemo} from '../autocomplete/autocomplete-demo';
import {BaselineDemo} from '../baseline/baseline-demo';
import {ButtonToggleDemo} from '../button-toggle/button-toggle-demo';
import {ButtonDemo} from '../button/button-demo';
import {CardDemo} from '../card/card-demo';
import {CheckboxDemo, MatCheckboxDemoNestedChecklist} from '../checkbox/checkbox-demo';
import {ChipsDemo} from '../chips/chips-demo';
import {DatepickerDemo} from '../datepicker/datepicker-demo';
import {DemoMaterialModule} from '../demo-material-module';
import {ContentElementDialog, DialogDemo, IFrameDialog, JazzDialog} from '../dialog/dialog-demo';
import {DrawerDemo} from '../drawer/drawer-demo';
import {ExpansionDemo} from '../expansion/expansion-demo';
import {FocusOriginDemo} from '../focus-origin/focus-origin-demo';
import {GesturesDemo} from '../gestures/gestures-demo';
import {GridListDemo} from '../grid-list/grid-list-demo';
import {IconDemo} from '../icon/icon-demo';
import {InputDemo} from '../input/input-demo';
import {ListDemo} from '../list/list-demo';
import {LiveAnnouncerDemo} from '../live-announcer/live-announcer-demo';
import {MenuDemo} from '../menu/menu-demo';
import {
  KeyboardTrackingPanel,
  OverlayDemo,
  RotiniPanel,
  SpagettiPanel
} from '../overlay/overlay-demo';
import {PlatformDemo} from '../platform/platform-demo';
import {PortalDemo, ScienceJoke} from '../portal/portal-demo';
import {ProgressBarDemo} from '../progress-bar/progress-bar-demo';
import {ProgressSpinnerDemo} from '../progress-spinner/progress-spinner-demo';
import {RadioDemo} from '../radio/radio-demo';
import {RippleDemo} from '../ripple/ripple-demo';
import {SelectDemo} from '../select/select-demo';
import {SidenavDemo} from '../sidenav/sidenav-demo';
import {SlideToggleDemo} from '../slide-toggle/slide-toggle-demo';
import {SliderDemo} from '../slider/slider-demo';
import {SnackBarDemo} from '../snack-bar/snack-bar-demo';
import {StepperDemo} from '../stepper/stepper-demo';
import {ScreenTypeDemo} from '../screen-type/screen-type-demo';
import {LayoutModule} from '@angular/cdk/layout';
import {FoggyTabContent, RainyTabContent, SunnyTabContent, TabsDemo} from '../tabs/tabs-demo';
import {ToolbarDemo} from '../toolbar/toolbar-demo';
import {TooltipDemo} from '../tooltip/tooltip-demo';
import {TypographyDemo} from '../typography/typography-demo';
import {DemoApp, Home} from './demo-app';
import {DEMO_APP_ROUTES} from './routes';
<<<<<<< HEAD
import {BadgeDemo} from '../badge/badge-demo';
=======
import {TableDemoModule} from '../table/table-demo-module';
>>>>>>> 7af132d5

@NgModule({
  imports: [
    CommonModule,
    FormsModule,
    ReactiveFormsModule,
    RouterModule.forChild(DEMO_APP_ROUTES),
    DemoMaterialModule,
    LayoutModule,
    TableDemoModule,
  ],
  declarations: [
    AutocompleteDemo,
    BadgeDemo,
    BaselineDemo,
    ButtonDemo,
    ButtonToggleDemo,
    CardDemo,
    CheckboxDemo,
    ChipsDemo,
    ContentElementDialog,
    DatepickerDemo,
    DemoApp,
    DialogDemo,
    DrawerDemo,
    ExpansionDemo,
    FocusOriginDemo,
    FoggyTabContent,
    GesturesDemo,
    GridListDemo,
    Home,
    IconDemo,
    IFrameDialog,
    InputDemo,
    JazzDialog,
    KeyboardTrackingPanel,
    ListDemo,
    LiveAnnouncerDemo,
    MatCheckboxDemoNestedChecklist,
    MenuDemo,
    OverlayDemo,
    PlatformDemo,
    PortalDemo,
    ProgressBarDemo,
    ProgressSpinnerDemo,
    RadioDemo,
    RainyTabContent,
    RippleDemo,
    RotiniPanel,
    ScienceJoke,
    ScreenTypeDemo,
    SelectDemo,
    SidenavDemo,
    SliderDemo,
    SlideToggleDemo,
    SnackBarDemo,
    SpagettiPanel,
    StepperDemo,
    SunnyTabContent,
    TabsDemo,
    ToolbarDemo,
    TooltipDemo,
    TypographyDemo,
  ],
  providers: [
    {provide: OverlayContainer, useClass: FullscreenOverlayContainer},
  ],
  entryComponents: [
    ContentElementDialog,
    DemoApp,
    IFrameDialog,
    JazzDialog,
    KeyboardTrackingPanel,
    RotiniPanel,
    ScienceJoke,
    SpagettiPanel,
  ],
})
export class DemoModule {}<|MERGE_RESOLUTION|>--- conflicted
+++ resolved
@@ -57,11 +57,7 @@
 import {TypographyDemo} from '../typography/typography-demo';
 import {DemoApp, Home} from './demo-app';
 import {DEMO_APP_ROUTES} from './routes';
-<<<<<<< HEAD
-import {BadgeDemo} from '../badge/badge-demo';
-=======
 import {TableDemoModule} from '../table/table-demo-module';
->>>>>>> 7af132d5
 
 @NgModule({
   imports: [
@@ -75,7 +71,6 @@
   ],
   declarations: [
     AutocompleteDemo,
-    BadgeDemo,
     BaselineDemo,
     ButtonDemo,
     ButtonToggleDemo,

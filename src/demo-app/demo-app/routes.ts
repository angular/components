--- conflicted
+++ resolved
@@ -22,11 +22,8 @@
 import {RadioDemo} from '../radio/radio-demo';
 import {CardDemo} from '../card/card-demo';
 import {MenuDemo} from '../menu/menu-demo';
-<<<<<<< HEAD
 import {RippleDemo} from '../ripple/ripple-demo';
-=======
 import {DialogDemo} from '../dialog/dialog-demo';
->>>>>>> 6d4484e8
 
 
 
@@ -54,11 +51,8 @@
   {path: 'tabs', component: TabsDemo},
   {path: 'button-toggle', component: ButtonToggleDemo},
   {path: 'baseline', component: BaselineDemo},
-<<<<<<< HEAD
-  {path: 'ripple', component: RippleDemo}
-=======
+  {path: 'ripple', component: RippleDemo},
   {path: 'dialog', component: DialogDemo},
->>>>>>> 6d4484e8
 ];
 
 export const DEMO_APP_ROUTE_PROVIDER = provideRouter(routes);
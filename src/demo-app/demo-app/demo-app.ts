import {Component} from '@angular/core';
import {ROUTER_DIRECTIVES} from '@angular/router';

import {Dir} from '@angular2-material/core/rtl/dir';
import {MdButton} from '@angular2-material/button/button';
import {MD_SIDENAV_DIRECTIVES} from '@angular2-material/sidenav/sidenav';
import {MD_LIST_DIRECTIVES} from '@angular2-material/list/list';
import {MdIcon} from '@angular2-material/icon/icon';
import {MdToolbar} from '@angular2-material/toolbar/toolbar';

<<<<<<< HEAD
import {CardDemo} from '../card/card-demo';
import {BaselineDemo} from '../baseline/baseline-demo';
import {ButtonDemo} from '../button/button-demo';
import {IconDemo} from '../icon/icon-demo';
import {RadioDemo} from '../radio/radio-demo';
import {SidenavDemo} from '../sidenav/sidenav-demo';
import {ProgressBarDemo} from '../progress-bar/progress-bar-demo';
import {ProgressCircleDemo} from '../progress-circle/progress-circle-demo';
import {CheckboxDemo} from '../checkbox/checkbox-demo';
import {PortalDemo} from '../portal/portal-demo';
import {ToolbarDemo} from '../toolbar/toolbar-demo';
import {OverlayDemo} from '../overlay/overlay-demo';
import {ListDemo} from '../list/list-demo';
import {InputDemo} from '../input/input-demo';
import {LiveAnnouncerDemo} from '../live-announcer/live-announcer-demo';
import {GesturesDemo} from '../gestures/gestures-demo';
import {GridListDemo} from '../grid-list/grid-list-demo';
import {TabsDemo} from '../tabs/tab-group-demo';
import {SlideToggleDemo} from '../slide-toggle/slide-toggle-demo';
import {RippleDemo} from '../ripple/ripple-demo';
import {ButtonToggleDemo} from '../button-toggle/button-toggle-demo';

=======
>>>>>>> 3c74ae08
@Component({
  selector: 'home',
  template: `
    <p>Welcome to the development demos for Angular Material 2!</p>
    <p>Open the sidenav to select a demo. </p>
  `
})
export class Home {}

@Component({
  moduleId: module.id,
  selector: 'demo-app',
  providers: [],
  templateUrl: 'demo-app.html',
  styleUrls: ['demo-app.css'],
  directives: [
    ROUTER_DIRECTIVES,
    Dir,
    MdButton,
    MdIcon,
    MD_SIDENAV_DIRECTIVES,
    MD_LIST_DIRECTIVES,
    MdToolbar,
  ],
  pipes: []
})
<<<<<<< HEAD
@Routes([
  new Route({path: '/', component: Home}),
  new Route({path: '/button', component: ButtonDemo}),
  new Route({path: '/card', component: CardDemo}),
  new Route({path: '/radio', component: RadioDemo}),
  new Route({path: '/sidenav', component: SidenavDemo}),
  new Route({path: '/slide-toggle', component: SlideToggleDemo}),
  new Route({path: '/progress-circle', component: ProgressCircleDemo}),
  new Route({path: '/progress-bar', component: ProgressBarDemo}),
  new Route({path: '/portal', component: PortalDemo}),
  new Route({path: '/overlay', component: OverlayDemo}),
  new Route({path: '/checkbox', component: CheckboxDemo}),
  new Route({path: '/input', component: InputDemo}),
  new Route({path: '/toolbar', component: ToolbarDemo}),
  new Route({path: '/icon', component: IconDemo}),
  new Route({path: '/list', component: ListDemo}),
  new Route({path: '/live-announcer', component: LiveAnnouncerDemo}),
  new Route({path: '/gestures', component: GesturesDemo}),
  new Route({path: '/grid-list', component: GridListDemo}),
  new Route({path: '/tabs', component: TabsDemo}),
  new Route({path: '/ripple', component: RippleDemo}),
  new Route({path: '/button-toggle', component: ButtonToggleDemo}),

  new Route({path: '/baseline', component: BaselineDemo})
])
=======
>>>>>>> 3c74ae08
export class DemoApp { }<|MERGE_RESOLUTION|>--- conflicted
+++ resolved
@@ -8,31 +8,6 @@
 import {MdIcon} from '@angular2-material/icon/icon';
 import {MdToolbar} from '@angular2-material/toolbar/toolbar';
 
-<<<<<<< HEAD
-import {CardDemo} from '../card/card-demo';
-import {BaselineDemo} from '../baseline/baseline-demo';
-import {ButtonDemo} from '../button/button-demo';
-import {IconDemo} from '../icon/icon-demo';
-import {RadioDemo} from '../radio/radio-demo';
-import {SidenavDemo} from '../sidenav/sidenav-demo';
-import {ProgressBarDemo} from '../progress-bar/progress-bar-demo';
-import {ProgressCircleDemo} from '../progress-circle/progress-circle-demo';
-import {CheckboxDemo} from '../checkbox/checkbox-demo';
-import {PortalDemo} from '../portal/portal-demo';
-import {ToolbarDemo} from '../toolbar/toolbar-demo';
-import {OverlayDemo} from '../overlay/overlay-demo';
-import {ListDemo} from '../list/list-demo';
-import {InputDemo} from '../input/input-demo';
-import {LiveAnnouncerDemo} from '../live-announcer/live-announcer-demo';
-import {GesturesDemo} from '../gestures/gestures-demo';
-import {GridListDemo} from '../grid-list/grid-list-demo';
-import {TabsDemo} from '../tabs/tab-group-demo';
-import {SlideToggleDemo} from '../slide-toggle/slide-toggle-demo';
-import {RippleDemo} from '../ripple/ripple-demo';
-import {ButtonToggleDemo} from '../button-toggle/button-toggle-demo';
-
-=======
->>>>>>> 3c74ae08
 @Component({
   selector: 'home',
   template: `
@@ -59,32 +34,4 @@
   ],
   pipes: []
 })
-<<<<<<< HEAD
-@Routes([
-  new Route({path: '/', component: Home}),
-  new Route({path: '/button', component: ButtonDemo}),
-  new Route({path: '/card', component: CardDemo}),
-  new Route({path: '/radio', component: RadioDemo}),
-  new Route({path: '/sidenav', component: SidenavDemo}),
-  new Route({path: '/slide-toggle', component: SlideToggleDemo}),
-  new Route({path: '/progress-circle', component: ProgressCircleDemo}),
-  new Route({path: '/progress-bar', component: ProgressBarDemo}),
-  new Route({path: '/portal', component: PortalDemo}),
-  new Route({path: '/overlay', component: OverlayDemo}),
-  new Route({path: '/checkbox', component: CheckboxDemo}),
-  new Route({path: '/input', component: InputDemo}),
-  new Route({path: '/toolbar', component: ToolbarDemo}),
-  new Route({path: '/icon', component: IconDemo}),
-  new Route({path: '/list', component: ListDemo}),
-  new Route({path: '/live-announcer', component: LiveAnnouncerDemo}),
-  new Route({path: '/gestures', component: GesturesDemo}),
-  new Route({path: '/grid-list', component: GridListDemo}),
-  new Route({path: '/tabs', component: TabsDemo}),
-  new Route({path: '/ripple', component: RippleDemo}),
-  new Route({path: '/button-toggle', component: ButtonToggleDemo}),
-
-  new Route({path: '/baseline', component: BaselineDemo})
-])
-=======
->>>>>>> 3c74ae08
 export class DemoApp { }
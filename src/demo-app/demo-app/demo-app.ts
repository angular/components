--- conflicted
+++ resolved
@@ -51,11 +51,8 @@
   dark = false;
   navItems = [
     {name: 'Autocomplete', route: '/autocomplete'},
-<<<<<<< HEAD
     {name: 'Badge', route: '/badge'},
-=======
     {name: 'Bottom sheet', route: '/bottom-sheet'},
->>>>>>> 008ee07c
     {name: 'Button Toggle', route: '/button-toggle'},
     {name: 'Button', route: '/button'},
     {name: 'Card', route: '/card'},

--- conflicted
+++ resolved
@@ -13,11 +13,7 @@
     ComponentPortal,
     Portal,
     TemplatePortalDirective,
-<<<<<<< HEAD
-} from 'md2/core/core';
-=======
 } from '@angular2-material/core';
->>>>>>> 0390bd57
 
 
 @Component({

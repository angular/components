/**
 * @license
 * Copyright Google LLC All Rights Reserved.
 *
 * Use of this source code is governed by an MIT-style license that can be
 * found in the LICENSE file at https://angular.io/license
 */

import {A11yModule} from '@angular/cdk/a11y';
import {CdkAccordionModule} from '@angular/cdk/accordion';
import {BidiModule} from '@angular/cdk/bidi';
import {ObserversModule} from '@angular/cdk/observers';
import {OverlayModule} from '@angular/cdk/overlay';
import {PlatformModule} from '@angular/cdk/platform';
import {PortalModule} from '@angular/cdk/portal';
import {CdkTableModule} from '@angular/cdk/table';
import {NgModule} from '@angular/core';
import {
  MatAutocompleteModule,
<<<<<<< HEAD
  MatBadgeModule,
=======
  MatBottomSheetModule,
>>>>>>> 008ee07c
  MatButtonModule,
  MatButtonToggleModule,
  MatCardModule,
  MatCheckboxModule,
  MatChipsModule,
  MatDatepickerModule,
  MatDialogModule,
  MatDividerModule,
  MatExpansionModule,
  MatFormFieldModule,
  MatGridListModule,
  MatIconModule,
  MatInputModule,
  MatListModule,
  MatMenuModule,
  MatNativeDateModule,
  MatPaginatorModule,
  MatProgressBarModule,
  MatProgressSpinnerModule,
  MatRadioModule,
  MatRippleModule,
  MatSelectModule,
  MatSidenavModule,
  MatSliderModule,
  MatSlideToggleModule,
  MatSnackBarModule,
  MatSortModule,
  MatStepperModule,
  MatTableModule,
  MatTabsModule,
  MatToolbarModule,
  MatTooltipModule,
} from '@angular/material';

/**
 * NgModule that includes all Material modules that are required to serve the demo-app.
 */
@NgModule({
  exports: [
    MatAutocompleteModule,
<<<<<<< HEAD
    MatBadgeModule,
=======
    MatBottomSheetModule,
>>>>>>> 008ee07c
    MatButtonModule,
    MatButtonToggleModule,
    MatCardModule,
    MatCheckboxModule,
    MatChipsModule,
    MatTableModule,
    MatDatepickerModule,
    MatDialogModule,
    MatDividerModule,
    MatExpansionModule,
    MatFormFieldModule,
    MatGridListModule,
    MatIconModule,
    MatInputModule,
    MatListModule,
    MatMenuModule,
    MatPaginatorModule,
    MatProgressBarModule,
    MatProgressSpinnerModule,
    MatRadioModule,
    MatRippleModule,
    MatSelectModule,
    MatSidenavModule,
    MatSlideToggleModule,
    MatSliderModule,
    MatSnackBarModule,
    MatSortModule,
    MatStepperModule,
    MatTabsModule,
    MatToolbarModule,
    MatTooltipModule,
    MatNativeDateModule,
    CdkTableModule,
    A11yModule,
    BidiModule,
    CdkAccordionModule,
    ObserversModule,
    OverlayModule,
    PlatformModule,
    PortalModule,
  ]
})
export class DemoMaterialModule {}<|MERGE_RESOLUTION|>--- conflicted
+++ resolved
@@ -17,11 +17,8 @@
 import {NgModule} from '@angular/core';
 import {
   MatAutocompleteModule,
-<<<<<<< HEAD
   MatBadgeModule,
-=======
   MatBottomSheetModule,
->>>>>>> 008ee07c
   MatButtonModule,
   MatButtonToggleModule,
   MatCardModule,
@@ -62,11 +59,8 @@
 @NgModule({
   exports: [
     MatAutocompleteModule,
-<<<<<<< HEAD
     MatBadgeModule,
-=======
     MatBottomSheetModule,
->>>>>>> 008ee07c
     MatButtonModule,
     MatButtonToggleModule,
     MatCardModule,

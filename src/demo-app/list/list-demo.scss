--- conflicted
+++ resolved
@@ -13,17 +13,13 @@
     margin-top: 20px;
   }
 
-<<<<<<< HEAD
   md-icon {
-=======
+    color: rgba(0,0,0,0.12);
+  }
+
   [md-list-icon] {
     color: white;
     background: rgba(0,0,0,0.3);
-  }
-
-  i {
->>>>>>> 9a6ab352
-    color: rgba(0,0,0,0.12);
   }
 }
 

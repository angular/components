<div class="demo-button">
  <section>
    <button md-button>flat</button>
    <button md-raised-button>raised</button>
    <button md-fab>
      <i class="material-icons md-24">check</i>
    </button>
    <button md-mini-fab>
      <i class="material-icons md-24">check</i>
    </button>
  </section>

  <section>
    <a href="http://www.google.com" md-button color="primary">link</a>
    <a href="http://www.google.com" md-raised-button>link</a>
    <a href="http://www.google.com" md-fab>
      <i class="material-icons md-24">check</i>
    </a>
    <a href="http://www.google.com" md-mini-fab>
      <i class="material-icons md-24">check</i>
    </a>
  </section>

  <section>
    <button md-button color="primary">primary</button>
    <button md-button color="accent">accent</button>
    <button md-button color="warn">warn</button>
  </section>

  <section>
    <button md-raised-button color="primary">primary</button>
    <button md-raised-button color="accent">accent</button>
    <button md-raised-button color="warn">warn</button>
  </section>

  <section>
    <button md-fab color="primary">
      <i class="material-icons md-24">home</i>
    </button>
    <button md-fab color="accent">
      <i class="material-icons md-24">favorite</i>
    </button>
    <button md-fab color="warn">
      <i class="material-icons md-24">feedback</i>
    </button>
  </section>

  <section>
    <button md-icon-button color="primary">
      <i class="material-icons md-24">menu</i>
    </button>

    <button md-icon-button color="accent">
      <i class="material-icons md-24">favorite</i>
    </button>

    <button md-icon-button>
      <i class="material-icons md-24">more_vert</i>
    </button>
  </section>

  <section>
    <div>
      <span>isDisabled: {{isDisabled}}</span>
      <button md-raised-button (click)="isDisabled=!isDisabled">Disable buttons</button>
    </div>
    <button md-button [disabled]="isDisabled">off</button>
    <button md-button color="primary" [disabled]="isDisabled">off</button>
    <a href="http://www.google.com" md-button color="accent" [disabled]="isDisabled">off</a>
    <button md-raised-button color="primary" [disabled]="isDisabled">off</button>
    <button md-mini-fab [disabled]="isDisabled">
      <i class="material-icons md-24">check</i>
<<<<<<< HEAD
=======
    </button>

    <button md-icon-button color="accent" [disabled]="isDisabled">
      <i class="material-icons md-24">favorite</i>
>>>>>>> abefaf5f
    </button>
  </section>
</div><|MERGE_RESOLUTION|>--- conflicted
+++ resolved
@@ -70,13 +70,10 @@
     <button md-raised-button color="primary" [disabled]="isDisabled">off</button>
     <button md-mini-fab [disabled]="isDisabled">
       <i class="material-icons md-24">check</i>
-<<<<<<< HEAD
-=======
     </button>
 
     <button md-icon-button color="accent" [disabled]="isDisabled">
       <i class="material-icons md-24">favorite</i>
->>>>>>> abefaf5f
     </button>
   </section>
 </div>
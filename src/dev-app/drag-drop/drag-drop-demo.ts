/**
 * @license
 * Copyright Google LLC All Rights Reserved.
 *
 * Use of this source code is governed by an MIT-style license that can be
 * found in the LICENSE file at https://angular.io/license
 */

import {Component, ViewEncapsulation} from '@angular/core';
import {MatIconRegistry} from '@angular/material/icon';
import {DomSanitizer} from '@angular/platform-browser';
<<<<<<< HEAD
import {
  CdkDragDrop,
  moveItemInArray,
  transferArrayItem,
  copyArrayItem,
  CdkDragConfig,
  CdkDropStrategy,
  CDK_DRAG_CONFIG
} from '@angular/cdk/drag-drop';
=======
import {CdkDragDrop, moveItemInArray, transferArrayItem} from '@angular/cdk/drag-drop';
>>>>>>> bc563b71

@Component({
  moduleId: module.id,
  selector: 'drag-drop-demo',
  templateUrl: 'drag-drop-demo.html',
  styleUrls: ['drag-drop-demo.css'],
  encapsulation: ViewEncapsulation.None,
  providers: [{
    provide: CDK_DRAG_CONFIG,
    useValue: { dragStartThreshold: 5, pointerDirectionChangeThreshold: 5,
       dropStrategy: CdkDropStrategy.LastKnownContainer
    } as CdkDragConfig
  }]
})
export class DragAndDropDemo {
  axisLock: 'x' | 'y';
  todo = [
    'Go out for Lunch',
    'Make a cool app',
    'Watch TV',
    'Eat a healthy dinner',
    'Go to sleep'
  ];
  done = [
    'Get up',
    'Have breakfast',
    'Brush teeth',
    'Check reddit'
  ];

  horizontalData = [
    'Bronze age',
    'Iron age',
    'Middle ages',
    'Early modern period',
    'Long nineteenth century'
  ];

  constructor(iconRegistry: MatIconRegistry, sanitizer: DomSanitizer) {
    iconRegistry.addSvgIconLiteral('dnd-move', sanitizer.bypassSecurityTrustHtml(`
      <svg xmlns="http://www.w3.org/2000/svg" width="24" height="24" viewBox="0 0 24 24">
        <path d="M10 9h4V6h3l-5-5-5 5h3v3zm-1 1H6V7l-5 5 5 5v-3h3v-4zm14 2l-5-5v3h-3v4h3v3l5` +
          `-5zm-9 3h-4v3H7l5 5 5-5h-3v-3z"/>
        <path d="M0 0h24v24H0z" fill="none"/>
      </svg>
    `));
  }

  drop(event: CdkDragDrop<string[]>) {
    if (event.previousContainer === event.container) {
      moveItemInArray(event.container.data, event.previousIndex, event.currentIndex);
    } else {
      transferArrayItem(
        event.previousContainer.data,
        event.container.data,
        event.previousIndex,
        event.currentIndex);
    }
  }
}<|MERGE_RESOLUTION|>--- conflicted
+++ resolved
@@ -9,19 +9,7 @@
 import {Component, ViewEncapsulation} from '@angular/core';
 import {MatIconRegistry} from '@angular/material/icon';
 import {DomSanitizer} from '@angular/platform-browser';
-<<<<<<< HEAD
-import {
-  CdkDragDrop,
-  moveItemInArray,
-  transferArrayItem,
-  copyArrayItem,
-  CdkDragConfig,
-  CdkDropStrategy,
-  CDK_DRAG_CONFIG
-} from '@angular/cdk/drag-drop';
-=======
-import {CdkDragDrop, moveItemInArray, transferArrayItem} from '@angular/cdk/drag-drop';
->>>>>>> bc563b71
+import { CDK_DRAG_CONFIG, CdkDragDrop, moveItemInArray, transferArrayItem, CdkDragConfig } from '@angular/cdk/drag-drop';
 
 @Component({
   moduleId: module.id,
@@ -32,7 +20,7 @@
   providers: [{
     provide: CDK_DRAG_CONFIG,
     useValue: { dragStartThreshold: 5, pointerDirectionChangeThreshold: 5,
-       dropStrategy: CdkDropStrategy.LastKnownContainer
+       dropStrategy: 1
     } as CdkDragConfig
   }]
 })

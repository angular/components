import { Component, OnDestroy<% if(!!viewEncapsulation) { %>, ViewEncapsulation<% }%><% if(changeDetection !== 'Default') { %>, ChangeDetectionStrategy<% }%> } from '@angular/core';
import { BreakpointObserver, Breakpoints } from '@angular/cdk/layout';
import { Subject } from 'rxjs';
import { takeUntil } from 'rxjs/operators';

@Component({
  selector: '<%= selector %>',<% if(inlineTemplate) { %>
  template: `
    <%= indentTextContent(resolvedFiles.template, 4) %>
  `,<% } else { %>
  templateUrl: './<%= dasherize(name) %>.component.html',<% } if(inlineStyle) { %>
  styles: [`
    <%= indentTextContent(resolvedFiles.stylesheet, 4) %>
  `],<% } else { %>
  styleUrls: ['./<%= dasherize(name) %>.component.<%= styleext %>'],<% } %><% if(!!viewEncapsulation) { %>
  encapsulation: ViewEncapsulation.<%= viewEncapsulation %><% } if (changeDetection !== 'Default') { %>,
  changeDetection: ChangeDetectionStrategy.<%= changeDetection %><% } %>
})
export class <%= classify(name) %>Component implements OnDestroy {

<<<<<<< HEAD
  isHandset: boolean;

  /** Emits when the component is destroyed. */
  private readonly _destroyed = new Subject<void>();

  constructor(breakpointObserver: BreakpointObserver) {
    breakpointObserver.observe(Breakpoints.Handset)
      .pipe(
        takeUntil(this._destroyed)
      ).subscribe(result => {
        this.isHandset = result.matches;
    });
  }

  ngOnDestroy() {
    this._destroyed.next();
    this._destroyed.complete();
  }
=======
  isHandset$: Observable<boolean> = this.breakpointObserver.observe(Breakpoints.Handset)
    .pipe(
      map(result => result.matches)
    );

  constructor(private breakpointObserver: BreakpointObserver) {}
>>>>>>> 3192dfa1

}<|MERGE_RESOLUTION|>--- conflicted
+++ resolved
@@ -18,7 +18,6 @@
 })
 export class <%= classify(name) %>Component implements OnDestroy {
 
-<<<<<<< HEAD
   isHandset: boolean;
 
   /** Emits when the component is destroyed. */
@@ -30,20 +29,12 @@
         takeUntil(this._destroyed)
       ).subscribe(result => {
         this.isHandset = result.matches;
-    });
+      });
   }
 
   ngOnDestroy() {
     this._destroyed.next();
     this._destroyed.complete();
   }
-=======
-  isHandset$: Observable<boolean> = this.breakpointObserver.observe(Breakpoints.Handset)
-    .pipe(
-      map(result => result.matches)
-    );
-
-  constructor(private breakpointObserver: BreakpointObserver) {}
->>>>>>> 3192dfa1
 
 }
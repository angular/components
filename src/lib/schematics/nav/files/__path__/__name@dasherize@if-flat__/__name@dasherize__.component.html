<mat-sidenav-container class="sidenav-container">
  <mat-sidenav
    #drawer
    class="sidenav"
    fixedInViewport="true"
<<<<<<< HEAD
    [attr.role]="isHandset ? 'dialog' : 'navigation'"
    [mode]="isHandset ? 'over' : 'side'"
    [opened]="!isHandset">
    <mat-toolbar color="primary">Menu</mat-toolbar>
=======
    [attr.role]="(isHandset$ | async) ? 'dialog' : 'navigation'"
    [mode]="(isHandset$ | async) ? 'over' : 'side'"
    [opened]="!(isHandset$ | async)">
    <mat-toolbar>Menu</mat-toolbar>
>>>>>>> 3192dfa1
    <mat-nav-list>
      <a mat-list-item href="#">Link 1</a>
      <a mat-list-item href="#">Link 2</a>
      <a mat-list-item href="#">Link 3</a>
    </mat-nav-list>
  </mat-sidenav>
  <mat-sidenav-content>
    <mat-toolbar color="primary">
      <button
        type="button"
        aria-label="Toggle sidenav"
        mat-icon-button
        (click)="drawer.toggle()"
        *ngIf="isHandset">
        <mat-icon aria-label="Side nav toggle icon">menu</mat-icon>
      </button>
      <span><%= project %></span>
    </mat-toolbar>
    <!-- Add Content Here -->
  </mat-sidenav-content>
</mat-sidenav-container><|MERGE_RESOLUTION|>--- conflicted
+++ resolved
@@ -3,17 +3,10 @@
     #drawer
     class="sidenav"
     fixedInViewport="true"
-<<<<<<< HEAD
     [attr.role]="isHandset ? 'dialog' : 'navigation'"
     [mode]="isHandset ? 'over' : 'side'"
     [opened]="!isHandset">
-    <mat-toolbar color="primary">Menu</mat-toolbar>
-=======
-    [attr.role]="(isHandset$ | async) ? 'dialog' : 'navigation'"
-    [mode]="(isHandset$ | async) ? 'over' : 'side'"
-    [opened]="!(isHandset$ | async)">
     <mat-toolbar>Menu</mat-toolbar>
->>>>>>> 3192dfa1
     <mat-nav-list>
       <a mat-list-item href="#">Link 1</a>
       <a mat-list-item href="#">Link 2</a>

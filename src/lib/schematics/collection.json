// This is the root config file where the schematics are defined.
{
  "$schema": "./node_modules/@angular-devkit/schematics/collection-schema.json",
  "schematics": {
    // Adds Angular Material to an application without changing any templates
    "ng-add": {
      "description": "Adds Angular Material to the application without affecting any templates",
      "factory": "./install",
      "schema": "./install/schema.json",
      "aliases": ["material-shell", "materialShell"]
    },
    // Create a dashboard component
    "dashboard": {
      "description": "Create a card-based dashboard component",
      "factory": "./dashboard/index",
      "schema": "./dashboard/schema.json",
      "aliases": ["material-dashboard", "materialDashboard"]
    },
    // Creates a table component
    "table": {
      "description": "Create a component that displays data with a data-table",
      "factory": "./table/index",
      "schema": "./table/schema.json",
      "aliases": ["material-table", "materialTable"]
    },
    // Creates toolbar and navigation components
    "nav": {
      "description": "Create a component with a responsive sidenav for navigation",
      "factory": "./nav/index",
      "schema": "./nav/schema.json",
<<<<<<< HEAD
      "aliases": [ "material-nav" ]
    },
    // Create a file tree component
    "tree": {
      "description": "Create a file tree component.",
      "factory": "./tree/index",
      "schema": "./tree/schema.json",
      "aliases": []
=======
      "aliases": ["material-nav", "materialNav"]
>>>>>>> 6bd2775e
    }
  }
}<|MERGE_RESOLUTION|>--- conflicted
+++ resolved
@@ -28,8 +28,7 @@
       "description": "Create a component with a responsive sidenav for navigation",
       "factory": "./nav/index",
       "schema": "./nav/schema.json",
-<<<<<<< HEAD
-      "aliases": [ "material-nav" ]
+      "aliases": [ "material-nav", "materialNav" ]
     },
     // Create a file tree component
     "tree": {
@@ -37,9 +36,6 @@
       "factory": "./tree/index",
       "schema": "./tree/schema.json",
       "aliases": []
-=======
-      "aliases": ["material-nav", "materialNav"]
->>>>>>> 6bd2775e
     }
   }
 }
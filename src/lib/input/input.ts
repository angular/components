--- conflicted
+++ resolved
@@ -108,17 +108,8 @@
 
   /** Whether the element is disabled. */
   @Input()
-<<<<<<< HEAD
-  get disabled(): boolean {
-    if (this.ngControl) {
-      return this.ngControl.disabled || false;
-    }
-    return this._disabled;
-  }
-  set disabled(value: boolean) { this._disabled = coerceBooleanProperty(value); }
-=======
-  get disabled() { return this.ngControl ? this.ngControl.disabled : this._disabled; }
-  set disabled(value: any) {
+  get disabled(): boolean { return this.ngControl ? this.ngControl.disabled : this._disabled; }
+  set disabled(value: boolean) {
     this._disabled = coerceBooleanProperty(value);
 
     // Browsers may not fire the blur event if the input is disabled too quickly.
@@ -128,7 +119,6 @@
       this.stateChanges.next();
     }
   }
->>>>>>> 5210b3e1
 
   /** Unique id of the element. */
   @Input()
@@ -307,16 +297,11 @@
     return !this._isNeverEmpty() && !this._elementRef.nativeElement.value && !this._isBadInput();
   }
 
-<<<<<<< HEAD
   /**
    * Implemented as part of MatFormFieldControl.
    * @docs-private
    */
-  get shouldPlaceholderFloat(): boolean { return this.focused || !this.empty; }
-=======
-  // Implemented as part of MatFormFieldControl.
   get shouldLabelFloat(): boolean { return this.focused || !this.empty; }
->>>>>>> 5210b3e1
 
   /**
    * Implemented as part of MatFormFieldControl.

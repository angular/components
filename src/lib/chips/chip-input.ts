/**
 * @license
 * Copyright Google LLC All Rights Reserved.
 *
 * Use of this source code is governed by an MIT-style license that can be
 * found in the LICENSE file at https://angular.io/license
 */

import {coerceBooleanProperty} from '@angular/cdk/coercion';
import {ENTER} from '@angular/cdk/keycodes';
import {Directive, ElementRef, EventEmitter, Input, Output} from '@angular/core';
import {MatChipList} from './chip-list';


/** Represents an input event on a `matChipInput`. */
export interface MatChipInputEvent {
  /** The native `<input>` element that the event is being fired for. */
  input: HTMLInputElement;

  /** The value of the input. */
  value: string;
}

/**
 * Directive that adds chip-specific behaviors to an input element inside <mat-form-field>.
 * May be placed inside or outside of an <mat-chip-list>.
 */
@Directive({
  selector: 'input[matChipInputFor]',
  exportAs: 'matChipInput, matChipInputFor',
  host: {
    'class': 'mat-chip-input mat-input-element',
    '(keydown)': '_keydown($event)',
    '(blur)': '_blur()',
    '(focus)': '_focus()',
    '(input)': '_onInput()',
  }
})
export class MatChipInput {
  focused: boolean = false;
  _chipList: MatChipList;

  /** Register input for chip list */
  @Input('matChipInputFor')
  set chipList(value: MatChipList) {
    if (value) {
      this._chipList = value;
      this._chipList.registerInput(this);
    }
  }

  /**
   * Whether or not the chipEnd event will be emitted when the input is blurred.
   */
  @Input('matChipInputAddOnBlur')
  get addOnBlur(): boolean { return this._addOnBlur; }
  set addOnBlur(value: boolean) { this._addOnBlur = coerceBooleanProperty(value); }
  _addOnBlur: boolean = false;

  /**
   * The list of key codes that will trigger a chipEnd event.
   *
   * Defaults to `[ENTER]`.
   */
  // TODO(tinayuangao): Support Set here
  @Input('matChipInputSeparatorKeyCodes') separatorKeyCodes: number[] = [ENTER];

  /** Emitted when a chip is to be added. */
  @Output('matChipInputTokenEnd')
  chipEnd: EventEmitter<MatChipInputEvent> = new EventEmitter<MatChipInputEvent>();

  @Input() placeholder: string = '';

  get empty(): boolean {
    let value: string | null = this._inputElement.value;
    return (value == null || value === '');
  }

  /** The native input element to which this directive is attached. */
  protected _inputElement: HTMLInputElement;

  constructor(protected _elementRef: ElementRef) {
    this._inputElement = this._elementRef.nativeElement as HTMLInputElement;
  }

  /** Utility method to make host definition/tests more clear. */
  _keydown(event?: KeyboardEvent) {
    this._emitChipEnd(event);
  }

  /** Checks to see if the blur should emit the (chipEnd) event. */
  _blur() {
    if (this.addOnBlur) {
      this._emitChipEnd();
    }
    this.focused = false;
    // Blur the chip list if it is not focused
    if (!this._chipList.focused) {
      this._chipList._blur();
    }
    this._chipList.stateChanges.next();
  }

  _focus() {
    this.focused = true;
    this._chipList.stateChanges.next();
  }

  /** Checks to see if the (chipEnd) event needs to be emitted. */
  _emitChipEnd(event?: KeyboardEvent) {
    if (!this._inputElement.value && !!event) {
      this._chipList._keydown(event);
    }
    if (!event || this.separatorKeyCodes.indexOf(event.keyCode) > -1) {
      this.chipEnd.emit({ input: this._inputElement, value: this._inputElement.value });

      if (event) {
        event.preventDefault();
      }
    }
  }

<<<<<<< HEAD
  focus(): void { this._inputElement.focus(); }
=======
  _onInput() {
    // Let chip list know whenever the value changes.
    this._chipList.stateChanges.next();
  }

  focus() { this._inputElement.focus(); }
>>>>>>> 5210b3e1
}<|MERGE_RESOLUTION|>--- conflicted
+++ resolved
@@ -120,14 +120,10 @@
     }
   }
 
-<<<<<<< HEAD
-  focus(): void { this._inputElement.focus(); }
-=======
   _onInput() {
     // Let chip list know whenever the value changes.
     this._chipList.stateChanges.next();
   }
 
-  focus() { this._inputElement.focus(); }
->>>>>>> 5210b3e1
+  focus(): void { this._inputElement.focus(); }
 }
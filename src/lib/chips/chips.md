`<md-chip-list>` displays a list of values as individual, keyboard accessible, chips.

<!-- example(chips-overview) -->

_Note: chips are still early in their development and more features are being actively worked on._

```html
<md-chip-list>
  <md-chip>Papadum</md-chip>
  <md-chip>Naan</md-chip>
  <md-chip>Dal</md-chip>
</md-chip-list>
```

### Unstyled chips
By default, `<md-chip>` has Material Design styles applied. For a chip with no styles applied,
use `<md-basic-chip>`. You can then customize the chip appearance by adding your own CSS.

_Hint: `<md-basic-chip>` receives the `mat-basic-chip` CSS class in addition to the `mat-chip` class._

### Selection
Chips can be selected via the `selected` property. Selection can be disabled by setting
`selectable` to `false` on the `<md-chip-list>`.

Selection emits the `(select)` output while deselecting emits the `(deselect)` output. Both outputs
receive a ChipEvent object with a structure of `{ chip: alteredChip }`.

### Disabled chips
Individual chips may be disabled by applying the `disabled` attribute to the chip. When disabled,
chips are neither selectable nor focusable. Currently, disabled chips receive no special styling.

### Keyboard interaction
Users can move through the chips using the arrow keys and select/deselect them with the space. Chips
also gain focus when clicked, ensuring keyboard navigation starts at the appropriate chip.

### Orientation
If you want the chips in the list to be stacked vertically, instead of horizontally, you can apply
the `mat-chip-list-stacked` class, as well as the `aria-orientation="vertical"` attribute:

```html
<md-chip-list class="mat-chip-list-stacked" aria-orientation="vertical">
  <md-chip>Papadum</md-chip>
  <md-chip>Naan</md-chip>
  <md-chip>Dal</md-chip>
</md-chip-list>
```

### Theming
The selected color of an `<md-chip>` can be changed by using the `color` property. By default, chips
<<<<<<< HEAD
use a neutral background color based on the current theme (light or dark). This can be changed to
`'primary'`, `'accent'`, or `'warn'`.
=======
use a neutral background color based on the current theme (light or dark). This can be changed to 
`'primary'`, `'accent'`, or `'warn'`.

### Accessibility
A chip-list behaves as a `role="listbox"`, with each chip being a `role="option"`. The chip input
should have a placeholder or be given a meaningful label via `aria-label` or `aria-labelledby`.
>>>>>>> f2cae6e8
<|MERGE_RESOLUTION|>--- conflicted
+++ resolved
@@ -47,14 +47,9 @@
 
 ### Theming
 The selected color of an `<md-chip>` can be changed by using the `color` property. By default, chips
-<<<<<<< HEAD
 use a neutral background color based on the current theme (light or dark). This can be changed to
-`'primary'`, `'accent'`, or `'warn'`.
-=======
-use a neutral background color based on the current theme (light or dark). This can be changed to 
 `'primary'`, `'accent'`, or `'warn'`.
 
 ### Accessibility
 A chip-list behaves as a `role="listbox"`, with each chip being a `role="option"`. The chip input
-should have a placeholder or be given a meaningful label via `aria-label` or `aria-labelledby`.
->>>>>>> f2cae6e8
+should have a placeholder or be given a meaningful label via `aria-label` or `aria-labelledby`.
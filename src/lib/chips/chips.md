--- conflicted
+++ resolved
@@ -22,25 +22,14 @@
 Chips can be selected via the `selected` property. Selection can be disabled by setting
 `selectable` to `false` on the `<md-chip-list>`.
 
-<<<<<<< HEAD
-Selection and deselecting emit the `(onSelectionChange)` output. The output receive a
-ChipSelectionChange object with a structure of `{ source: alteredChip, isUserInput: boolean }`.
-=======
 Whenever the selection state changes, a `ChipSelectionChange` event will be emitted via 
 `(onSelectionChange)`.
->>>>>>> 86ec493c
 
 ### Disabled chips
 Individual chips may be disabled by applying the `disabled` attribute to the chip. When disabled,
 chips are neither selectable nor focusable. Currently, disabled chips receive no special styling.
 
 ### Chip input
-<<<<<<< HEAD
-Chip input can work with chip list to add new chips to the chip list. It implements chip-specified
-behaviors to an input element inside `<md-form-field>`. Chip input may be placed inside or outside of
-an `<md-chip-list>`.
-
-=======
 The `MdChipInput` directive can be used together with a chip-list to streamline the interaction
 between the two components. This directive adds chip-specific behaviors to the input element
 within `<md-form-field>` for adding and removing chips. The `<input>` with `MdChipInput` can
@@ -50,30 +39,14 @@
 <!-- example(chips-input) -->
 
 An example of chip input placed outside the chip-list element.
->>>>>>> 86ec493c
+
 ```html
 <md-form-field>
   <md-chip-list #chipList>
     <md-chip>Chip 1<md-chip>
-<<<<<<< HEAD
-   <md-chip>Chip 2<md-chip>
- </md-chip-list>
- <input mdChipInputFor="chipList">
-</md-form-field>
-```
-
-```html
-<md-form-field>
- <md-chip-list #chipList>
-   <md-chip>Chip 1<md-chip>
-   <md-chip>Chip 2<md-chip>
-   <input mdChipInputFor="chipList">
- </md-chip-list>
-=======
     <md-chip>Chip 2<md-chip>
   </md-chip-list>
   <input mdChipInputFor="chipList">
->>>>>>> 86ec493c
 </md-form-field>
 ```
 

--- conflicted
+++ resolved
@@ -532,12 +532,8 @@
   protected _updateFocusForDestroyedChips() {
     const chipsArray = this.chips.toArray();
 
-<<<<<<< HEAD
-    if (this._lastDestroyedIndex != null && chipsArray.length > 0) {
-=======
-    if (this._lastDestroyedIndex != null && chipsArray.length > 0 && (this.focused ||
-      (this._keyManager.activeItem && chipsArray.indexOf(this._keyManager.activeItem) === -1))) {
->>>>>>> b9651dfa
+    if (this._lastDestroyedIndex != null && chipsArray.length > 0 && 
+        this._keyManager.activeItem && chipsArray.indexOf(this._keyManager.activeItem) === -1) {
       // Check whether the destroyed chip was the last item
       const newFocusIndex = Math.min(this._lastDestroyedIndex, chipsArray.length - 1);
       this._keyManager.setActiveItem(newFocusIndex);

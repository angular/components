@import '../core/theming/palette';
@import '../core/theming/theming';


@mixin mat-radio-theme($theme) {
  $primary: map-get($theme, primary);
  $accent: map-get($theme, accent);
  $warn: map-get($theme, warn);
  $background: map-get($theme, background);
  $foreground: map-get($theme, foreground);

  .mat-radio-button {
    //default color (accent)
    &:not(.mat-primary):not(.mat-accent):not(.mat-warn) {
      @include radio-theme-color($accent, $foreground);
    }

    &.mat-primary {
      @include radio-theme-color($primary, $foreground);
    }

    &.mat-accent {
      @include radio-theme-color($accent, $foreground);
    }

    &.mat-warn {
      @include radio-theme-color($warn, $foreground);
    }
  }
}

@mixin radio-theme-color($color, $foreground) {
  .mat-radio-outer-circle {
    border-color: mat-color($foreground, secondary-text);
  }

<<<<<<< HEAD
    .mat-radio-checked & {
      border-color: mat-color($color);
    }
=======
  .mat-radio-checked .mat-radio-outer-circle {
    border-color: mat-color($accent);
  }
>>>>>>> c9466318

  .mat-radio-disabled .mat-radio-outer-circle {
    border-color: mat-color($foreground, disabled);
  }

  .mat-radio-inner-circle {
<<<<<<< HEAD
    background-color: mat-color($color);

    .mat-radio-disabled & {
      background-color: mat-color($foreground, disabled);
    }
  }

  .mat-radio-ripple .mat-ripple-element {
    background-color: mat-color($color, 0.26);
=======
    background-color: mat-color($accent);
  }

  .mat-radio-ripple .mat-ripple-element {
    background-color: mat-color($accent, 0.26);
  }
>>>>>>> c9466318

  .mat-radio-disabled {
    .mat-radio-ripple .mat-ripple-element, .mat-radio-inner-circle {
      background-color: mat-color($foreground, disabled);
    }

    .mat-radio-label-content {
      color: mat-color($foreground, disabled);
    }
  }
}<|MERGE_RESOLUTION|>--- conflicted
+++ resolved
@@ -9,72 +9,56 @@
   $background: map-get($theme, background);
   $foreground: map-get($theme, foreground);
 
-  .mat-radio-button {
-    //default color (accent)
-    &:not(.mat-primary):not(.mat-accent):not(.mat-warn) {
-      @include radio-theme-color($accent, $foreground);
+    .mat-radio-button {
+        //default color (accent)
+        &:not(.mat-primary):not(.mat-accent):not(.mat-warn) {
+            @include radio-theme-color($accent, $foreground);
+        }
+
+        &.mat-primary {
+            @include radio-theme-color($primary, $foreground);
+        }
+
+        &.mat-accent {
+            @include radio-theme-color($accent, $foreground);
+        }
+
+        &.mat-warn {
+            @include radio-theme-color($warn, $foreground);
+        }
     }
-
-    &.mat-primary {
-      @include radio-theme-color($primary, $foreground);
-    }
-
-    &.mat-accent {
-      @include radio-theme-color($accent, $foreground);
-    }
-
-    &.mat-warn {
-      @include radio-theme-color($warn, $foreground);
-    }
-  }
 }
 
 @mixin radio-theme-color($color, $foreground) {
-  .mat-radio-outer-circle {
-    border-color: mat-color($foreground, secondary-text);
-  }
 
-<<<<<<< HEAD
-    .mat-radio-checked & {
-      border-color: mat-color($color);
-    }
-=======
-  .mat-radio-checked .mat-radio-outer-circle {
-    border-color: mat-color($accent);
-  }
->>>>>>> c9466318
-
-  .mat-radio-disabled .mat-radio-outer-circle {
-    border-color: mat-color($foreground, disabled);
-  }
-
-  .mat-radio-inner-circle {
-<<<<<<< HEAD
-    background-color: mat-color($color);
-
-    .mat-radio-disabled & {
-      background-color: mat-color($foreground, disabled);
-    }
-  }
-
-  .mat-radio-ripple .mat-ripple-element {
-    background-color: mat-color($color, 0.26);
-=======
-    background-color: mat-color($accent);
-  }
-
-  .mat-radio-ripple .mat-ripple-element {
-    background-color: mat-color($accent, 0.26);
-  }
->>>>>>> c9466318
-
-  .mat-radio-disabled {
-    .mat-radio-ripple .mat-ripple-element, .mat-radio-inner-circle {
-      background-color: mat-color($foreground, disabled);
+    .mat-radio-outer-circle {
+        border-color: mat-color($foreground, secondary-text);
     }
 
-    .mat-radio-label-content {
-      color: mat-color($foreground, disabled);
+    .mat-radio-checked .mat-radio-outer-circle {
+        border-color: mat-color($color);
     }
-  }
-}+
+    .mat-radio-disabled .mat-radio-outer-circle {
+        border-color: mat-color($foreground, disabled);
+    }
+
+    .mat-radio-inner-circle {
+        background-color: mat-color($color);
+    }
+
+    .mat-radio-ripple .mat-ripple-element {
+        background-color: mat-color($color, 0.26);
+    }
+
+    .mat-radio-disabled {
+        .mat-radio-ripple .mat-ripple-element, .mat-radio-inner-circle {
+            background-color: mat-color($foreground, disabled);
+        }
+
+        .mat-radio-label-content {
+            color: mat-color($foreground, disabled);
+        }
+    }
+}
+

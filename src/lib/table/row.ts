/**
 * @license
 * Copyright Google LLC All Rights Reserved.
 *
 * Use of this source code is governed by an MIT-style license that can be
 * found in the LICENSE file at https://angular.io/license
 */

import {ChangeDetectionStrategy, Component, Directive, ViewEncapsulation} from '@angular/core';
import {
  CDK_ROW_TEMPLATE,
  CdkHeaderRow,
  CdkHeaderRowDef,
  CdkRow,
  CdkRowDef,
<<<<<<< HEAD
  CdkHeaderRowDef,
} from '@uiux/cdk/table';
=======
} from '@angular/cdk/table';
>>>>>>> 4d972717

/** Workaround for https://github.com/angular/angular/issues/17849 */
export const _MatHeaderRowDef = CdkHeaderRowDef;
export const _MatCdkRowDef = CdkRowDef;
export const _MatHeaderRow = CdkHeaderRow;
export const _MatRow = CdkRow;

/**
 * Header row definition for the mat-table.
 * Captures the header row's template and other header properties such as the columns to display.
 */
@Directive({
  selector: '[matHeaderRowDef]',
  providers: [{provide: CdkHeaderRowDef, useExisting: MatHeaderRowDef}],
  inputs: ['columns: matHeaderRowDef'],
})
export class MatHeaderRowDef extends _MatHeaderRowDef { }

/**
 * Data row definition for the mat-table.
 * Captures the header row's template and other row properties such as the columns to display and
 * a when predicate that describes when this row should be used.
 */
@Directive({
  selector: '[matRowDef]',
  providers: [{provide: CdkRowDef, useExisting: MatRowDef}],
  inputs: ['columns: matRowDefColumns', 'when: matRowDefWhen'],
})
export class MatRowDef<T> extends _MatCdkRowDef<T> {
}

/** Header template container that contains the cell outlet. Adds the right class and role. */
@Component({
  moduleId: module.id,
  selector: 'mat-header-row',
  template: CDK_ROW_TEMPLATE,
  host: {
    'class': 'mat-header-row',
    'role': 'row',
  },
  changeDetection: ChangeDetectionStrategy.OnPush,
  encapsulation: ViewEncapsulation.None,
  exportAs: 'matHeaderRow',
  preserveWhitespaces: false,
})
export class MatHeaderRow extends _MatHeaderRow { }

/** Data row template container that contains the cell outlet. Adds the right class and role. */
@Component({
  moduleId: module.id,
  selector: 'mat-row',
  template: CDK_ROW_TEMPLATE,
  host: {
    'class': 'mat-row',
    'role': 'row',
  },
  changeDetection: ChangeDetectionStrategy.OnPush,
  encapsulation: ViewEncapsulation.None,
  exportAs: 'matRow',
  preserveWhitespaces: false,
})
export class MatRow extends _MatRow { }<|MERGE_RESOLUTION|>--- conflicted
+++ resolved
@@ -13,12 +13,7 @@
   CdkHeaderRowDef,
   CdkRow,
   CdkRowDef,
-<<<<<<< HEAD
-  CdkHeaderRowDef,
 } from '@uiux/cdk/table';
-=======
-} from '@angular/cdk/table';
->>>>>>> 4d972717
 
 /** Workaround for https://github.com/angular/angular/issues/17849 */
 export const _MatHeaderRowDef = CdkHeaderRowDef;

import {Component} from '@angular/core';
<<<<<<< HEAD
import {async, ComponentFixture, TestBed, inject} from '@angular/core/testing';
import {By} from '@angular/platform-browser';
import {MatNativeDateModule, DateAdapter} from '@angular/material/core';
import {MatCalendarBody, MatCalendarCell} from './calendar-body';
=======
import {async, ComponentFixture, inject, TestBed} from '@angular/core/testing';
import {DateAdapter, MatNativeDateModule} from '@angular/material/core';
import {By} from '@angular/platform-browser';
import {MatCalendarBody, MatCalendarCell, MatCalendarCellCssClasses} from './calendar-body';
>>>>>>> f803b554


describe('MatCalendarBody', () => {
  beforeEach(async(() => {
    TestBed.configureTestingModule({
      imports: [
        MatNativeDateModule,
      ],
      declarations: [
        MatCalendarBody,

        // Test components.
        StandardCalendarBody,
      ],
    });

    TestBed.compileComponents();
  }));

  describe('standard calendar body', () => {
    let fixture: ComponentFixture<StandardCalendarBody>;
    let testComponent: StandardCalendarBody;
    let calendarBodyNativeElement: Element;
    let rowEls: Element[];
    let labelEls: Element[];
    let cellEls: Element[];

    function refreshElementLists() {
      rowEls = Array.from(calendarBodyNativeElement.querySelectorAll('tr'));
      labelEls = Array.from(calendarBodyNativeElement.querySelectorAll('.mat-calendar-body-label'));
      cellEls = Array.from(calendarBodyNativeElement.querySelectorAll('.mat-calendar-body-cell'));
    }

    beforeEach(inject([DateAdapter], (adapter: DateAdapter<Date>) => {
      const fakeToday = new Date(2017, 0, 3);
      spyOn(adapter, 'today').and.callFake(() => fakeToday);

      fixture = TestBed.createComponent(StandardCalendarBody);
      fixture.detectChanges();

      const calendarBodyDebugElement = fixture.debugElement.query(By.directive(MatCalendarBody));
      calendarBodyNativeElement = calendarBodyDebugElement.nativeElement;
      testComponent = fixture.componentInstance;

      refreshElementLists();
    }));

    it('creates body', () => {
      expect(rowEls.length).toBe(3);
      expect(labelEls.length).toBe(1);
      expect(cellEls.length).toBe(14);
    });

    it('highlights today', () => {
      const todayCell = calendarBodyNativeElement.querySelector('.mat-calendar-body-today')!;
      expect(todayCell).not.toBeNull();
      expect(todayCell.innerHTML.trim()).toBe('3');
    });

    it('highlights selected', () => {
      const selectedCell = calendarBodyNativeElement.querySelector('.mat-calendar-body-selected')!;
      expect(selectedCell).not.toBeNull();
      expect(selectedCell.innerHTML.trim()).toBe('4');
    });

    it('should set aria-selected correctly', () => {
      const selectedCells = cellEls.filter(c => c.getAttribute('aria-selected') === 'true');
      const deselectedCells = cellEls.filter(c => c.getAttribute('aria-selected') === 'false');

      expect(selectedCells.length).toBe(1, 'Expected one cell to be marked as selected.');
      expect(deselectedCells.length)
          .toBe(cellEls.length - 1, 'Expected remaining cells to be marked as deselected.');
    });

    it('places label in first row if space is available', () => {
      testComponent.rows[0] = testComponent.rows[0].slice(3);
      testComponent.rows = testComponent.rows.slice();
      fixture.detectChanges();
      refreshElementLists();

      expect(rowEls.length).toBe(2);
      expect(labelEls.length).toBe(1);
      expect(cellEls.length).toBe(11);
      expect(rowEls[0].firstElementChild!.classList)
          .toContain('mat-calendar-body-label', 'first cell should be the label');
      expect(labelEls[0].getAttribute('colspan')).toBe('3');
    });

    it('cell should be selected on click', () => {
      const todayElement =
          calendarBodyNativeElement.querySelector('.mat-calendar-body-today') as HTMLElement;
      todayElement.click();
      fixture.detectChanges();

      expect(todayElement.classList)
          .toContain('mat-calendar-body-selected', 'today should be selected');
    });

    it('should mark active date', () => {
      expect((cellEls[10] as HTMLElement).innerText.trim()).toBe('11');
      expect(cellEls[10].classList).toContain('mat-calendar-body-active');
    });

    it('should set a class on even dates', () => {
      expect((cellEls[0] as HTMLElement).innerText.trim()).toBe('1');
      expect((cellEls[1] as HTMLElement).innerText.trim()).toBe('2');
      expect(cellEls[0].classList).not.toContain('even');
      expect(cellEls[1].classList).toContain('even');
    });

  });

});


@Component({
  template: `<table mat-calendar-body
                    [label]="label"
                    [rows]="rows"
                    [todayValue]="todayValue"
                    [selectedValue]="selectedValue"
                    [labelMinRequiredCells]="labelMinRequiredCells"
                    [numCols]="numCols"
                    [activeCell]="10"
                    (selectedValueChange)="onSelect($event)">
             </table>`,
})
class StandardCalendarBody {
  label = 'Jan 2017';
  rows = [[1, 2, 3, 4, 5, 6, 7], [8, 9, 10, 11, 12, 13, 14]].map(row => {
    return row.map(cell => createCell(cell, cell % 2 === 0 ? 'even' : undefined));
  });
  todayValue = 3;
  selectedValue = 4;
  labelMinRequiredCells = 3;
  numCols = 7;

  onSelect(value: number) {
    this.selectedValue = value;
  }
}

<<<<<<< HEAD
function createCell(value: number) {
=======
function createCell(value: number, cellClasses?: MatCalendarCellCssClasses) {
>>>>>>> f803b554
  return new MatCalendarCell(
      {start: new Date(2017, 0, value), end: new Date(2017, 0, value)},
      `${value}`,
      `${value}-label`,
<<<<<<< HEAD
      true
=======
      true,
      cellClasses
>>>>>>> f803b554
  );
}<|MERGE_RESOLUTION|>--- conflicted
+++ resolved
@@ -1,15 +1,8 @@
 import {Component} from '@angular/core';
-<<<<<<< HEAD
-import {async, ComponentFixture, TestBed, inject} from '@angular/core/testing';
-import {By} from '@angular/platform-browser';
-import {MatNativeDateModule, DateAdapter} from '@angular/material/core';
-import {MatCalendarBody, MatCalendarCell} from './calendar-body';
-=======
 import {async, ComponentFixture, inject, TestBed} from '@angular/core/testing';
 import {DateAdapter, MatNativeDateModule} from '@angular/material/core';
 import {By} from '@angular/platform-browser';
 import {MatCalendarBody, MatCalendarCell, MatCalendarCellCssClasses} from './calendar-body';
->>>>>>> f803b554
 
 
 describe('MatCalendarBody', () => {
@@ -152,20 +145,13 @@
   }
 }
 
-<<<<<<< HEAD
-function createCell(value: number) {
-=======
 function createCell(value: number, cellClasses?: MatCalendarCellCssClasses) {
->>>>>>> f803b554
   return new MatCalendarCell(
       {start: new Date(2017, 0, value), end: new Date(2017, 0, value)},
       `${value}`,
       `${value}-label`,
-<<<<<<< HEAD
-      true
-=======
+
       true,
       cellClasses
->>>>>>> f803b554
   );
 }
import {Component} from '@angular/core';
import {async, ComponentFixture, inject, TestBed} from '@angular/core/testing';
import {DateAdapter, MatNativeDateModule} from '@angular/material/core';
import {By} from '@angular/platform-browser';
import {MatCalendarBody, MatCalendarCell, MatCalendarCellCssClasses} from './calendar-body';


describe('MatCalendarBody', () => {
  beforeEach(async(() => {
    TestBed.configureTestingModule({
      imports: [
        MatNativeDateModule,
      ],
      declarations: [
        MatCalendarBody,

        // Test components.
        StandardCalendarBody,
      ],
    });

    TestBed.compileComponents();
  }));

  describe('standard calendar body', () => {
    let fixture: ComponentFixture<StandardCalendarBody>;
    let testComponent: StandardCalendarBody;
    let calendarBodyNativeElement: Element;
    let rowEls: Element[];
    let labelEls: Element[];
    let cellEls: Element[];

    function refreshElementLists() {
      rowEls = Array.from(calendarBodyNativeElement.querySelectorAll('tr'));
      labelEls = Array.from(calendarBodyNativeElement.querySelectorAll('.mat-calendar-body-label'));
      cellEls = Array.from(calendarBodyNativeElement.querySelectorAll('.mat-calendar-body-cell'));
    }

    beforeEach(inject([DateAdapter], (adapter: DateAdapter<Date>) => {
      const fakeToday = new Date(2017, 0, 3);
<<<<<<< HEAD
      spyOn(adapter, 'today').and.callFake(() => fakeToday);
=======
      spyOn(adapter, 'today').and.returnValue(fakeToday);
>>>>>>> c6121705

      fixture = TestBed.createComponent(StandardCalendarBody);
      fixture.detectChanges();

      const calendarBodyDebugElement = fixture.debugElement.query(By.directive(MatCalendarBody));
      calendarBodyNativeElement = calendarBodyDebugElement.nativeElement;
      testComponent = fixture.componentInstance;

      refreshElementLists();
    }));

    it('creates body', () => {
      expect(rowEls.length).toBe(3);
      expect(labelEls.length).toBe(1);
      expect(cellEls.length).toBe(14);
    });

    it('highlights today', () => {
      const todayCell = calendarBodyNativeElement.querySelector('.mat-calendar-body-today')!;
      expect(todayCell).not.toBeNull();
      expect(todayCell.innerHTML.trim()).toBe('3');
    });

    it('highlights selected', () => {
      const selectedCell = calendarBodyNativeElement.querySelector('.mat-calendar-body-selected')!;
      expect(selectedCell).not.toBeNull();
      expect(selectedCell.innerHTML.trim()).toBe('4');
    });

    it('should set aria-selected correctly', () => {
      const selectedCells = cellEls.filter(c => c.getAttribute('aria-selected') === 'true');
      const deselectedCells = cellEls.filter(c => c.getAttribute('aria-selected') === 'false');

      expect(selectedCells.length).toBe(1, 'Expected one cell to be marked as selected.');
      expect(deselectedCells.length)
          .toBe(cellEls.length - 1, 'Expected remaining cells to be marked as deselected.');
    });

    it('places label in first row if space is available', () => {
      testComponent.rows[0] = testComponent.rows[0].slice(3);
      testComponent.rows = testComponent.rows.slice();
      fixture.detectChanges();
      refreshElementLists();

      expect(rowEls.length).toBe(2);
      expect(labelEls.length).toBe(1);
      expect(cellEls.length).toBe(11);
      expect(rowEls[0].firstElementChild!.classList)
          .toContain('mat-calendar-body-label', 'first cell should be the label');
      expect(labelEls[0].getAttribute('colspan')).toBe('3');
    });

    it('cell should be selected on click', () => {
      const todayElement =
          calendarBodyNativeElement.querySelector('.mat-calendar-body-today') as HTMLElement;
      todayElement.click();
      fixture.detectChanges();

      expect(todayElement.classList)
          .toContain('mat-calendar-body-selected', 'today should be selected');
    });

    it('should mark active date', () => {
      expect((cellEls[10] as HTMLElement).innerText.trim()).toBe('11');
      expect(cellEls[10].classList).toContain('mat-calendar-body-active');
    });

    it('should set a class on even dates', () => {
      expect((cellEls[0] as HTMLElement).innerText.trim()).toBe('1');
      expect((cellEls[1] as HTMLElement).innerText.trim()).toBe('2');
      expect(cellEls[0].classList).not.toContain('even');
      expect(cellEls[1].classList).toContain('even');
    });

  });

});


@Component({
  template: `<table mat-calendar-body
                    [label]="label"
                    [rows]="rows"
                    [todayValue]="todayValue"
                    [selectedValue]="selectedValue"
                    [labelMinRequiredCells]="labelMinRequiredCells"
                    [numCols]="numCols"
                    [activeCell]="10"
                    (selectedValueChange)="onSelect($event)">
             </table>`,
})
class StandardCalendarBody {
  label = 'Jan 2017';
  rows = [[1, 2, 3, 4, 5, 6, 7], [8, 9, 10, 11, 12, 13, 14]].map(row => {
    return row.map(cell => createCell(cell, cell % 2 === 0 ? 'even' : undefined));
  });
  todayValue = 3;
  selectedValue = 4;
  labelMinRequiredCells = 3;
  numCols = 7;

  onSelect(value: number) {
    this.selectedValue = value;
  }
}

function createCell(value: number, cellClasses?: MatCalendarCellCssClasses) {
  return new MatCalendarCell(
      {start: new Date(2017, 0, value), end: new Date(2017, 0, value)},
      `${value}`,
      `${value}-label`,
<<<<<<< HEAD

=======
>>>>>>> c6121705
      true,
      cellClasses
  );
}<|MERGE_RESOLUTION|>--- conflicted
+++ resolved
@@ -38,11 +38,7 @@
 
     beforeEach(inject([DateAdapter], (adapter: DateAdapter<Date>) => {
       const fakeToday = new Date(2017, 0, 3);
-<<<<<<< HEAD
-      spyOn(adapter, 'today').and.callFake(() => fakeToday);
-=======
       spyOn(adapter, 'today').and.returnValue(fakeToday);
->>>>>>> c6121705
 
       fixture = TestBed.createComponent(StandardCalendarBody);
       fixture.detectChanges();
@@ -154,10 +150,6 @@
       {start: new Date(2017, 0, value), end: new Date(2017, 0, value)},
       `${value}`,
       `${value}-label`,
-<<<<<<< HEAD
-
-=======
->>>>>>> c6121705
       true,
       cellClasses
   );

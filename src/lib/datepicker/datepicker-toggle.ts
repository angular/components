/**
 * @license
 * Copyright Google LLC All Rights Reserved.
 *
 * Use of this source code is governed by an MIT-style license that can be
 * found in the LICENSE file at https://angular.io/license
 */

import {coerceBooleanProperty} from '@angular/cdk/coercion';
import {
  AfterContentInit,
  ChangeDetectionStrategy,
  ChangeDetectorRef,
  Component,
  Input,
  OnChanges,
  OnDestroy,
  SimpleChanges,
  ViewEncapsulation,
} from '@angular/core';
<<<<<<< HEAD
import {MatDatepicker} from './datepicker';
import {MatDatepickerIntl} from './datepicker-intl';
import {coerceBooleanProperty} from '@uiux/cdk/coercion';
import {Subscription} from 'rxjs/Subscription';
=======
>>>>>>> 4d972717
import {merge} from 'rxjs/observable/merge';
import {of as observableOf} from 'rxjs/observable/of';
import {Subscription} from 'rxjs/Subscription';
import {MatDatepicker} from './datepicker';
import {MatDatepickerIntl} from './datepicker-intl';


@Component({
  moduleId: module.id,
  selector: 'mat-datepicker-toggle',
  templateUrl: 'datepicker-toggle.html',
  host: {
    'class': 'mat-datepicker-toggle',
  },
  encapsulation: ViewEncapsulation.None,
  preserveWhitespaces: false,
  changeDetection: ChangeDetectionStrategy.OnPush,
})
export class MatDatepickerToggle<D> implements AfterContentInit, OnChanges, OnDestroy {
  private _stateChanges = Subscription.EMPTY;

  /** Datepicker instance that the button will toggle. */
  @Input('for') datepicker: MatDatepicker<D>;

  /** Whether the toggle button is disabled. */
  @Input()
  get disabled(): boolean {
    return this._disabled === undefined ? this.datepicker.disabled : !!this._disabled;
  }
  set disabled(value: boolean) {
    this._disabled = coerceBooleanProperty(value);
  }
  private _disabled: boolean;

  constructor(public _intl: MatDatepickerIntl, private _changeDetectorRef: ChangeDetectorRef) {}

  ngOnChanges(changes: SimpleChanges) {
    if (changes.datepicker) {
      this._watchStateChanges();
    }
  }

  ngOnDestroy() {
    this._stateChanges.unsubscribe();
  }

  ngAfterContentInit() {
    this._watchStateChanges();
  }

  _open(event: Event): void {
    if (this.datepicker && !this.disabled) {
      this.datepicker.open();
      event.stopPropagation();
    }
  }

  private _watchStateChanges() {
    const datepickerDisabled = this.datepicker ? this.datepicker._disabledChange : observableOf();
    const inputDisabled = this.datepicker && this.datepicker._datepickerInput ?
        this.datepicker._datepickerInput._disabledChange : observableOf();

    this._stateChanges.unsubscribe();
    this._stateChanges = merge(this._intl.changes, datepickerDisabled, inputDisabled)
        .subscribe(() => this._changeDetectorRef.markForCheck());
  }
}<|MERGE_RESOLUTION|>--- conflicted
+++ resolved
@@ -6,7 +6,7 @@
  * found in the LICENSE file at https://angular.io/license
  */
 
-import {coerceBooleanProperty} from '@angular/cdk/coercion';
+import {coerceBooleanProperty} from '@uiux/cdk/coercion';
 import {
   AfterContentInit,
   ChangeDetectionStrategy,
@@ -18,13 +18,6 @@
   SimpleChanges,
   ViewEncapsulation,
 } from '@angular/core';
-<<<<<<< HEAD
-import {MatDatepicker} from './datepicker';
-import {MatDatepickerIntl} from './datepicker-intl';
-import {coerceBooleanProperty} from '@uiux/cdk/coercion';
-import {Subscription} from 'rxjs/Subscription';
-=======
->>>>>>> 4d972717
 import {merge} from 'rxjs/observable/merge';
 import {of as observableOf} from 'rxjs/observable/of';
 import {Subscription} from 'rxjs/Subscription';

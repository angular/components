import {ENTER, ESCAPE, RIGHT_ARROW, UP_ARROW} from '@angular/cdk/keycodes';
import {Overlay, OverlayContainer, ScrollDispatcher} from '@angular/cdk/overlay';
import {
  createKeyboardEvent,
  dispatchEvent,
  dispatchFakeEvent,
  dispatchKeyboardEvent,
  dispatchMouseEvent,
  JAN,
  SEP,
} from '@angular/cdk/testing';
import {NativeDateModule} from '@angular/cdk/datetime';
import {Component, FactoryProvider, Type, ValueProvider, ViewChild} from '@angular/core';
import {ComponentFixture, fakeAsync, flush, inject, TestBed} from '@angular/core/testing';
import {FormControl, FormsModule, ReactiveFormsModule} from '@angular/forms';
import {MatNativeDateModule, MAT_DATE_LOCALE} from '@angular/material/core';
import {MatFormField, MatFormFieldModule} from '@angular/material/form-field';
import {By} from '@angular/platform-browser';
import {NoopAnimationsModule} from '@angular/platform-browser/animations';
import {Subject} from 'rxjs';
import {MatInputModule} from '../input/index';
import {MatDatepicker} from './datepicker';
import {MatDatepickerInput} from './datepicker-input';
import {MatDatepickerToggle} from './datepicker-toggle';
import {MAT_DATEPICKER_SCROLL_STRATEGY, MatDatepickerIntl, MatDatepickerModule} from './index';
import {Directionality} from '@angular/cdk/bidi';
import {BrowserDynamicTestingModule} from '@angular/platform-browser-dynamic/testing';

describe('MatDatepicker', () => {
  const SUPPORTS_INTL = typeof Intl != 'undefined';

  // Creates a test component fixture.
  function createComponent(
    component: Type<any>,
    imports: Type<any>[] = [],
    providers: (FactoryProvider | ValueProvider)[] = [],
    entryComponents: Type<any>[] = []): ComponentFixture<any> {

    TestBed.configureTestingModule({
      imports: [
        FormsModule,
        MatDatepickerModule,
        MatFormFieldModule,
        MatInputModule,
        NoopAnimationsModule,
        ReactiveFormsModule,
        ...imports
      ],
      providers,
      declarations: [component, ...entryComponents],
    });

    TestBed.overrideModule(BrowserDynamicTestingModule, {
      set: {
        entryComponents: [entryComponents]
      }
    }).compileComponents();

    return TestBed.createComponent(component);
  }

  afterEach(inject([OverlayContainer], (container: OverlayContainer) => {
    container.ngOnDestroy();
  }));

  describe('with MatNativeDateModule', () => {
    describe('standard datepicker', () => {
      let fixture: ComponentFixture<StandardDatepicker>;
      let testComponent: StandardDatepicker;

      beforeEach(fakeAsync(() => {
        fixture = createComponent(StandardDatepicker, [MatNativeDateModule]);
        fixture.detectChanges();

        testComponent = fixture.componentInstance;
      }));

      afterEach(fakeAsync(() => {
        testComponent.datepicker.close();
        fixture.detectChanges();
        flush();
      }));

      it('open non-touch should open popup', () => {
        expect(document.querySelector('.cdk-overlay-pane.mat-datepicker-popup')).toBeNull();

        testComponent.datepicker.open();
        fixture.detectChanges();

        expect(document.querySelector('.cdk-overlay-pane.mat-datepicker-popup')).not.toBeNull();
      });

      it('open touch should open dialog', () => {
        testComponent.touch = true;
        fixture.detectChanges();

        expect(document.querySelector('.mat-datepicker-dialog mat-dialog-container')).toBeNull();

        testComponent.datepicker.open();
        fixture.detectChanges();

        expect(document.querySelector('.mat-datepicker-dialog mat-dialog-container'))
            .not.toBeNull();
      });

      it('should open datepicker if opened input is set to true', fakeAsync(() => {
        testComponent.opened = true;
        fixture.detectChanges();
        flush();

        expect(document.querySelector('.mat-datepicker-content')).not.toBeNull();

        testComponent.opened = false;
        fixture.detectChanges();
        flush();

        expect(document.querySelector('.mat-datepicker-content')).toBeNull();
      }));

      it('open in disabled mode should not open the calendar', () => {
        testComponent.disabled = true;
        fixture.detectChanges();

        expect(document.querySelector('.cdk-overlay-pane')).toBeNull();
        expect(document.querySelector('mat-dialog-container')).toBeNull();

        testComponent.datepicker.open();
        fixture.detectChanges();

        expect(document.querySelector('.cdk-overlay-pane')).toBeNull();
        expect(document.querySelector('mat-dialog-container')).toBeNull();
      });

      it('disabled datepicker input should open the calendar if datepicker is enabled', () => {
        testComponent.datepicker.disabled = false;
        testComponent.datepickerInput.disabled = true;
        fixture.detectChanges();

        expect(document.querySelector('.cdk-overlay-pane')).toBeNull();

        testComponent.datepicker.open();
        fixture.detectChanges();

        expect(document.querySelector('.cdk-overlay-pane')).not.toBeNull();
      });

      it('close should close popup', fakeAsync(() => {
        testComponent.datepicker.open();
        fixture.detectChanges();
        flush();

        const popup = document.querySelector('.cdk-overlay-pane')!;
        expect(popup).not.toBeNull();
        expect(parseInt(getComputedStyle(popup).height as string)).not.toBe(0);

        testComponent.datepicker.close();
        fixture.detectChanges();
        flush();

        expect(parseInt(getComputedStyle(popup).height as string)).toBe(0);
      }));

      it('should close the popup when pressing ESCAPE', fakeAsync(() => {
        testComponent.datepicker.open();
        fixture.detectChanges();

        expect(testComponent.datepicker.opened).toBe(true, 'Expected datepicker to be open.');

        dispatchKeyboardEvent(document.body, 'keydown', ESCAPE);
        fixture.detectChanges();
        flush();

        expect(testComponent.datepicker.opened).toBe(false, 'Expected datepicker to be closed.');
      }));

      it('should set the proper role on the popup', fakeAsync(() => {
        testComponent.datepicker.open();
        fixture.detectChanges();
        flush();

        const popup = document.querySelector('.cdk-overlay-pane')!;
        expect(popup).toBeTruthy();
        expect(popup.getAttribute('role')).toBe('dialog');
      }));

      it('close should close dialog', fakeAsync(() => {
        testComponent.touch = true;
        fixture.detectChanges();

        testComponent.datepicker.open();
        fixture.detectChanges();

        expect(document.querySelector('mat-dialog-container')).not.toBeNull();

        testComponent.datepicker.close();
        fixture.detectChanges();
        flush();

        expect(document.querySelector('mat-dialog-container')).toBeNull();
      }));

      it('setting selected via click should update input and close calendar', fakeAsync(() => {
        testComponent.touch = true;
        fixture.detectChanges();

        testComponent.datepicker.open();
        fixture.detectChanges();
        flush();

        expect(document.querySelector('mat-dialog-container')).not.toBeNull();
        expect(testComponent.datepickerInput.value).toEqual(new Date(2020, JAN, 1));

        let cells = document.querySelectorAll('.mat-calendar-body-cell');
        dispatchMouseEvent(cells[1], 'click');
        fixture.detectChanges();
        flush();

        expect(document.querySelector('mat-dialog-container')).toBeNull();
        expect(testComponent.datepickerInput.value).toEqual(new Date(2020, JAN, 2));
      }));

      it('setting selected via enter press should update input and close calendar',
        fakeAsync(() => {
          testComponent.touch = true;
          fixture.detectChanges();

          testComponent.datepicker.open();
          fixture.detectChanges();
          flush();

          expect(document.querySelector('mat-dialog-container')).not.toBeNull();
          expect(testComponent.datepickerInput.value).toEqual(new Date(2020, JAN, 1));

          let calendarBodyEl = document.querySelector('.mat-calendar-body') as HTMLElement;

          dispatchKeyboardEvent(calendarBodyEl, 'keydown', RIGHT_ARROW);
          fixture.detectChanges();
          flush();
          dispatchKeyboardEvent(calendarBodyEl, 'keydown', ENTER);
          fixture.detectChanges();
          flush();

          expect(document.querySelector('mat-dialog-container')).toBeNull();
          expect(testComponent.datepickerInput.value).toEqual(new Date(2020, JAN, 2));
        }));

      it('clicking the currently selected date should close the calendar ' +
         'without firing selectedChanged', fakeAsync(() => {
        const selectedChangedSpy =
            spyOn(testComponent.datepicker._selectedChanged, 'next').and.callThrough();

        for (let changeCount = 1; changeCount < 3; changeCount++) {
          const currentDay = changeCount;
          testComponent.datepicker.open();
          fixture.detectChanges();

          expect(document.querySelector('mat-datepicker-content')).not.toBeNull();
          expect(testComponent.datepickerInput.value).toEqual(new Date(2020, JAN, currentDay));

          let cells = document.querySelectorAll('.mat-calendar-body-cell');
          dispatchMouseEvent(cells[1], 'click');
          fixture.detectChanges();
          flush();
        }

        expect(selectedChangedSpy.calls.count()).toEqual(1);
        expect(document.querySelector('mat-dialog-container')).toBeNull();
        expect(testComponent.datepickerInput.value).toEqual(new Date(2020, JAN, 2));
      }));

      it('pressing enter on the currently selected date should close the calendar without ' +
         'firing selectedChanged', () => {
        const selectedChangedSpy =
            spyOn(testComponent.datepicker._selectedChanged, 'next').and.callThrough();

        testComponent.datepicker.open();
        fixture.detectChanges();

        let calendarBodyEl = document.querySelector('.mat-calendar-body') as HTMLElement;
        expect(calendarBodyEl).not.toBeNull();
        expect(testComponent.datepickerInput.value).toEqual(new Date(2020, JAN, 1));

        dispatchKeyboardEvent(calendarBodyEl, 'keydown', ENTER);
        fixture.detectChanges();

        fixture.whenStable().then(() => {
          expect(selectedChangedSpy.calls.count()).toEqual(0);
          expect(document.querySelector('mat-dialog-container')).toBeNull();
          expect(testComponent.datepickerInput.value).toEqual(new Date(2020, JAN, 1));
        });
      });

      it('should attach popup to native input', () => {
        let attachToRef = testComponent.datepickerInput.getConnectedOverlayOrigin();
        expect(attachToRef.nativeElement.tagName.toLowerCase())
            .toBe('input', 'popup should be attached to native input');
      });

      it('input should aria-owns calendar after opened in non-touch mode', fakeAsync(() => {
        let inputEl = fixture.debugElement.query(By.css('input')).nativeElement;
        expect(inputEl.getAttribute('aria-owns')).toBeNull();

        testComponent.datepicker.open();
        fixture.detectChanges();
        flush();

        let ownedElementId = inputEl.getAttribute('aria-owns');
        expect(ownedElementId).not.toBeNull();

        let ownedElement = document.getElementById(ownedElementId);
        expect(ownedElement).not.toBeNull();
        expect((ownedElement as Element).tagName.toLowerCase()).toBe('mat-calendar');
      }));

      it('input should aria-owns calendar after opened in touch mode', () => {
        testComponent.touch = true;
        fixture.detectChanges();

        let inputEl = fixture.debugElement.query(By.css('input')).nativeElement;
        expect(inputEl.getAttribute('aria-owns')).toBeNull();

        testComponent.datepicker.open();
        fixture.detectChanges();

        let ownedElementId = inputEl.getAttribute('aria-owns');
        expect(ownedElementId).not.toBeNull();

        let ownedElement = document.getElementById(ownedElementId);
        expect(ownedElement).not.toBeNull();
        expect((ownedElement as Element).tagName.toLowerCase()).toBe('mat-calendar');
      });

      it('should clear out the backdrop subscriptions on close', fakeAsync(() => {
        for (let i = 0; i < 3; i++) {
          testComponent.datepicker.open();
          fixture.detectChanges();

          testComponent.datepicker.close();
          fixture.detectChanges();
        }

        testComponent.datepicker.open();
        fixture.detectChanges();

        const spy = jasmine.createSpy('close event spy');
        const subscription = testComponent.datepicker.closedStream.subscribe(spy);
        const backdrop = document.querySelector('.cdk-overlay-backdrop')! as HTMLElement;

        backdrop.click();
        fixture.detectChanges();
        flush();

        expect(spy).toHaveBeenCalledTimes(1);
        expect(testComponent.datepicker.opened).toBe(false);
        subscription.unsubscribe();
      }));

      it('should reset the datepicker when it is closed externally',
        fakeAsync(inject([OverlayContainer], (oldOverlayContainer: OverlayContainer) => {

          // Destroy the old container manually since resetting the testing module won't do it.
          oldOverlayContainer.ngOnDestroy();
          TestBed.resetTestingModule();

          const scrolledSubject = new Subject();

          // Stub out a `CloseScrollStrategy` so we can trigger a detachment via the `OverlayRef`.
          fixture = createComponent(StandardDatepicker, [MatNativeDateModule], [
            {
              provide: ScrollDispatcher,
              useValue: {scrolled: () => scrolledSubject}
            },
            {
              provide: MAT_DATEPICKER_SCROLL_STRATEGY,
              deps: [Overlay],
              useFactory: (overlay: Overlay) => () => overlay.scrollStrategies.close()
            }
          ]);

          fixture.detectChanges();
          testComponent = fixture.componentInstance;

          testComponent.datepicker.open();
          fixture.detectChanges();

          expect(testComponent.datepicker.opened).toBe(true);

          scrolledSubject.next();
          flush();
          fixture.detectChanges();

          expect(testComponent.datepicker.opened).toBe(false);
        }))
      );

      it('should close the datpeicker using ALT + UP_ARROW', fakeAsync(() => {
        testComponent.datepicker.open();
        fixture.detectChanges();
        flush();

        expect(testComponent.datepicker.opened).toBe(true);

        const event = createKeyboardEvent('keydown', UP_ARROW);
        Object.defineProperty(event, 'altKey', {get: () => true});

        dispatchEvent(document.body, event);
        fixture.detectChanges();
        flush();

        expect(testComponent.datepicker.opened).toBe(false);
      }));

    });

    describe('datepicker with no inputs', () => {
      let fixture: ComponentFixture<NoInputDatepicker>;
      let testComponent: NoInputDatepicker;

      beforeEach(fakeAsync(() => {
        fixture = createComponent(NoInputDatepicker, [MatNativeDateModule]);
        fixture.detectChanges();

        testComponent = fixture.componentInstance;
      }));

      afterEach(fakeAsync(() => {
        testComponent.datepicker.close();
        fixture.detectChanges();
      }));

      it('should throw when opened with no registered inputs', fakeAsync(() => {
        expect(() => testComponent.datepicker.open()).toThrow();
      }));
    });

    describe('datepicker with startView set to year', () => {
      let fixture: ComponentFixture<DatepickerWithStartViewYear>;
      let testComponent: DatepickerWithStartViewYear;

      beforeEach(fakeAsync(() => {
        fixture = createComponent(DatepickerWithStartViewYear, [MatNativeDateModule]);
        fixture.detectChanges();

        testComponent = fixture.componentInstance;
      }));

      afterEach(fakeAsync(() => {
        testComponent.datepicker.close();
        fixture.detectChanges();
        flush();
      }));

      it('should start at the specified view', () => {
        testComponent.datepicker.open();
        fixture.detectChanges();

        const firstCalendarCell = document.querySelector('.mat-calendar-body-cell')!;

        // When the calendar is in year view, the first cell should be for a month rather than
        // for a date.
        expect(firstCalendarCell.textContent)
            .toBe('JAN', 'Expected the calendar to be in year-view');
      });

      it('should fire yearSelected when user selects calendar year in year view',
        fakeAsync(() => {
          spyOn(testComponent, 'onYearSelection');
          expect(testComponent.onYearSelection).not.toHaveBeenCalled();

          testComponent.datepicker.open();
          fixture.detectChanges();

          const cells = document.querySelectorAll('.mat-calendar-body-cell');

          dispatchMouseEvent(cells[0], 'click');
          fixture.detectChanges();
          flush();

          expect(testComponent.onYearSelection).toHaveBeenCalled();
        })
      );
    });

    describe('datepicker with startView set to multiyear', () => {
      let fixture: ComponentFixture<DatepickerWithStartViewMultiYear>;
      let testComponent: DatepickerWithStartViewMultiYear;

      beforeEach(fakeAsync(() => {
        fixture = createComponent(DatepickerWithStartViewMultiYear, [MatNativeDateModule]);
        fixture.detectChanges();

        testComponent = fixture.componentInstance;

        spyOn(testComponent, 'onMultiYearSelection');
      }));

      afterEach(fakeAsync(() => {
        testComponent.datepicker.close();
        fixture.detectChanges();
        flush();
      }));

      it('should start at the specified view', () => {
        testComponent.datepicker.open();
        fixture.detectChanges();

        const firstCalendarCell = document.querySelector('.mat-calendar-body-cell')!;

        // When the calendar is in year view, the first cell should be for a month rather than
        // for a date.
        expect(firstCalendarCell.textContent)
            .toBe('2016', 'Expected the calendar to be in multi-year-view');
      });

      it('should fire yearSelected when user selects calendar year in multiyear view',
        fakeAsync(() => {
          expect(testComponent.onMultiYearSelection).not.toHaveBeenCalled();

          testComponent.datepicker.open();
          fixture.detectChanges();

          const cells = document.querySelectorAll('.mat-calendar-body-cell');

          dispatchMouseEvent(cells[0], 'click');
          fixture.detectChanges();
          flush();

          expect(testComponent.onMultiYearSelection).toHaveBeenCalled();
        })
      );
    });

    describe('datepicker with ngModel', () => {
      let fixture: ComponentFixture<DatepickerWithNgModel>;
      let testComponent: DatepickerWithNgModel;

      beforeEach(fakeAsync(() => {
        fixture = createComponent(DatepickerWithNgModel, [MatNativeDateModule]);
        fixture.detectChanges();

        fixture.whenStable().then(() => {
          fixture.detectChanges();

          testComponent = fixture.componentInstance;
        });
      }));

      afterEach(fakeAsync(() => {
        testComponent.datepicker.close();
        fixture.detectChanges();
      }));

<<<<<<< HEAD
=======
      it('should update datepicker when model changes', fakeAsync(() => {
        expect(testComponent.datepickerInput.value).toBeNull();
        expect(testComponent.datepicker._selected).toBeNull();

        let selected = new Date(2017, JAN, 1);
        testComponent.selected = selected;
        fixture.detectChanges();
        flush();
        fixture.detectChanges();

        expect(testComponent.datepickerInput.value).toEqual(selected);
        expect(testComponent.datepicker._selected).toEqual(selected);
      }));

      it('should update model when date is selected', fakeAsync(() => {
        expect(testComponent.selected).toBeNull();
        expect(testComponent.datepickerInput.value).toBeNull();

        let selected = new Date(2017, JAN, 1);
        testComponent.datepicker.select(selected);
        fixture.detectChanges();
        flush();
        fixture.detectChanges();

        expect(testComponent.selected).toEqual(selected);
        expect(testComponent.datepickerInput.value).toEqual(selected);
      }));

      it('should mark input dirty after input event', () => {
        let inputEl = fixture.debugElement.query(By.css('input')).nativeElement;

        expect(inputEl.classList).toContain('ng-pristine');

        inputEl.value = '2001-01-01';
        dispatchFakeEvent(inputEl, 'input');
        fixture.detectChanges();

        expect(inputEl.classList).toContain('ng-dirty');
      });

      it('should mark input dirty after date selected', fakeAsync(() => {
        let inputEl = fixture.debugElement.query(By.css('input')).nativeElement;

        expect(inputEl.classList).toContain('ng-pristine');

        testComponent.datepicker.select(new Date(2017, JAN, 1));
        fixture.detectChanges();
        flush();
        fixture.detectChanges();

        expect(inputEl.classList).toContain('ng-dirty');
      }));

      it('should not mark dirty after model change', fakeAsync(() => {
        let inputEl = fixture.debugElement.query(By.css('input')).nativeElement;

        expect(inputEl.classList).toContain('ng-pristine');

        testComponent.selected = new Date(2017, JAN, 1);
        fixture.detectChanges();
        flush();
        fixture.detectChanges();

        expect(inputEl.classList).toContain('ng-pristine');
      }));

      it('should mark input touched on blur', () => {
        let inputEl = fixture.debugElement.query(By.css('input')).nativeElement;

        expect(inputEl.classList).toContain('ng-untouched');

        dispatchFakeEvent(inputEl, 'focus');
        fixture.detectChanges();

        expect(inputEl.classList).toContain('ng-untouched');

        dispatchFakeEvent(inputEl, 'blur');
        fixture.detectChanges();

        expect(inputEl.classList).toContain('ng-touched');
      });

>>>>>>> f73ee219
      it('should reformat the input value on blur', () => {
        if (SUPPORTS_INTL) {
          // Skip this test if the internationalization API is not supported in the current
          // browser. Browsers like Safari 9 do not support the "Intl" API.
          return;
        }

        const inputEl = fixture.debugElement.query(By.css('input')).nativeElement;

        inputEl.value = '2001-01-01';
        dispatchFakeEvent(inputEl, 'input');
        fixture.detectChanges();

        dispatchFakeEvent(inputEl, 'blur');
        fixture.detectChanges();

        expect(inputEl.value).toBe('1/1/2001');
      });
<<<<<<< HEAD
=======

      it('should not reformat invalid dates on blur', () => {
        const inputEl = fixture.debugElement.query(By.css('input')).nativeElement;

        inputEl.value = 'very-valid-date';
        dispatchFakeEvent(inputEl, 'input');
        fixture.detectChanges();

        dispatchFakeEvent(inputEl, 'blur');
        fixture.detectChanges();

        expect(inputEl.value).toBe('very-valid-date');
      });

      it('should mark input touched on calendar selection', fakeAsync(() => {
        let inputEl = fixture.debugElement.query(By.css('input')).nativeElement;

        expect(inputEl.classList).toContain('ng-untouched');

        testComponent.datepicker.select(new Date(2017, JAN, 1));
        fixture.detectChanges();
        flush();
        fixture.detectChanges();

        expect(inputEl.classList).toContain('ng-touched');
      }));
>>>>>>> f73ee219
    });

    describe('datepicker with formControl', () => {
      let fixture: ComponentFixture<DatepickerWithFormControl>;
      let testComponent: DatepickerWithFormControl;

      beforeEach(fakeAsync(() => {
        fixture = createComponent(DatepickerWithFormControl, [MatNativeDateModule]);
        fixture.detectChanges();

        testComponent = fixture.componentInstance;
      }));

      afterEach(fakeAsync(() => {
        testComponent.datepicker.close();
        fixture.detectChanges();
      }));

<<<<<<< HEAD
=======
      it('should update datepicker when formControl changes', () => {
        expect(testComponent.datepickerInput.value).toBeNull();
        expect(testComponent.datepicker._selected).toBeNull();

        let selected = new Date(2017, JAN, 1);
        testComponent.formControl.setValue(selected);
        fixture.detectChanges();

        expect(testComponent.datepickerInput.value).toEqual(selected);
        expect(testComponent.datepicker._selected).toEqual(selected);
      });

      it('should update formControl when date is selected', () => {
        expect(testComponent.formControl.value).toBeNull();
        expect(testComponent.datepickerInput.value).toBeNull();

        let selected = new Date(2017, JAN, 1);
        testComponent.datepicker.select(selected);
        fixture.detectChanges();

        expect(testComponent.formControl.value).toEqual(selected);
        expect(testComponent.datepickerInput.value).toEqual(selected);
      });

      it('should disable input when form control disabled', () => {
        let inputEl = fixture.debugElement.query(By.css('input')).nativeElement;

        expect(inputEl.disabled).toBe(false);

        testComponent.formControl.disable();
        fixture.detectChanges();

        expect(inputEl.disabled).toBe(true);
      });

>>>>>>> f73ee219
      it('should disable toggle when form control disabled', () => {
        expect(testComponent.datepickerToggle.disabled).toBe(false);

        testComponent.formControl.disable();
        fixture.detectChanges();

        expect(testComponent.datepickerToggle.disabled).toBe(true);
      });
    });

    describe('datepicker with mat-datepicker-toggle', () => {
      let fixture: ComponentFixture<DatepickerWithToggle>;
      let testComponent: DatepickerWithToggle;

      beforeEach(fakeAsync(() => {
        fixture = createComponent(DatepickerWithToggle, [MatNativeDateModule]);
        fixture.detectChanges();

        testComponent = fixture.componentInstance;
      }));

      afterEach(fakeAsync(() => {
        testComponent.datepicker.close();
        fixture.detectChanges();
        flush();
      }));

      it('should set `aria-haspopup` on the toggle button', () => {
        const button = fixture.debugElement.query(By.css('button'));

        expect(button).toBeTruthy();
        expect(button.nativeElement.getAttribute('aria-haspopup')).toBe('true');
      });

      it('should open calendar when toggle clicked', () => {
        expect(document.querySelector('mat-dialog-container')).toBeNull();

        let toggle = fixture.debugElement.query(By.css('button'));
        dispatchMouseEvent(toggle.nativeElement, 'click');
        fixture.detectChanges();

        expect(document.querySelector('mat-dialog-container')).not.toBeNull();
      });

      it('should not open calendar when toggle clicked if datepicker is disabled', () => {
        testComponent.datepicker.disabled = true;
        fixture.detectChanges();
        const toggle = fixture.debugElement.query(By.css('button')).nativeElement;

        expect(toggle.hasAttribute('disabled')).toBe(true);
        expect(document.querySelector('mat-dialog-container')).toBeNull();

        dispatchMouseEvent(toggle, 'click');
        fixture.detectChanges();

        expect(document.querySelector('mat-dialog-container')).toBeNull();
      });

      it('should not open calendar when toggle clicked if input is disabled', () => {
        expect(testComponent.datepicker.disabled).toBe(false);

        testComponent.input.disabled = true;
        fixture.detectChanges();
        const toggle = fixture.debugElement.query(By.css('button')).nativeElement;

        expect(toggle.hasAttribute('disabled')).toBe(true);
        expect(document.querySelector('mat-dialog-container')).toBeNull();

        dispatchMouseEvent(toggle, 'click');
        fixture.detectChanges();

        expect(document.querySelector('mat-dialog-container')).toBeNull();
      });

      it('should set the `button` type on the trigger to prevent form submissions', () => {
        let toggle = fixture.debugElement.query(By.css('button')).nativeElement;
        expect(toggle.getAttribute('type')).toBe('button');
      });

      it('should remove the underlying SVG icon from the tab order', () => {
        const icon = fixture.debugElement.nativeElement.querySelector('svg');
        expect(icon.getAttribute('focusable')).toBe('false');
      });

      it('should restore focus to the toggle after the calendar is closed', () => {
        let toggle = fixture.debugElement.query(By.css('button')).nativeElement;

        fixture.componentInstance.touchUI = false;
        fixture.detectChanges();

        toggle.focus();
        expect(document.activeElement).toBe(toggle, 'Expected toggle to be focused.');

        fixture.componentInstance.datepicker.open();
        fixture.detectChanges();

        let pane = document.querySelector('.cdk-overlay-pane')!;

        expect(pane).toBeTruthy('Expected calendar to be open.');
        expect(pane.contains(document.activeElement))
            .toBe(true, 'Expected focus to be inside the calendar.');

        fixture.componentInstance.datepicker.close();
        fixture.detectChanges();

        expect(document.activeElement).toBe(toggle, 'Expected focus to be restored to toggle.');
      });

      it('should re-render when the i18n labels change',
        inject([MatDatepickerIntl], (intl: MatDatepickerIntl) => {
          const toggle = fixture.debugElement.query(By.css('button')).nativeElement;

          intl.openCalendarLabel = 'Open the calendar, perhaps?';
          intl.changes.next();
          fixture.detectChanges();

          expect(toggle.getAttribute('aria-label')).toBe('Open the calendar, perhaps?');
        }));

      it('should toggle the active state of the datepicker toggle', fakeAsync(() => {
        const toggle = fixture.debugElement.query(By.css('mat-datepicker-toggle')).nativeElement;

        expect(toggle.classList).not.toContain('mat-datepicker-toggle-active');

        fixture.componentInstance.datepicker.open();
        fixture.detectChanges();
        flush();

        expect(toggle.classList).toContain('mat-datepicker-toggle-active');

        fixture.componentInstance.datepicker.close();
        fixture.detectChanges();
        flush();
        fixture.detectChanges();

        expect(toggle.classList).not.toContain('mat-datepicker-toggle-active');
      }));
    });

    describe('datepicker with custom mat-datepicker-toggle icon', () => {
      it('should be able to override the mat-datepicker-toggle icon', fakeAsync(() => {
        const fixture = createComponent(DatepickerWithCustomIcon, [MatNativeDateModule]);
        fixture.detectChanges();

        expect(fixture.nativeElement.querySelector('.mat-datepicker-toggle .custom-icon'))
            .toBeTruthy('Expected custom icon to be rendered.');

        expect(fixture.nativeElement.querySelector('.mat-datepicker-toggle mat-icon'))
            .toBeFalsy('Expected default icon to be removed.');
      }));
    });

    describe('datepicker inside mat-form-field', () => {
      let fixture: ComponentFixture<FormFieldDatepicker>;
      let testComponent: FormFieldDatepicker;

      beforeEach(fakeAsync(() => {
        fixture = createComponent(FormFieldDatepicker, [MatNativeDateModule]);
        fixture.detectChanges();
        testComponent = fixture.componentInstance;
      }));

      afterEach(fakeAsync(() => {
        testComponent.datepicker.close();
        fixture.detectChanges();
        flush();
      }));

      it('should float the placeholder when an invalid value is entered', () => {
        testComponent.datepickerInput.value = 'totally-not-a-date' as any;
        fixture.debugElement.nativeElement.querySelector('input').value = 'totally-not-a-date';
        fixture.detectChanges();

        expect(fixture.debugElement.nativeElement.querySelector('mat-form-field').classList)
          .toContain('mat-form-field-should-float');
      });

      it('should pass the form field theme color to the overlay', fakeAsync(() => {
        testComponent.formField.color = 'primary';
        testComponent.datepicker.open();
        fixture.detectChanges();
        flush();

        let contentEl = document.querySelector('.mat-datepicker-content')!;

        expect(contentEl.classList).toContain('mat-primary');

        testComponent.datepicker.close();
        fixture.detectChanges();
        flush();

        testComponent.formField.color = 'warn';
        testComponent.datepicker.open();

        contentEl = document.querySelector('.mat-datepicker-content')!;
        fixture.detectChanges();
        flush();

        expect(contentEl.classList).toContain('mat-warn');
        expect(contentEl.classList).not.toContain('mat-primary');
      }));

      it('should prefer the datepicker color over the form field one', fakeAsync(() => {
        testComponent.datepicker.color = 'accent';
        testComponent.formField.color = 'warn';
        testComponent.datepicker.open();
        fixture.detectChanges();
        flush();

        const contentEl = document.querySelector('.mat-datepicker-content')!;

        expect(contentEl.classList).toContain('mat-accent');
        expect(contentEl.classList).not.toContain('mat-warn');
      }));
    });

    describe('datepicker with filter and validation', () => {
      let fixture: ComponentFixture<DatepickerWithFilterAndValidation>;
      let testComponent: DatepickerWithFilterAndValidation;

      beforeEach(fakeAsync(() => {
        fixture = createComponent(DatepickerWithFilterAndValidation, [MatNativeDateModule]);
        fixture.detectChanges();

        testComponent = fixture.componentInstance;
      }));

      afterEach(fakeAsync(() => {
        testComponent.datepicker.close();
        fixture.detectChanges();
        flush();
      }));

      it('should disable filtered calendar cells', () => {
        fixture.detectChanges();

        testComponent.datepicker.open();
        fixture.detectChanges();

        expect(document.querySelector('mat-dialog-container')).not.toBeNull();

        let cells = document.querySelectorAll('.mat-calendar-body-cell');
        expect(cells[0].classList).toContain('mat-calendar-body-disabled');
        expect(cells[1].classList).not.toContain('mat-calendar-body-disabled');
      });
    });

    describe('datepicker with change and input events', () => {
      let fixture: ComponentFixture<DatepickerWithChangeAndInputEvents>;
      let testComponent: DatepickerWithChangeAndInputEvents;

      beforeEach(fakeAsync(() => {
        fixture = createComponent(DatepickerWithChangeAndInputEvents, [MatNativeDateModule]);
        fixture.detectChanges();

        testComponent = fixture.componentInstance;

        spyOn(testComponent, 'onChange');
        spyOn(testComponent, 'onInput');
        spyOn(testComponent, 'onDateChange');
        spyOn(testComponent, 'onDateInput');
      }));

      afterEach(fakeAsync(() => {
        testComponent.datepicker.close();
        fixture.detectChanges();
      }));

      it('should fire dateChange and dateInput events when user selects calendar date',
        fakeAsync(() => {
          expect(testComponent.onChange).not.toHaveBeenCalled();
          expect(testComponent.onDateChange).not.toHaveBeenCalled();
          expect(testComponent.onInput).not.toHaveBeenCalled();
          expect(testComponent.onDateInput).not.toHaveBeenCalled();

          testComponent.datepicker.open();
          fixture.detectChanges();

          expect(document.querySelector('mat-dialog-container')).not.toBeNull();

          const cells = document.querySelectorAll('.mat-calendar-body-cell');
          dispatchMouseEvent(cells[0], 'click');
          fixture.detectChanges();
          flush();

          expect(testComponent.onChange).not.toHaveBeenCalled();
          expect(testComponent.onDateChange).toHaveBeenCalled();
          expect(testComponent.onInput).not.toHaveBeenCalled();
          expect(testComponent.onDateInput).toHaveBeenCalled();
        })
      );
    });

    describe('with events', () => {
      let fixture: ComponentFixture<DatepickerWithEvents>;
      let testComponent: DatepickerWithEvents;

      beforeEach(fakeAsync(() => {
        fixture = createComponent(DatepickerWithEvents, [MatNativeDateModule]);
        fixture.detectChanges();
        testComponent = fixture.componentInstance;
      }));

      it('should dispatch an event when a datepicker is opened', () => {
        testComponent.datepicker.open();
        fixture.detectChanges();

        expect(testComponent.openedSpy).toHaveBeenCalled();
      });

      it('should dispatch an event when a datepicker is closed', fakeAsync(() => {
        testComponent.datepicker.open();
        fixture.detectChanges();

        testComponent.datepicker.close();
        flush();
        fixture.detectChanges();

        expect(testComponent.closedSpy).toHaveBeenCalled();
      }));

    });

    describe('datepicker that opens on focus', () => {
      let fixture: ComponentFixture<DatepickerOpeningOnFocus>;
      let testComponent: DatepickerOpeningOnFocus;
      let input: HTMLInputElement;

      beforeEach(fakeAsync(() => {
        fixture = createComponent(DatepickerOpeningOnFocus, [MatNativeDateModule]);
        fixture.detectChanges();
        testComponent = fixture.componentInstance;
        input = fixture.debugElement.query(By.css('input')).nativeElement;
      }));

      it('should not reopen if the browser fires the focus event asynchronously', fakeAsync(() => {
        // Stub out the real focus method so we can call it reliably.
        spyOn(input, 'focus').and.callFake(() => {
          // Dispatch the event handler async to simulate the IE11 behavior.
          Promise.resolve().then(() => dispatchFakeEvent(input, 'focus'));
        });

        // Open initially by focusing.
        input.focus();
        fixture.detectChanges();
        flush();

        // Due to some browser limitations we can't install a stub on `document.activeElement`
        // so instead we have to override the previously-focused element manually.
        (fixture.componentInstance.datepicker as any)._focusedElementBeforeOpen = input;

        // Ensure that the datepicker is actually open.
        expect(testComponent.datepicker.opened).toBe(true, 'Expected datepicker to be open.');

        // Close the datepicker.
        testComponent.datepicker.close();
        fixture.detectChanges();

        // Schedule the input to be focused asynchronously.
        input.focus();
        fixture.detectChanges();

        // Flush out the scheduled tasks.
        flush();

        expect(testComponent.datepicker.opened).toBe(false, 'Expected datepicker to be closed.');
      }));
    });

    describe('datepicker directionality', () => {
      it('should pass along the directionality to the popup', () => {
        const fixture = createComponent(StandardDatepicker, [MatNativeDateModule], [{
          provide: Directionality,
          useValue: ({value: 'rtl'})
        }]);

        fixture.detectChanges();
        fixture.componentInstance.datepicker.open();
        fixture.detectChanges();

        const overlay = document.querySelector('.cdk-overlay-connected-position-bounding-box')!;

        expect(overlay.getAttribute('dir')).toBe('rtl');
      });

      it('should update the popup direction if the directionality value changes', fakeAsync(() => {
        const dirProvider = {value: 'ltr'};
        const fixture = createComponent(StandardDatepicker, [MatNativeDateModule], [{
          provide: Directionality,
          useFactory: () => dirProvider
        }]);

        fixture.detectChanges();
        fixture.componentInstance.datepicker.open();
        fixture.detectChanges();

        let overlay = document.querySelector('.cdk-overlay-connected-position-bounding-box')!;

        expect(overlay.getAttribute('dir')).toBe('ltr');

        fixture.componentInstance.datepicker.close();
        fixture.detectChanges();
        flush();

        dirProvider.value = 'rtl';
        fixture.componentInstance.datepicker.open();
        fixture.detectChanges();

        overlay = document.querySelector('.cdk-overlay-connected-position-bounding-box')!;

        expect(overlay.getAttribute('dir')).toBe('rtl');
      }));

      it('should pass along the directionality to the dialog in touch mode', () => {
        const fixture = createComponent(StandardDatepicker, [MatNativeDateModule], [{
          provide: Directionality,
          useValue: ({value: 'rtl'})
        }]);

        fixture.componentInstance.touch = true;
        fixture.detectChanges();
        fixture.componentInstance.datepicker.open();
        fixture.detectChanges();

        const overlay = document.querySelector('.cdk-global-overlay-wrapper')!;

        expect(overlay.getAttribute('dir')).toBe('rtl');
      });

    });

  });

  describe('with missing DateAdapter and CDK_DATE_FORMATS', () => {
    it('should throw when created', () => {
      expect(() => createComponent(StandardDatepicker))
          .toThrowError(/CdkDatepicker: No provider found for .*/);
    });
  });

  describe('popup positioning', () => {
    let fixture: ComponentFixture<StandardDatepicker>;
    let testComponent: StandardDatepicker;
    let input: HTMLElement;

    beforeEach(fakeAsync(() => {
      fixture = createComponent(StandardDatepicker, [MatNativeDateModule]);
      fixture.detectChanges();
      testComponent = fixture.componentInstance;
      input = fixture.debugElement.query(By.css('input')).nativeElement;
      input.style.position = 'fixed';
    }));

    it('should be below and to the right when there is plenty of space', () => {
      input.style.top = input.style.left = '20px';
      testComponent.datepicker.open();
      fixture.detectChanges();

      const overlayRect = document.querySelector('.cdk-overlay-pane')!.getBoundingClientRect();
      const inputRect = input.getBoundingClientRect();

      expect(Math.floor(overlayRect.top))
          .toBe(Math.floor(inputRect.bottom), 'Expected popup to align to input bottom.');
      expect(Math.floor(overlayRect.left))
          .toBe(Math.floor(inputRect.left), 'Expected popup to align to input left.');
    });

    it('should be above and to the right when there is no space below', () => {
      input.style.bottom = input.style.left = '20px';
      testComponent.datepicker.open();
      fixture.detectChanges();

      const overlayRect = document.querySelector('.cdk-overlay-pane')!.getBoundingClientRect();
      const inputRect = input.getBoundingClientRect();

      expect(Math.floor(overlayRect.bottom))
          .toBe(Math.floor(inputRect.top), 'Expected popup to align to input top.');
      expect(Math.floor(overlayRect.left))
          .toBe(Math.floor(inputRect.left), 'Expected popup to align to input left.');
    });

    it('should be below and to the left when there is no space on the right', () => {
      input.style.top = input.style.right = '20px';
      testComponent.datepicker.open();
      fixture.detectChanges();

      const overlayRect = document.querySelector('.cdk-overlay-pane')!.getBoundingClientRect();
      const inputRect = input.getBoundingClientRect();

      expect(Math.floor(overlayRect.top))
          .toBe(Math.floor(inputRect.bottom), 'Expected popup to align to input bottom.');
      expect(Math.floor(overlayRect.right))
          .toBe(Math.floor(inputRect.right), 'Expected popup to align to input right.');
    });

    it('should be above and to the left when there is no space on the bottom', () => {
      input.style.bottom = input.style.right = '20px';
      testComponent.datepicker.open();
      fixture.detectChanges();

      const overlayRect = document.querySelector('.cdk-overlay-pane')!.getBoundingClientRect();
      const inputRect = input.getBoundingClientRect();

      expect(Math.floor(overlayRect.bottom))
          .toBe(Math.floor(inputRect.top), 'Expected popup to align to input top.');
      expect(Math.floor(overlayRect.right))
          .toBe(Math.floor(inputRect.right), 'Expected popup to align to input right.');
    });

  });

  describe('internationalization', () => {
    let fixture: ComponentFixture<DatepickerWithi18n>;
    let testComponent: DatepickerWithi18n;
    let input: HTMLInputElement;

    beforeEach(fakeAsync(() => {
      fixture = createComponent(DatepickerWithi18n, [MatNativeDateModule, NativeDateModule],
        [{provide: MAT_DATE_LOCALE, useValue: 'de-DE'}]);
      fixture.detectChanges();
      testComponent = fixture.componentInstance;
      input = fixture.nativeElement.querySelector('input') as HTMLInputElement;
    }));

    it('should have the correct input value even when inverted date format', fakeAsync(() => {
      if (typeof Intl === 'undefined') {
        // Skip this test if the internationalization API is not supported in the current
        // browser. Browsers like Safari 9 do not support the "Intl" API.
        return;
      }

      const selected = new Date(2017, SEP, 1);
      testComponent.date = selected;
      fixture.detectChanges();
      flush();
      fixture.detectChanges();

      // Normally the proper date format would 01.09.2017, but some browsers seem format the
      // date without the leading zero. (e.g. 1.9.2017).
      expect(input.value).toMatch(/0?1\.0?9\.2017/);
      expect(testComponent.datepickerInput.value).toBe(selected);
    }));
  });

  describe('datepicker with custom header', () => {
    let fixture: ComponentFixture<DatepickerWithCustomHeader>;
    let testComponent: DatepickerWithCustomHeader;

    beforeEach(fakeAsync(() => {
      fixture = createComponent(
        DatepickerWithCustomHeader,
        [MatNativeDateModule],
        [],
        [CustomHeaderForDatepicker]
      );
      fixture.detectChanges();
      testComponent = fixture.componentInstance;
    }));

    it('should instantiate a datepicker with a custom header', fakeAsync(() => {
      expect(testComponent).toBeTruthy();
    }));

    it('should find the standard header element', fakeAsync(() => {
      testComponent.datepicker.open();
      fixture.detectChanges();
      flush();
      fixture.detectChanges();

      expect(document.querySelector('mat-calendar-header')).toBeTruthy();
    }));
  });
});


@Component({
  template: `
    <input [matDatepicker]="d" [value]="date">
    <mat-datepicker #d [touchUi]="touch" [disabled]="disabled" [opened]="opened"></mat-datepicker>
  `,
})
class StandardDatepicker {
  opened = false;
  touch = false;
  disabled = false;
  date: Date | null = new Date(2020, JAN, 1);
  @ViewChild('d') datepicker: MatDatepicker<Date>;
  @ViewChild(MatDatepickerInput) datepickerInput: MatDatepickerInput<Date>;
}


@Component({
  template: `<mat-datepicker #d></mat-datepicker>`,
})
class NoInputDatepicker {
  @ViewChild('d') datepicker: MatDatepicker<Date>;
}


@Component({
  template: `
    <input [matDatepicker]="d" [value]="date">
    <mat-datepicker #d startView="year" (monthSelected)="onYearSelection()"></mat-datepicker>
  `,
})
class DatepickerWithStartViewYear {
  date = new Date(2020, JAN, 1);
  @ViewChild('d') datepicker: MatDatepicker<Date>;

  onYearSelection() {}
}


@Component({
  template: `
    <input [matDatepicker]="d" [value]="date">
    <mat-datepicker #d startView="multi-year"
        (yearSelected)="onMultiYearSelection()"></mat-datepicker>
  `,
})
class DatepickerWithStartViewMultiYear {
  date = new Date(2020, JAN, 1);
  @ViewChild('d') datepicker: MatDatepicker<Date>;

  onMultiYearSelection() {}
}


@Component({
  template: `
    <input [(ngModel)]="selected" [matDatepicker]="d">
    <mat-datepicker #d></mat-datepicker>
  `,
})
class DatepickerWithNgModel {
  selected: Date | null = null;
  @ViewChild('d') datepicker: MatDatepicker<Date>;
  @ViewChild(MatDatepickerInput) datepickerInput: MatDatepickerInput<Date>;
}


@Component({
  template: `
    <input [formControl]="formControl" [matDatepicker]="d">
    <mat-datepicker-toggle [for]="d"></mat-datepicker-toggle>
    <mat-datepicker #d></mat-datepicker>
  `,
})
class DatepickerWithFormControl {
  formControl = new FormControl();
  @ViewChild('d') datepicker: MatDatepicker<Date>;
  @ViewChild(MatDatepickerInput) datepickerInput: MatDatepickerInput<Date>;
  @ViewChild(MatDatepickerToggle) datepickerToggle: MatDatepickerToggle<Date>;
}


@Component({
  template: `
    <input [matDatepicker]="d">
    <mat-datepicker-toggle [for]="d"></mat-datepicker-toggle>
    <mat-datepicker #d [touchUi]="touchUI"></mat-datepicker>
  `,
})
class DatepickerWithToggle {
  @ViewChild('d') datepicker: MatDatepicker<Date>;
  @ViewChild(MatDatepickerInput) input: MatDatepickerInput<Date>;
  touchUI = true;
}


@Component({
  template: `
    <input [matDatepicker]="d">
    <mat-datepicker-toggle [for]="d">
      <div class="custom-icon" matDatepickerToggleIcon></div>
    </mat-datepicker-toggle>
    <mat-datepicker #d></mat-datepicker>
  `,
})
class DatepickerWithCustomIcon {}


@Component({
  template: `
      <mat-form-field>
        <input matInput [matDatepicker]="d">
        <mat-datepicker #d></mat-datepicker>
      </mat-form-field>
  `,
})
class FormFieldDatepicker {
  @ViewChild('d') datepicker: MatDatepicker<Date>;
  @ViewChild(MatDatepickerInput) datepickerInput: MatDatepickerInput<Date>;
  @ViewChild(MatFormField) formField: MatFormField;
}


@Component({
  template: `
    <input [matDatepicker]="d" [(ngModel)]="date" [matDatepickerFilter]="filter">
    <mat-datepicker-toggle [for]="d"></mat-datepicker-toggle>
    <mat-datepicker #d [touchUi]="true"></mat-datepicker>
  `,
})
class DatepickerWithFilterAndValidation {
  @ViewChild('d') datepicker: MatDatepicker<Date>;
  date: Date;
  filter = (date: Date) => date.getDate() != 1;
}


@Component({
  template: `
    <input [matDatepicker]="d" (change)="onChange()" (input)="onInput()"
           (dateChange)="onDateChange()" (dateInput)="onDateInput()">
    <mat-datepicker #d [touchUi]="true"></mat-datepicker>
  `
})
class DatepickerWithChangeAndInputEvents {
  @ViewChild('d') datepicker: MatDatepicker<Date>;

  onChange() {}

  onInput() {}

  onDateChange() {}

  onDateInput() {}
}


@Component({
  template: `
    <input [matDatepicker]="d" [(ngModel)]="date">
    <mat-datepicker #d></mat-datepicker>
  `
})
class DatepickerWithi18n {
  date: Date | null = new Date(2010, JAN, 1);
  @ViewChild('d') datepicker: MatDatepicker<Date>;
  @ViewChild(MatDatepickerInput) datepickerInput: MatDatepickerInput<Date>;
}


@Component({
  template: `
    <input [(ngModel)]="selected" [matDatepicker]="d">
    <mat-datepicker (opened)="openedSpy()" (closed)="closedSpy()" #d></mat-datepicker>
  `,
})
class DatepickerWithEvents {
  selected: Date | null = null;
  openedSpy = jasmine.createSpy('opened spy');
  closedSpy = jasmine.createSpy('closed spy');
  @ViewChild('d') datepicker: MatDatepicker<Date>;
}


@Component({
  template: `
    <input (focus)="d.open()" [matDatepicker]="d">
    <mat-datepicker #d="matDatepicker"></mat-datepicker>
  `,
})
class DatepickerOpeningOnFocus {
  @ViewChild(MatDatepicker) datepicker: MatDatepicker<Date>;
}


@Component({
  template: `
    <input [matDatepicker]="ch">
    <mat-datepicker #ch [calendarHeaderComponent]="CustomHeaderForDatepicker"></mat-datepicker>
  `,
})
class DatepickerWithCustomHeader {
  @ViewChild('ch') datepicker: MatDatepicker<Date>;
}

@Component({
  template: `
    <div>Custom element</div>
    <mat-calendar-header></mat-calendar-header>
  `,
})
class CustomHeaderForDatepicker {}<|MERGE_RESOLUTION|>--- conflicted
+++ resolved
@@ -550,91 +550,6 @@
         fixture.detectChanges();
       }));
 
-<<<<<<< HEAD
-=======
-      it('should update datepicker when model changes', fakeAsync(() => {
-        expect(testComponent.datepickerInput.value).toBeNull();
-        expect(testComponent.datepicker._selected).toBeNull();
-
-        let selected = new Date(2017, JAN, 1);
-        testComponent.selected = selected;
-        fixture.detectChanges();
-        flush();
-        fixture.detectChanges();
-
-        expect(testComponent.datepickerInput.value).toEqual(selected);
-        expect(testComponent.datepicker._selected).toEqual(selected);
-      }));
-
-      it('should update model when date is selected', fakeAsync(() => {
-        expect(testComponent.selected).toBeNull();
-        expect(testComponent.datepickerInput.value).toBeNull();
-
-        let selected = new Date(2017, JAN, 1);
-        testComponent.datepicker.select(selected);
-        fixture.detectChanges();
-        flush();
-        fixture.detectChanges();
-
-        expect(testComponent.selected).toEqual(selected);
-        expect(testComponent.datepickerInput.value).toEqual(selected);
-      }));
-
-      it('should mark input dirty after input event', () => {
-        let inputEl = fixture.debugElement.query(By.css('input')).nativeElement;
-
-        expect(inputEl.classList).toContain('ng-pristine');
-
-        inputEl.value = '2001-01-01';
-        dispatchFakeEvent(inputEl, 'input');
-        fixture.detectChanges();
-
-        expect(inputEl.classList).toContain('ng-dirty');
-      });
-
-      it('should mark input dirty after date selected', fakeAsync(() => {
-        let inputEl = fixture.debugElement.query(By.css('input')).nativeElement;
-
-        expect(inputEl.classList).toContain('ng-pristine');
-
-        testComponent.datepicker.select(new Date(2017, JAN, 1));
-        fixture.detectChanges();
-        flush();
-        fixture.detectChanges();
-
-        expect(inputEl.classList).toContain('ng-dirty');
-      }));
-
-      it('should not mark dirty after model change', fakeAsync(() => {
-        let inputEl = fixture.debugElement.query(By.css('input')).nativeElement;
-
-        expect(inputEl.classList).toContain('ng-pristine');
-
-        testComponent.selected = new Date(2017, JAN, 1);
-        fixture.detectChanges();
-        flush();
-        fixture.detectChanges();
-
-        expect(inputEl.classList).toContain('ng-pristine');
-      }));
-
-      it('should mark input touched on blur', () => {
-        let inputEl = fixture.debugElement.query(By.css('input')).nativeElement;
-
-        expect(inputEl.classList).toContain('ng-untouched');
-
-        dispatchFakeEvent(inputEl, 'focus');
-        fixture.detectChanges();
-
-        expect(inputEl.classList).toContain('ng-untouched');
-
-        dispatchFakeEvent(inputEl, 'blur');
-        fixture.detectChanges();
-
-        expect(inputEl.classList).toContain('ng-touched');
-      });
-
->>>>>>> f73ee219
       it('should reformat the input value on blur', () => {
         if (SUPPORTS_INTL) {
           // Skip this test if the internationalization API is not supported in the current
@@ -653,35 +568,6 @@
 
         expect(inputEl.value).toBe('1/1/2001');
       });
-<<<<<<< HEAD
-=======
-
-      it('should not reformat invalid dates on blur', () => {
-        const inputEl = fixture.debugElement.query(By.css('input')).nativeElement;
-
-        inputEl.value = 'very-valid-date';
-        dispatchFakeEvent(inputEl, 'input');
-        fixture.detectChanges();
-
-        dispatchFakeEvent(inputEl, 'blur');
-        fixture.detectChanges();
-
-        expect(inputEl.value).toBe('very-valid-date');
-      });
-
-      it('should mark input touched on calendar selection', fakeAsync(() => {
-        let inputEl = fixture.debugElement.query(By.css('input')).nativeElement;
-
-        expect(inputEl.classList).toContain('ng-untouched');
-
-        testComponent.datepicker.select(new Date(2017, JAN, 1));
-        fixture.detectChanges();
-        flush();
-        fixture.detectChanges();
-
-        expect(inputEl.classList).toContain('ng-touched');
-      }));
->>>>>>> f73ee219
     });
 
     describe('datepicker with formControl', () => {
@@ -700,44 +586,6 @@
         fixture.detectChanges();
       }));
 
-<<<<<<< HEAD
-=======
-      it('should update datepicker when formControl changes', () => {
-        expect(testComponent.datepickerInput.value).toBeNull();
-        expect(testComponent.datepicker._selected).toBeNull();
-
-        let selected = new Date(2017, JAN, 1);
-        testComponent.formControl.setValue(selected);
-        fixture.detectChanges();
-
-        expect(testComponent.datepickerInput.value).toEqual(selected);
-        expect(testComponent.datepicker._selected).toEqual(selected);
-      });
-
-      it('should update formControl when date is selected', () => {
-        expect(testComponent.formControl.value).toBeNull();
-        expect(testComponent.datepickerInput.value).toBeNull();
-
-        let selected = new Date(2017, JAN, 1);
-        testComponent.datepicker.select(selected);
-        fixture.detectChanges();
-
-        expect(testComponent.formControl.value).toEqual(selected);
-        expect(testComponent.datepickerInput.value).toEqual(selected);
-      });
-
-      it('should disable input when form control disabled', () => {
-        let inputEl = fixture.debugElement.query(By.css('input')).nativeElement;
-
-        expect(inputEl.disabled).toBe(false);
-
-        testComponent.formControl.disable();
-        fixture.detectChanges();
-
-        expect(inputEl.disabled).toBe(true);
-      });
-
->>>>>>> f73ee219
       it('should disable toggle when form control disabled', () => {
         expect(testComponent.datepickerToggle.disabled).toBe(false);
 
@@ -954,6 +802,79 @@
       }));
     });
 
+    describe('datepicker with min and max dates and validation', () => {
+      let fixture: ComponentFixture<DatepickerWithMinAndMaxValidation>;
+      let testComponent: DatepickerWithMinAndMaxValidation;
+
+      beforeEach(fakeAsync(() => {
+        fixture = createComponent(DatepickerWithMinAndMaxValidation, [MatNativeDateModule]);
+        fixture.detectChanges();
+
+        testComponent = fixture.componentInstance;
+      }));
+
+      afterEach(fakeAsync(() => {
+        testComponent.datepicker.close();
+        fixture.detectChanges();
+      }));
+
+      it('should use min and max dates specified by the input', () => {
+        expect(testComponent.datepicker._minDate).toEqual(new Date(2010, JAN, 1));
+        expect(testComponent.datepicker._maxDate).toEqual(new Date(2020, JAN, 1));
+      });
+
+      it('should mark invalid when value is before min', fakeAsync(() => {
+        testComponent.date = new Date(2009, DEC, 31);
+        fixture.detectChanges();
+        flush();
+        fixture.detectChanges();
+
+        expect(fixture.debugElement.query(By.css('input')).nativeElement.classList)
+            .toContain('ng-invalid');
+      }));
+
+      it('should mark invalid when value is after max', fakeAsync(() => {
+        testComponent.date = new Date(2020, JAN, 2);
+        fixture.detectChanges();
+        flush();
+
+        fixture.detectChanges();
+
+        expect(fixture.debugElement.query(By.css('input')).nativeElement.classList)
+            .toContain('ng-invalid');
+      }));
+
+      it('should not mark invalid when value equals min', fakeAsync(() => {
+        testComponent.date = testComponent.datepicker._minDate;
+        fixture.detectChanges();
+        flush();
+        fixture.detectChanges();
+
+        expect(fixture.debugElement.query(By.css('input')).nativeElement.classList)
+            .not.toContain('ng-invalid');
+      }));
+
+      it('should not mark invalid when value equals max', fakeAsync(() => {
+        testComponent.date = testComponent.datepicker._maxDate;
+        fixture.detectChanges();
+        flush();
+        fixture.detectChanges();
+
+        expect(fixture.debugElement.query(By.css('input')).nativeElement.classList)
+            .not.toContain('ng-invalid');
+      }));
+
+      it('should not mark invalid when value is between min and max', fakeAsync(() => {
+        testComponent.date = new Date(2010, JAN, 2);
+        fixture.detectChanges();
+        flush();
+        fixture.detectChanges();
+
+        expect(fixture.debugElement.query(By.css('input')).nativeElement.classList)
+            .not.toContain('ng-invalid');
+      }));
+    });
+
     describe('datepicker with filter and validation', () => {
       let fixture: ComponentFixture<DatepickerWithFilterAndValidation>;
       let testComponent: DatepickerWithFilterAndValidation;
@@ -971,6 +892,24 @@
         flush();
       }));
 
+      it('should mark input invalid', fakeAsync(() => {
+        testComponent.date = new Date(2017, JAN, 1);
+        fixture.detectChanges();
+        flush();
+        fixture.detectChanges();
+
+        expect(fixture.debugElement.query(By.css('input')).nativeElement.classList)
+            .toContain('ng-invalid');
+
+        testComponent.date = new Date(2017, JAN, 2);
+        fixture.detectChanges();
+        flush();
+        fixture.detectChanges();
+
+        expect(fixture.debugElement.query(By.css('input')).nativeElement.classList)
+            .not.toContain('ng-invalid');
+      }));
+
       it('should disable filtered calendar cells', () => {
         fixture.detectChanges();
 
@@ -988,12 +927,14 @@
     describe('datepicker with change and input events', () => {
       let fixture: ComponentFixture<DatepickerWithChangeAndInputEvents>;
       let testComponent: DatepickerWithChangeAndInputEvents;
+      let inputEl: HTMLInputElement;
 
       beforeEach(fakeAsync(() => {
         fixture = createComponent(DatepickerWithChangeAndInputEvents, [MatNativeDateModule]);
         fixture.detectChanges();
 
         testComponent = fixture.componentInstance;
+        inputEl = fixture.debugElement.query(By.css('input')).nativeElement;
 
         spyOn(testComponent, 'onChange');
         spyOn(testComponent, 'onInput');
@@ -1005,6 +946,37 @@
         testComponent.datepicker.close();
         fixture.detectChanges();
       }));
+
+      it('should fire input and dateInput events when user types input', () => {
+        expect(testComponent.onChange).not.toHaveBeenCalled();
+        expect(testComponent.onDateChange).not.toHaveBeenCalled();
+        expect(testComponent.onInput).not.toHaveBeenCalled();
+        expect(testComponent.onDateInput).not.toHaveBeenCalled();
+
+        inputEl.value = '2001-01-01';
+        dispatchFakeEvent(inputEl, 'input');
+        fixture.detectChanges();
+
+        expect(testComponent.onChange).not.toHaveBeenCalled();
+        expect(testComponent.onDateChange).not.toHaveBeenCalled();
+        expect(testComponent.onInput).toHaveBeenCalled();
+        expect(testComponent.onDateInput).toHaveBeenCalled();
+      });
+
+      it('should fire change and dateChange events when user commits typed input', () => {
+        expect(testComponent.onChange).not.toHaveBeenCalled();
+        expect(testComponent.onDateChange).not.toHaveBeenCalled();
+        expect(testComponent.onInput).not.toHaveBeenCalled();
+        expect(testComponent.onDateInput).not.toHaveBeenCalled();
+
+        dispatchFakeEvent(inputEl, 'change');
+        fixture.detectChanges();
+
+        expect(testComponent.onChange).toHaveBeenCalled();
+        expect(testComponent.onDateChange).toHaveBeenCalled();
+        expect(testComponent.onInput).not.toHaveBeenCalled();
+        expect(testComponent.onDateInput).not.toHaveBeenCalled();
+      });
 
       it('should fire dateChange and dateInput events when user selects calendar date',
         fakeAsync(() => {
@@ -1029,6 +1001,48 @@
           expect(testComponent.onDateInput).toHaveBeenCalled();
         })
       );
+
+      it('should not fire the dateInput event if the value has not changed', () => {
+        expect(testComponent.onDateInput).not.toHaveBeenCalled();
+
+        inputEl.value = '12/12/2012';
+        dispatchFakeEvent(inputEl, 'input');
+        fixture.detectChanges();
+
+        expect(testComponent.onDateInput).toHaveBeenCalledTimes(1);
+
+        dispatchFakeEvent(inputEl, 'input');
+        fixture.detectChanges();
+
+        expect(testComponent.onDateInput).toHaveBeenCalledTimes(1);
+      });
+
+    });
+
+    describe('with ISO 8601 strings as input', () => {
+      let fixture: ComponentFixture<DatepickerWithISOStrings>;
+      let testComponent: DatepickerWithISOStrings;
+
+      beforeEach(fakeAsync(() => {
+        fixture = createComponent(DatepickerWithISOStrings, [MatNativeDateModule]);
+        testComponent = fixture.componentInstance;
+      }));
+
+      afterEach(fakeAsync(() => {
+        testComponent.datepicker.close();
+        fixture.detectChanges();
+      }));
+
+      it('should coerce ISO strings', fakeAsync(() => {
+        expect(() => fixture.detectChanges()).not.toThrow();
+        flush();
+        fixture.detectChanges();
+
+        expect(testComponent.datepicker.startAt).toEqual(new Date(2017, JUL, 1));
+        expect(testComponent.datepickerInput.value).toEqual(new Date(2017, JUN, 1));
+        expect(testComponent.datepickerInput.min).toEqual(new Date(2017, JAN, 1));
+        expect(testComponent.datepickerInput.max).toEqual(new Date(2017, DEC, 31));
+      }));
     });
 
     describe('with events', () => {
@@ -1169,13 +1183,6 @@
 
     });
 
-  });
-
-  describe('with missing DateAdapter and CDK_DATE_FORMATS', () => {
-    it('should throw when created', () => {
-      expect(() => createComponent(StandardDatepicker))
-          .toThrowError(/CdkDatepicker: No provider found for .*/);
-    });
   });
 
   describe('popup positioning', () => {
@@ -1330,9 +1337,30 @@
 
 
 @Component({
+  template: `
+    <input [matDatepicker]="d"><input [matDatepicker]="d"><mat-datepicker #d></mat-datepicker>
+  `,
+})
+class MultiInputDatepicker {}
+
+
+@Component({
   template: `<mat-datepicker #d></mat-datepicker>`,
 })
 class NoInputDatepicker {
+  @ViewChild('d') datepicker: MatDatepicker<Date>;
+}
+
+
+@Component({
+  template: `
+    <input [matDatepicker]="d" [value]="date">
+    <mat-datepicker #d [startAt]="startDate"></mat-datepicker>
+  `,
+})
+class DatepickerWithStartAt {
+  date = new Date(2020, JAN, 1);
+  startDate = new Date(2010, JAN, 1);
   @ViewChild('d') datepicker: MatDatepicker<Date>;
 }
 
@@ -1437,6 +1465,21 @@
 
 @Component({
   template: `
+    <input [matDatepicker]="d" [(ngModel)]="date" [min]="minDate" [max]="maxDate">
+    <mat-datepicker-toggle [for]="d"></mat-datepicker-toggle>
+    <mat-datepicker #d></mat-datepicker>
+  `,
+})
+class DatepickerWithMinAndMaxValidation {
+  @ViewChild('d') datepicker: MatDatepicker<Date>;
+  date: Date | null;
+  minDate = new Date(2010, JAN, 1);
+  maxDate = new Date(2020, JAN, 1);
+}
+
+
+@Component({
+  template: `
     <input [matDatepicker]="d" [(ngModel)]="date" [matDatepickerFilter]="filter">
     <mat-datepicker-toggle [for]="d"></mat-datepicker-toggle>
     <mat-datepicker #d [touchUi]="true"></mat-datepicker>
@@ -1477,6 +1520,22 @@
 })
 class DatepickerWithi18n {
   date: Date | null = new Date(2010, JAN, 1);
+  @ViewChild('d') datepicker: MatDatepicker<Date>;
+  @ViewChild(MatDatepickerInput) datepickerInput: MatDatepickerInput<Date>;
+}
+
+
+@Component({
+  template: `
+    <input [matDatepicker]="d" [(ngModel)]="value" [min]="min" [max]="max">
+    <mat-datepicker #d [startAt]="startAt"></mat-datepicker>
+  `
+})
+class DatepickerWithISOStrings {
+  value = new Date(2017, JUN, 1).toISOString();
+  min = new Date(2017, JAN, 1).toISOString();
+  max = new Date (2017, DEC, 31).toISOString();
+  startAt = new Date(2017, JUL, 1).toISOString();
   @ViewChild('d') datepicker: MatDatepicker<Date>;
   @ViewChild(MatDatepickerInput) datepickerInput: MatDatepickerInput<Date>;
 }

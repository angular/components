--- conflicted
+++ resolved
@@ -37,14 +37,10 @@
       *ngSwitchCase="'year'"
       [activeDate]="_activeDate"
       [selected]="selected"
-<<<<<<< HEAD
       [dateFilter]="dateFilter"
       [maxDate]="maxDate"
       [minDate]="minDate"
-=======
-      [dateFilter]="_dateFilterForViews"
       (monthSelected)="_monthSelectedInYearView($event)"
->>>>>>> c2e108e0
       (selectedChange)="_goToDateInView($event, 'month')">
   </mat-year-view>
 
@@ -52,14 +48,10 @@
       *ngSwitchCase="'multi-year'"
       [activeDate]="_activeDate"
       [selected]="selected"
-<<<<<<< HEAD
       [dateFilter]="dateFilter"
       [maxDate]="maxDate"
       [minDate]="minDate"
-=======
-      [dateFilter]="_dateFilterForViews"
       (yearSelected)="_yearSelectedInMultiYearView($event)"
->>>>>>> c2e108e0
       (selectedChange)="_goToDateInView($event, 'year')">
   </mat-multi-year-view>
 </div>
--- conflicted
+++ resolved
@@ -60,11 +60,7 @@
   changeDetection: ChangeDetectionStrategy.OnPush,
   providers: [MAT_SINGLE_DATE_SELECTION_MODEL_PROVIDER]
 })
-<<<<<<< HEAD
-export class MatMultiYearView<D> implements AfterContentInit, OnDestroy {
-=======
 export class MatMultiYearView<D> implements AfterViewInit, OnDestroy {
->>>>>>> c6121705
   /** The date to display in this multi-year view (everything other than the year is ignored). */
   @Input()
   get activeDate(): D { return this._activeDate; }
@@ -122,11 +118,7 @@
   @Output() readonly activeDateChange: EventEmitter<D> = new EventEmitter<D>();
 
   /** The body of calendar table */
-<<<<<<< HEAD
-  @ViewChild(MatCalendarBody) _matCalendarBody: MatCalendarBody<D>;
-=======
   @ViewChild(MatCalendarBody, {static: false}) _matCalendarBody: MatCalendarBody<D>;
->>>>>>> c6121705
 
   /** Grid of calendar cells representing the currently displayed years. */
   _years: MatCalendarCell<D>[][];
@@ -150,11 +142,6 @@
     this._activeDate = this._dateAdapter.today();
 
     this.dateSubscription = _selected.selectionChange.subscribe(() => this.extractYear());
-<<<<<<< HEAD
-  }
-
-  ngAfterContentInit() {
-=======
   }
 
   ngAfterViewInit() {
@@ -166,13 +153,8 @@
   }
 
   _initView() {
->>>>>>> c6121705
     this._matCalendarBody._updateToday();
     this._init();
-  }
-
-  ngOnDestroy() {
-    this.dateSubscription.unsubscribe();
   }
 
   /** Initializes this multi-year view. */

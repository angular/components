<mat-calendar cdkTrapFocus
    [id]="datepicker.id"
    [ngClass]="datepicker.panelClass"
    [startAt]="datepicker.startAt"
    [startView]="datepicker.startView"
    [minDate]="datepicker._minDate"
    [maxDate]="datepicker._maxDate"
    [dateFilter]="datepicker._dateFilter"
    [headerComponent]="datepicker.calendarHeaderComponent"
<<<<<<< HEAD
=======
    [dateClass]="datepicker.dateClass"
>>>>>>> f803b554
    [@fadeInCalendar]="'enter'"
    (yearSelected)="datepicker._selectYear($event)"
    (monthSelected)="datepicker._selectMonth($event)"
    (_userSelection)="datepicker.close()">
</mat-calendar><|MERGE_RESOLUTION|>--- conflicted
+++ resolved
@@ -7,10 +7,7 @@
     [maxDate]="datepicker._maxDate"
     [dateFilter]="datepicker._dateFilter"
     [headerComponent]="datepicker.calendarHeaderComponent"
-<<<<<<< HEAD
-=======
     [dateClass]="datepicker.dateClass"
->>>>>>> f803b554
     [@fadeInCalendar]="'enter'"
     (yearSelected)="datepicker._selectYear($event)"
     (monthSelected)="datepicker._selectMonth($event)"

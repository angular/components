<mat-calendar cdkTrapFocus
    [id]="datepicker.id"
    [ngClass]="datepicker.panelClass"
    [startAt]="datepicker.startAt"
    [startView]="datepicker.startView"
    [minDate]="datepicker._minDate"
    [maxDate]="datepicker._maxDate"
    [dateFilter]="datepicker._dateFilter"
    [selected]="datepicker._selected"
    (selectedChange)="datepicker._select($event)"
<<<<<<< HEAD
    (_userSelection)="datepicker.close()"
    [headerComponent]="datepicker.calendarHeaderComponent">
=======
    (yearSelected)="datepicker._selectYear($event)"
    (monthSelected)="datepicker._selectMonth($event)"
    (_userSelection)="datepicker.close()">
>>>>>>> 591d1f28
</mat-calendar><|MERGE_RESOLUTION|>--- conflicted
+++ resolved
@@ -8,12 +8,8 @@
     [dateFilter]="datepicker._dateFilter"
     [selected]="datepicker._selected"
     (selectedChange)="datepicker._select($event)"
-<<<<<<< HEAD
+    (yearSelected)="datepicker._selectYear($event)"
+    (monthSelected)="datepicker._selectMonth($event)"
     (_userSelection)="datepicker.close()"
     [headerComponent]="datepicker.calendarHeaderComponent">
-=======
-    (yearSelected)="datepicker._selectYear($event)"
-    (monthSelected)="datepicker._selectMonth($event)"
-    (_userSelection)="datepicker.close()">
->>>>>>> 591d1f28
 </mat-calendar>
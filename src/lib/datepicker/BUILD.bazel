--- conflicted
+++ resolved
@@ -21,10 +21,6 @@
     "//src/cdk/a11y",
     "//src/cdk/bidi",
     "//src/cdk/coercion",
-<<<<<<< HEAD
-    "//src/cdk/datepicker",
-=======
->>>>>>> 31ef1058
     "//src/cdk/datetime",
     "//src/cdk/keycodes",
     "//src/cdk/portal",

--- conflicted
+++ resolved
@@ -36,20 +36,12 @@
 import {
   DateAdapter,
   MAT_DATE_FORMATS,
-<<<<<<< HEAD
-  MatDateFormats,
-  MatDateSelection,
-  MatSingleDateSelection
-} from '@angular/material/core';
-import {Directionality} from '@angular/cdk/bidi';
-=======
   MAT_SINGLE_DATE_SELECTION_MODEL_PROVIDER,
   MatDateFormats,
   MatDateSelectionModel,
   MatSingleDateSelectionModel
 } from '@angular/material/core';
 import {Subscription} from 'rxjs';
->>>>>>> 5b70058a
 import {MatCalendarBody, MatCalendarCell} from './calendar-body';
 import {createMissingDateImplError} from './datepicker-errors';
 
@@ -93,15 +85,6 @@
    * @breaking-change 9.0.0 remove this property.
    */
   @Input()
-<<<<<<< HEAD
-  get selected(): MatDateSelection<D> { return this._selected; }
-  set selected(value: MatDateSelection<D>) {
-    this._selected = value;
-    // this._selected = this._getValidDateOrNull(this._dateAdapter.deserialize(value));
-    this._selectedDate = this._getDateInCurrentMonth(this._selected.getFirstSelectedDate());
-  }
-  private _selected: MatDateSelection<D> = new MatSingleDateSelection<D>(this._dateAdapter);
-=======
   get selected(): D | null { return this._selectionModel.getFirstSelectedDate(); }
   set selected(value: D | null) {
     if (this._selectionModel instanceof MatSingleDateSelectionModel) {
@@ -109,7 +92,6 @@
       this.extractDate();
     }
   }
->>>>>>> 5b70058a
 
   /** The minimum selectable date. */
   @Input()
@@ -283,11 +265,7 @@
 
   /** Initializes this month view. */
   _init() {
-<<<<<<< HEAD
-    this._selectedDate = this._getDateInCurrentMonth(this.selected.getFirstSelectedDate());
-=======
     this._selectedDate = this._getDateInCurrentMonth(this._selectionModel.getFirstSelectedDate());
->>>>>>> 5b70058a
     this._todayDate = this._getDateInCurrentMonth(this._dateAdapter.today());
     this._monthLabel =
         this._dateAdapter.getMonthNames('short')[this._dateAdapter.getMonth(this.activeDate)]

--- conflicted
+++ resolved
@@ -62,11 +62,7 @@
   changeDetection: ChangeDetectionStrategy.OnPush,
   providers: [MAT_SINGLE_DATE_SELECTION_MODEL_PROVIDER]
 })
-<<<<<<< HEAD
-export class MatMonthView<D> implements AfterContentInit, OnDestroy {
-=======
 export class MatMonthView<D> implements AfterViewInit, OnDestroy {
->>>>>>> c6121705
   /**
    * The date to display in this month view (everything other than the month and year is ignored).
    */
@@ -129,11 +125,7 @@
   @Output() readonly activeDateChange: EventEmitter<D> = new EventEmitter<D>();
 
   /** The body of calendar table */
-<<<<<<< HEAD
-  @ViewChild(MatCalendarBody) _matCalendarBody: MatCalendarBody<D>;
-=======
   @ViewChild(MatCalendarBody, {static: false}) _matCalendarBody: MatCalendarBody<D>;
->>>>>>> c6121705
 
   /** The label for this month (e.g. "January 2017"). */
   _monthLabel: string;
@@ -186,9 +178,6 @@
     this.dateSubscription = _selectionModel.selectionChange.subscribe(() => this.extractDate());
   }
 
-<<<<<<< HEAD
-  ngAfterContentInit() {
-=======
   ngAfterViewInit() {
     this._initView();
   }
@@ -198,13 +187,8 @@
   }
 
   _initView() {
->>>>>>> c6121705
     this._matCalendarBody._updateToday();
     this._init();
-  }
-
-  ngOnDestroy() {
-    this.dateSubscription.unsubscribe();
   }
 
   /** Handles when a new date is selected. */

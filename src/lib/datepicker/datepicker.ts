--- conflicted
+++ resolved
@@ -128,15 +128,12 @@
   encapsulation: ViewEncapsulation.None,
   preserveWhitespaces: false,
 })
-<<<<<<< HEAD
-export class MatDatepicker<D> implements OnDestroy {
+
+export class MatDatepicker<D> implements OnDestroy, CanColor {
 
   /** An input indicating the type of the custom header component for the calendar, if set. */
   @Input() calendarHeaderComponent: ComponentType<any>;
 
-=======
-export class MatDatepicker<D> implements OnDestroy, CanColor {
->>>>>>> d84612ea
   /** The date to open the calendar to initially. */
   @Input()
   get startAt(): D | null {

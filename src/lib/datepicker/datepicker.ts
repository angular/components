/**
 * @license
 * Copyright Google LLC All Rights Reserved.
 *
 * Use of this source code is governed by an MIT-style license that can be
 * found in the LICENSE file at https://angular.io/license
 */

import {Directionality} from '@angular/cdk/bidi';
import {coerceBooleanProperty} from '@angular/cdk/coercion';
import {ESCAPE, UP_ARROW} from '@angular/cdk/keycodes';
import {
  Overlay,
  OverlayConfig,
  OverlayRef,
  PositionStrategy,
  ScrollStrategy,
} from '@angular/cdk/overlay';
import {ComponentPortal, ComponentType} from '@angular/cdk/portal';
import {DOCUMENT} from '@angular/common';
import {
  AfterViewInit,
  ChangeDetectionStrategy,
  Component,
  ComponentRef,
  ElementRef,
  EventEmitter,
  Inject,
  InjectionToken,
  Input,
  NgZone,
  OnDestroy,
  Optional,
  Output,
  ViewChild,
  ViewContainerRef,
  ViewEncapsulation,
} from '@angular/core';
import {
  CanColor,
  CanColorCtor,
  DateAdapter,
  MatDateSelectionModel,
  MatSingleDateSelectionModel,
  mixinColor,
  ThemePalette,
  MatDateSelection,
  MatSingleDateSelection,
} from '@angular/material/core';
import {MatDialog, MatDialogRef} from '@angular/material/dialog';
import {merge, Subject, Subscription} from 'rxjs';
import {filter, take} from 'rxjs/operators';
import {MatCalendar} from './calendar';
import {matDatepickerAnimations} from './datepicker-animations';
import {createMissingDateImplError} from './datepicker-errors';
import {MatDatepickerInput} from './datepicker-input';

/** Used to generate a unique ID for each datepicker instance. */
let datepickerUid = 0;

/** Injection token that determines the scroll handling while the calendar is open. */
export const MAT_DATEPICKER_SCROLL_STRATEGY =
    new InjectionToken<() => ScrollStrategy>('mat-datepicker-scroll-strategy');

/** @docs-private */
export function MAT_DATEPICKER_SCROLL_STRATEGY_FACTORY(overlay: Overlay): () => ScrollStrategy {
  return () => overlay.scrollStrategies.reposition();
}

/** @docs-private */
export const MAT_DATEPICKER_SCROLL_STRATEGY_FACTORY_PROVIDER = {
  provide: MAT_DATEPICKER_SCROLL_STRATEGY,
  deps: [Overlay],
  useFactory: MAT_DATEPICKER_SCROLL_STRATEGY_FACTORY,
};

// Boilerplate for applying mixins to MatDatepickerContent.
/** @docs-private */
export class MatDatepickerContentBase {
  constructor(public _elementRef: ElementRef) { }
}
export const _MatDatepickerContentMixinBase: CanColorCtor & typeof MatDatepickerContentBase =
    mixinColor(MatDatepickerContentBase);

/**
 * Component used as the content for the datepicker dialog and popup. We use this instead of using
 * MatCalendar directly as the content so we can control the initial focus. This also gives us a
 * place to put additional features of the popup that are not part of the calendar itself in the
 * future. (e.g. confirmation buttons).
 * @docs-private
 */
@Component({
  moduleId: module.id,
  selector: 'mat-datepicker-content',
  templateUrl: 'datepicker-content.html',
  styleUrls: ['datepicker-content.css'],
  host: {
    'class': 'mat-datepicker-content',
    '[@transformPanel]': '"enter"',
    '[class.mat-datepicker-content-touch]': 'datepicker.touchUi',
  },
  animations: [
    matDatepickerAnimations.transformPanel,
    matDatepickerAnimations.fadeInCalendar,
  ],
  exportAs: 'matDatepickerContent',
  encapsulation: ViewEncapsulation.None,
  changeDetection: ChangeDetectionStrategy.OnPush,
  inputs: ['color'],
})
export class MatDatepickerContent<D> extends _MatDatepickerContentMixinBase
  implements AfterViewInit, CanColor {

  /** Reference to the internal calendar component. */
  @ViewChild(MatCalendar) _calendar: MatCalendar<D>;

  /** Reference to the datepicker that created the overlay. */
  datepicker: MatDatepicker<D>;

  /** Whether the datepicker is above or below the input. */
  _isAbove: boolean;

  constructor(elementRef: ElementRef) {
    super(elementRef);
  }

  ngAfterViewInit() {
    this._calendar.focusActiveCell();
  }
}


// TODO(mmalerba): We use a component instead of a directive here so the user can use implicit
// template reference variables (e.g. #d vs #d="matDatepicker"). We can change this to a directive
// if angular adds support for `exportAs: '$implicit'` on directives.
/**
 * Component responsible for managing the datepicker popup/dialog.
 */
@Component({
  moduleId: module.id,
  selector: 'mat-datepicker',
  template: '',
  exportAs: 'matDatepicker',
  changeDetection: ChangeDetectionStrategy.OnPush,
  encapsulation: ViewEncapsulation.None,
  providers: [{provide: MatDateSelectionModel, useClass: MatSingleDateSelectionModel}]
})
export class MatDatepicker<D> implements OnDestroy, CanColor {
  private _scrollStrategy: () => ScrollStrategy;

  /** An input indicating the type of the custom header component for the calendar, if set. */
  @Input() calendarHeaderComponent: ComponentType<any>;

  /** The date to open the calendar to initially. */
  @Input()
  get startAt(): D | null {
    // If an explicit startAt is set we start there, otherwise we start at whatever the currently
    // selected value is.
    return this._startAt || (this._datepickerInput ? this._datepickerInput.value : null);
  }
  set startAt(value: D | null) {
    this._startAt = this._getValidDateOrNull(this._dateAdapter.deserialize(value));
  }
  private _startAt: D | null;

  /** The view that the calendar should start in. */
  @Input() startView: 'month' | 'year' | 'multi-year' = 'month';

  /** Color palette to use on the datepicker's calendar. */
  @Input()
  get color(): ThemePalette {
    return this._color ||
        (this._datepickerInput ? this._datepickerInput._getThemePalette() : undefined);
  }
  set color(value: ThemePalette) {
    this._color = value;
  }
  _color: ThemePalette;

  /**
   * Whether the calendar UI is in touch mode. In touch mode the calendar opens in a dialog rather
   * than a popup and elements have more padding to allow for bigger touch targets.
   */
  @Input()
  get touchUi(): boolean { return this._touchUi; }
  set touchUi(value: boolean) {
    this._touchUi = coerceBooleanProperty(value);
  }
  private _touchUi = false;

  /** Whether the datepicker pop-up should be disabled. */
  @Input()
  get disabled(): boolean {
    return this._disabled === undefined && this._datepickerInput ?
        this._datepickerInput.disabled : !!this._disabled;
  }
  set disabled(value: boolean) {
    const newValue = coerceBooleanProperty(value);

    if (newValue !== this._disabled) {
      this._disabled = newValue;
      this._disabledChange.next(newValue);
    }
  }
  private _disabled: boolean;

  /**
   * Emits selected year in multiyear view.
   * This doesn't imply a change on the selected date.
   */
  @Output() readonly yearSelected: EventEmitter<D> = new EventEmitter<D>();

  /**
   * Emits selected month in year view.
   * This doesn't imply a change on the selected date.
   */
  @Output() readonly monthSelected: EventEmitter<D> = new EventEmitter<D>();

  /** Classes to be passed to the date picker panel. Supports the same syntax as `ngClass`. */
  @Input() panelClass: string | string[];

  /** Emits when the datepicker has been opened. */
  @Output('opened') openedStream: EventEmitter<void> = new EventEmitter<void>();

  /** Emits when the datepicker has been closed. */
  @Output('closed') closedStream: EventEmitter<void> = new EventEmitter<void>();


  /** Whether the calendar is open. */
  @Input()
  get opened(): boolean { return this._opened; }
  set opened(value: boolean) { value ? this.open() : this.close(); }
  private _opened = false;

  /** The id for the datepicker calendar. */
  id: string = `mat-datepicker-${datepickerUid++}`;

  /** The currently selected date. */
<<<<<<< HEAD
  get _selected(): MatDateSelection<D> { return this._validSelected; }
  set _selected(value: MatDateSelection<D>) { this._validSelected = value; }
  private _validSelected: MatDateSelection<D> = new MatSingleDateSelection<D>(this._dateAdapter);
=======
  get _selected(): D | null { return this._dateSelection.getSelection(); }
  set _selected(value: D | null) {
    this._dateSelection.setSelection(value);
  }
>>>>>>> 5b70058a

  /** The minimum selectable date. */
  get _minDate(): D | null {
    return this._datepickerInput && this._datepickerInput.min;
  }

  /** The maximum selectable date. */
  get _maxDate(): D | null {
    return this._datepickerInput && this._datepickerInput.max;
  }

  get _dateFilter(): (date: D | null) => boolean {
    return this._datepickerInput && this._datepickerInput._dateFilter;
  }

  /** A reference to the overlay when the calendar is opened as a popup. */
  _popupRef: OverlayRef;

  /** A reference to the dialog when the calendar is opened as a dialog. */
  private _dialogRef: MatDialogRef<MatDatepickerContent<D>> | null;

  /** A portal containing the calendar for this datepicker. */
  private _calendarPortal: ComponentPortal<MatDatepickerContent<D>>;

  /** Reference to the component instantiated in popup mode. */
  private _popupComponentRef: ComponentRef<MatDatepickerContent<D>> | null;

  /** The element that was focused before the datepicker was opened. */
  private _focusedElementBeforeOpen: HTMLElement | null = null;

  /** Subscription to value changes in the associated input element. */
  private _inputSubscription = Subscription.EMPTY;

  /** The input element this datepicker is associated with. */
  _datepickerInput: MatDatepickerInput<D>;

  /** Emits when the datepicker is disabled. */
  readonly _disabledChange = new Subject<boolean>();

  /** Emits new selected date when selected date changes. */
  readonly _selectedChanged = new Subject<MatDateSelection<D>>();

  constructor(private _dialog: MatDialog,
              private _overlay: Overlay,
              private _ngZone: NgZone,
              private _viewContainerRef: ViewContainerRef,
              @Inject(MatDateSelectionModel) readonly _dateSelection:
                  MatSingleDateSelectionModel<D>,
              @Inject(MAT_DATEPICKER_SCROLL_STRATEGY) scrollStrategy: any,
              @Optional() private _dateAdapter: DateAdapter<D>,
              @Optional() private _dir: Directionality,
              @Optional() @Inject(DOCUMENT) private _document: any) {
    if (!this._dateAdapter) {
      throw createMissingDateImplError('DateAdapter');
    }

    this._scrollStrategy = scrollStrategy;
  }

  ngOnDestroy() {
    this.close();
    this._inputSubscription.unsubscribe();
    this._disabledChange.complete();

    if (this._popupRef) {
      this._popupRef.dispose();
      this._popupComponentRef = null;
    }
  }

  /** Selects the given date */
<<<<<<< HEAD
  select(date: MatDateSelection<D>): void {
    let oldValue = this._selected;
    this._selected = date;
    if (!this._selected.isSame(oldValue)) {
      this._selectedChanged.next(this._selected);
=======
  select(date: D): void {
    let oldValue = this._dateSelection.getSelection();
    if (!this._dateAdapter.sameDate(oldValue, date)) {
      this._dateSelection.add(date);
      this._selectedChanged.next(this._dateSelection.getSelection() || undefined);
>>>>>>> 5b70058a
    }
  }

  /** Emits the selected year in multiyear view */
  _selectYear(normalizedYear: D): void {
    this.yearSelected.emit(normalizedYear);
  }

  /** Emits selected month in year view */
  _selectMonth(normalizedMonth: D): void {
    this.monthSelected.emit(normalizedMonth);
  }

  /**
   * Register an input with this datepicker.
   * @param input The datepicker input to register with this datepicker.
   */
  _registerInput(input: MatDatepickerInput<D>): void {
    if (this._datepickerInput) {
      throw Error('A MatDatepicker can only be associated with a single input.');
    }
    this._datepickerInput = input;
<<<<<<< HEAD
    this._inputSubscription = this._datepickerInput._valueChange.subscribe(
          (value: MatDateSelection<D>) => this._selected = value);
=======
>>>>>>> 5b70058a
  }

  /** Open the calendar. */
  open(): void {
    if (this._opened || this.disabled) {
      return;
    }
    if (!this._datepickerInput) {
      throw Error('Attempted to open an MatDatepicker with no associated input.');
    }
    if (this._document) {
      this._focusedElementBeforeOpen = this._document.activeElement;
    }

    this.touchUi ? this._openAsDialog() : this._openAsPopup();
    this._opened = true;
    this.openedStream.emit();
  }

  /** Close the calendar. */
  close(): void {
    if (!this._opened) {
      return;
    }
    if (this._popupRef && this._popupRef.hasAttached()) {
      this._popupRef.detach();
    }
    if (this._dialogRef) {
      this._dialogRef.close();
      this._dialogRef = null;
    }
    if (this._calendarPortal && this._calendarPortal.isAttached) {
      this._calendarPortal.detach();
    }

    const completeClose = () => {
      // The `_opened` could've been reset already if
      // we got two events in quick succession.
      if (this._opened) {
        this._opened = false;
        this.closedStream.emit();
        this._focusedElementBeforeOpen = null;
      }
    };

    if (this._focusedElementBeforeOpen &&
      typeof this._focusedElementBeforeOpen.focus === 'function') {
      // Because IE moves focus asynchronously, we can't count on it being restored before we've
      // marked the datepicker as closed. If the event fires out of sequence and the element that
      // we're refocusing opens the datepicker on focus, the user could be stuck with not being
      // able to close the calendar at all. We work around it by making the logic, that marks
      // the datepicker as closed, async as well.
      this._focusedElementBeforeOpen.focus();
      setTimeout(completeClose);
    } else {
      completeClose();
    }
  }

  /** Open the calendar as a dialog. */
  private _openAsDialog(): void {
    // Usually this would be handled by `open` which ensures that we can only have one overlay
    // open at a time, however since we reset the variables in async handlers some overlays
    // may slip through if the user opens and closes multiple times in quick succession (e.g.
    // by holding down the enter key).
    if (this._dialogRef) {
      this._dialogRef.close();
    }

    this._dialogRef = this._dialog.open<MatDatepickerContent<D>>(MatDatepickerContent, {
      direction: this._dir ? this._dir.value : 'ltr',
      viewContainerRef: this._viewContainerRef,
      panelClass: 'mat-datepicker-dialog',
    });

    this._dialogRef.afterClosed().subscribe(() => this.close());
    this._dialogRef.componentInstance.datepicker = this;
    this._setColor();
  }

  /** Open the calendar as a popup. */
  private _openAsPopup(): void {
    if (!this._calendarPortal) {
      this._calendarPortal = new ComponentPortal<MatDatepickerContent<D>>(MatDatepickerContent,
                                                                          this._viewContainerRef);
    }

    if (!this._popupRef) {
      this._createPopup();
    }

    if (!this._popupRef.hasAttached()) {
      this._popupComponentRef = this._popupRef.attach(this._calendarPortal);
      this._popupComponentRef.instance.datepicker = this;
      this._setColor();

      // Update the position once the calendar has rendered.
      this._ngZone.onStable.asObservable().pipe(take(1)).subscribe(() => {
        this._popupRef.updatePosition();
      });
    }
  }

  /** Create the popup. */
  private _createPopup(): void {
    const overlayConfig = new OverlayConfig({
      positionStrategy: this._createPopupPositionStrategy(),
      hasBackdrop: true,
      backdropClass: 'mat-overlay-transparent-backdrop',
      direction: this._dir,
      scrollStrategy: this._scrollStrategy(),
      panelClass: 'mat-datepicker-popup',
    });

    this._popupRef = this._overlay.create(overlayConfig);
    this._popupRef.overlayElement.setAttribute('role', 'dialog');

    merge(
      this._popupRef.backdropClick(),
      this._popupRef.detachments(),
      this._popupRef.keydownEvents().pipe(filter(event => {
        // Closing on alt + up is only valid when there's an input associated with the datepicker.
        return event.keyCode === ESCAPE ||
               (this._datepickerInput && event.altKey && event.keyCode === UP_ARROW);
      }))
    ).subscribe(() => this.close());
  }

  /** Create the popup PositionStrategy. */
  private _createPopupPositionStrategy(): PositionStrategy {
    return this._overlay.position()
      .flexibleConnectedTo(this._datepickerInput.getConnectedOverlayOrigin())
      .withTransformOriginOn('.mat-datepicker-content')
      .withFlexibleDimensions(false)
      .withViewportMargin(8)
      .withLockedPosition()
      .withPositions([
        {
          originX: 'start',
          originY: 'bottom',
          overlayX: 'start',
          overlayY: 'top'
        },
        {
          originX: 'start',
          originY: 'top',
          overlayX: 'start',
          overlayY: 'bottom'
        },
        {
          originX: 'end',
          originY: 'bottom',
          overlayX: 'end',
          overlayY: 'top'
        },
        {
          originX: 'end',
          originY: 'top',
          overlayX: 'end',
          overlayY: 'bottom'
        }
      ]);
  }

  /**
   * @param obj The object to check.
   * @returns The given object if it is both a date instance and valid, otherwise null.
   */
  private _getValidDateOrNull(obj: any): D | null {
    return (this._dateAdapter.isDateInstance(obj) && this._dateAdapter.isValid(obj)) ? obj : null;
  }

  /** Passes the current theme color along to the calendar overlay. */
  private _setColor(): void {
    const color = this.color;
    if (this._popupComponentRef) {
      this._popupComponentRef.instance.color = color;
    }
    if (this._dialogRef) {
      this._dialogRef.componentInstance.color = color;
    }
  }
}<|MERGE_RESOLUTION|>--- conflicted
+++ resolved
@@ -236,16 +236,10 @@
   id: string = `mat-datepicker-${datepickerUid++}`;
 
   /** The currently selected date. */
-<<<<<<< HEAD
-  get _selected(): MatDateSelection<D> { return this._validSelected; }
-  set _selected(value: MatDateSelection<D>) { this._validSelected = value; }
-  private _validSelected: MatDateSelection<D> = new MatSingleDateSelection<D>(this._dateAdapter);
-=======
   get _selected(): D | null { return this._dateSelection.getSelection(); }
   set _selected(value: D | null) {
     this._dateSelection.setSelection(value);
   }
->>>>>>> 5b70058a
 
   /** The minimum selectable date. */
   get _minDate(): D | null {
@@ -317,19 +311,11 @@
   }
 
   /** Selects the given date */
-<<<<<<< HEAD
-  select(date: MatDateSelection<D>): void {
-    let oldValue = this._selected;
-    this._selected = date;
-    if (!this._selected.isSame(oldValue)) {
-      this._selectedChanged.next(this._selected);
-=======
   select(date: D): void {
     let oldValue = this._dateSelection.getSelection();
     if (!this._dateAdapter.sameDate(oldValue, date)) {
       this._dateSelection.add(date);
       this._selectedChanged.next(this._dateSelection.getSelection() || undefined);
->>>>>>> 5b70058a
     }
   }
 
@@ -352,11 +338,6 @@
       throw Error('A MatDatepicker can only be associated with a single input.');
     }
     this._datepickerInput = input;
-<<<<<<< HEAD
-    this._inputSubscription = this._datepickerInput._valueChange.subscribe(
-          (value: MatDateSelection<D>) => this._selected = value);
-=======
->>>>>>> 5b70058a
   }
 
   /** Open the calendar. */

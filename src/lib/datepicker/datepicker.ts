/**
 * @license
 * Copyright Google LLC All Rights Reserved.
 *
 * Use of this source code is governed by an MIT-style license that can be
 * found in the LICENSE file at https://angular.io/license
 */

import {Directionality} from '@angular/cdk/bidi';
import {coerceBooleanProperty} from '@angular/cdk/coercion';
import {ESCAPE, UP_ARROW} from '@angular/cdk/keycodes';
import {
  Overlay,
  OverlayConfig,
  OverlayRef,
  PositionStrategy,
  ScrollStrategy,
} from '@angular/cdk/overlay';
import {ComponentPortal, ComponentType} from '@angular/cdk/portal';
import {DOCUMENT} from '@angular/common';
import {
  AfterViewInit,
  ChangeDetectionStrategy,
  Component,
  ComponentRef,
  ContentChild,
  ElementRef,
  EventEmitter,
  Inject,
  InjectionToken,
  Input,
  NgZone,
  OnDestroy,
  Optional,
  Output,
  ViewChild,
  ViewContainerRef,
  ViewEncapsulation,
  AfterContentInit,
} from '@angular/core';
import {
  CanColor,
  CanColorCtor,
  DateAdapter,
  MatDateSelectionModel,
<<<<<<< HEAD
=======
  MatRangeDateSelectionModel,
>>>>>>> f803b554
  MatSingleDateSelectionModel,
  mixinColor,
  ThemePalette,
} from '@angular/material/core';
import {MatDialog, MatDialogRef} from '@angular/material/dialog';
import {merge, Subject, Subscription} from 'rxjs';
import {filter, take} from 'rxjs/operators';
import {MatCalendar} from './calendar';
import {matDatepickerAnimations} from './datepicker-animations';
import {createMissingDateImplError} from './datepicker-errors';
import {
  MatDatepickerInput,
  MatDatepickerInputEnd,
  MatDatepickerInputStart,
} from './datepicker-input';
import {MatCalendarCellCssClasses} from './calendar-body';

/** Used to generate a unique ID for each datepicker instance. */
let datepickerUid = 0;

/** Injection token that determines the scroll handling while the calendar is open. */
export const MAT_DATEPICKER_SCROLL_STRATEGY =
    new InjectionToken<() => ScrollStrategy>('mat-datepicker-scroll-strategy');

/** @docs-private */
export function MAT_DATEPICKER_SCROLL_STRATEGY_FACTORY(overlay: Overlay): () => ScrollStrategy {
  return () => overlay.scrollStrategies.reposition();
}

/** @docs-private */
export const MAT_DATEPICKER_SCROLL_STRATEGY_FACTORY_PROVIDER = {
  provide: MAT_DATEPICKER_SCROLL_STRATEGY,
  deps: [Overlay],
  useFactory: MAT_DATEPICKER_SCROLL_STRATEGY_FACTORY,
};

// Boilerplate for applying mixins to MatDatepickerContent.
/** @docs-private */
export class MatDatepickerContentBase {
  constructor(public _elementRef: ElementRef) { }
}
export const _MatDatepickerContentMixinBase: CanColorCtor & typeof MatDatepickerContentBase =
    mixinColor(MatDatepickerContentBase);

/**
 * Component used as the content for the datepicker dialog and popup. We use this instead of using
 * MatCalendar directly as the content so we can control the initial focus. This also gives us a
 * place to put additional features of the popup that are not part of the calendar itself in the
 * future. (e.g. confirmation buttons).
 * @docs-private
 */
@Component({
  moduleId: module.id,
  selector: 'mat-datepicker-content',
  templateUrl: 'datepicker-content.html',
  styleUrls: ['datepicker-content.css'],
  host: {
    'class': 'mat-datepicker-content',
    '[@transformPanel]': '"enter"',
    '[class.mat-datepicker-content-touch]': 'datepicker.touchUi',
  },
  animations: [
    matDatepickerAnimations.transformPanel,
    matDatepickerAnimations.fadeInCalendar,
  ],
  exportAs: 'matDatepickerContent',
  encapsulation: ViewEncapsulation.None,
  changeDetection: ChangeDetectionStrategy.OnPush,
  inputs: ['color'],
})
export class MatDatepickerContent<D> extends _MatDatepickerContentMixinBase
  implements AfterViewInit, CanColor {

  /** Reference to the internal calendar component. */
  @ViewChild(MatCalendar) _calendar: MatCalendar<D>;

  /** Reference to the datepicker that created the overlay. */
  datepicker: MatDatepicker<D>;

  /** Whether the datepicker is above or below the input. */
  _isAbove: boolean;

  constructor(elementRef: ElementRef) {
    super(elementRef);
  }

  ngAfterViewInit() {
    this._calendar.focusActiveCell();
  }
}


<<<<<<< HEAD
// TODO(mmalerba): We use a component instead of a directive here so the user can use implicit
// template reference variables (e.g. #d vs #d="matDatepicker"). We can change this to a directive
// if angular adds support for `exportAs: '$implicit'` on directives.
/**
 * Component responsible for managing the datepicker popup/dialog.
 */
@Component({
  moduleId: module.id,
  selector: 'mat-datepicker',
  template: '',
  exportAs: 'matDatepicker',
  changeDetection: ChangeDetectionStrategy.OnPush,
  encapsulation: ViewEncapsulation.None,
  providers: [{provide: MatDateSelectionModel, useClass: MatSingleDateSelectionModel}]
})
export class MatDatepicker<D> implements OnDestroy, CanColor {
  private _scrollStrategy: () => ScrollStrategy;
=======
export class MatDatepickerBase<D> implements OnDestroy, CanColor {
  protected _scrollStrategy: () => ScrollStrategy;
>>>>>>> f803b554

  /** An input indicating the type of the custom header component for the calendar, if set. */
  @Input() calendarHeaderComponent: ComponentType<any>;

  /** The date to open the calendar to initially. */
  @Input()
  get startAt(): D | null {
    // If an explicit startAt is set we start there, otherwise we start at whatever the currently
    // selected value is.
    return this._startAt || (this._datepickerInput ? this._datepickerInput.value : null);
  }
  set startAt(value: D | null) {
    this._startAt = this._getValidDateOrNull(this._dateAdapter.deserialize(value));
  }
  protected _startAt: D | null;

  /** The view that the calendar should start in. */
  @Input() startView: 'month' | 'year' | 'multi-year' = 'month';

  /** Color palette to use on the datepicker's calendar. */
  @Input()
  get color(): ThemePalette {
    return this._color ||
        (this._datepickerInput ? this._datepickerInput._getThemePalette() : undefined);
  }
  set color(value: ThemePalette) {
    this._color = value;
  }
  _color: ThemePalette;

  /**
   * Whether the calendar UI is in touch mode. In touch mode the calendar opens in a dialog rather
   * than a popup and elements have more padding to allow for bigger touch targets.
   */
  @Input()
  get touchUi(): boolean { return this._touchUi; }
  set touchUi(value: boolean) {
    this._touchUi = coerceBooleanProperty(value);
  }
  protected _touchUi = false;

  /** Whether the datepicker pop-up should be disabled. */
  @Input()
  get disabled(): boolean {
    return this._disabled === undefined && this._datepickerInput ?
        this._datepickerInput.disabled : !!this._disabled;
  }
  set disabled(value: boolean) {
    const newValue = coerceBooleanProperty(value);

    if (newValue !== this._disabled) {
      this._disabled = newValue;
      this._disabledChange.next(newValue);
    }
  }
  protected _disabled: boolean;

  /**
   * Emits selected year in multiyear view.
   * This doesn't imply a change on the selected date.
   */
  @Output() readonly yearSelected: EventEmitter<D> = new EventEmitter<D>();

  /**
   * Emits selected month in year view.
   * This doesn't imply a change on the selected date.
   */
  @Output() readonly monthSelected: EventEmitter<D> = new EventEmitter<D>();

  /** Classes to be passed to the date picker panel. Supports the same syntax as `ngClass`. */
  @Input() panelClass: string | string[];

  /** Function that can be used to add custom CSS classes to dates. */
  @Input() dateClass: (date: D) => MatCalendarCellCssClasses;

  /** Emits when the datepicker has been opened. */
  @Output('opened') openedStream: EventEmitter<void> = new EventEmitter<void>();

  /** Emits when the datepicker has been closed. */
  @Output('closed') closedStream: EventEmitter<void> = new EventEmitter<void>();


  /** Whether the calendar is open. */
  @Input()
  get opened(): boolean { return this._opened; }
  set opened(value: boolean) { value ? this.open() : this.close(); }
  protected _opened = false;

  /** The id for the datepicker calendar. */
  id: string = `mat-datepicker-${datepickerUid++}`;

  /** The currently selected date. */
  get _selected(): D | null { return this._dateSelection.getSelection(); }
  set _selected(value: D | null) {
    this._dateSelection.setSelection(value);
  }

  /** The minimum selectable date. */
  get _minDate(): D | null {
    return this._datepickerInput && this._datepickerInput.min;
  }

  /** The maximum selectable date. */
  get _maxDate(): D | null {
    return this._datepickerInput && this._datepickerInput.max;
  }

  get _dateFilter(): (date: D | null) => boolean {
    return this._datepickerInput && this._datepickerInput._dateFilter;
  }

  /** A reference to the overlay when the calendar is opened as a popup. */
  _popupRef: OverlayRef;

  /** A reference to the dialog when the calendar is opened as a dialog. */
  protected _dialogRef: MatDialogRef<MatDatepickerContent<D>> | null;

  /** A portal containing the calendar for this datepicker. */
  protected _calendarPortal: ComponentPortal<MatDatepickerContent<D>>;

  /** Reference to the component instantiated in popup mode. */
  protected _popupComponentRef: ComponentRef<MatDatepickerContent<D>> | null;

  /** The element that was focused before the datepicker was opened. */
  protected _focusedElementBeforeOpen: HTMLElement | null = null;

  /** Subscription to value changes in the associated input element. */
<<<<<<< HEAD
  private _subscriptions = new Subscription();
=======
  protected _subscriptions = new Subscription();
>>>>>>> f803b554

  /** The input element this datepicker is associated with. */
  _datepickerInput: MatDatepickerInput<D>;

  /** Emits when the datepicker is disabled. */
  readonly _disabledChange = new Subject<boolean>();

  /** Emits new selected date when selected date changes. */
  readonly _selectedChanged = new Subject<D>();

<<<<<<< HEAD
  constructor(private _dialog: MatDialog,
              private _overlay: Overlay,
              private _ngZone: NgZone,
              private _viewContainerRef: ViewContainerRef,
=======
  constructor(protected _dialog: MatDialog,
              protected _overlay: Overlay,
              protected _ngZone: NgZone,
              protected _viewContainerRef: ViewContainerRef,
>>>>>>> f803b554
              @Inject(MatDateSelectionModel) readonly _dateSelection:
                  MatSingleDateSelectionModel<D>,
              @Inject(MAT_DATEPICKER_SCROLL_STRATEGY) scrollStrategy: any,
              @Optional() protected _dateAdapter: DateAdapter<D>,
              @Optional() protected _dir: Directionality,
              @Optional() @Inject(DOCUMENT) protected _document: any) {
    if (!this._dateAdapter) {
      throw createMissingDateImplError('DateAdapter');
    }

    this._scrollStrategy = scrollStrategy;

    this._subscriptions.add(_dateSelection.selectionChange.subscribe(() => {
      this._selectedChanged.next(_dateSelection.getSelection() || undefined);
    }));
  }

  ngOnDestroy() {
    this.close();
    this._subscriptions.unsubscribe();
    this._disabledChange.complete();

    if (this._popupRef) {
      this._popupRef.dispose();
      this._popupComponentRef = null;
    }
  }

  /** Selects the given date */
  select(date: D): void {
    let oldValue = this._dateSelection.getSelection();
    if (!this._dateAdapter.sameDate(oldValue, date)) {
      this._dateSelection.add(date);
    }
  }

  /** Emits the selected year in multiyear view */
  _selectYear(normalizedYear: D): void {
    this.yearSelected.emit(normalizedYear);
  }

  /** Emits selected month in year view */
  _selectMonth(normalizedMonth: D): void {
    this.monthSelected.emit(normalizedMonth);
  }

  /**
   * Register an input with this datepicker.
   * @param input The datepicker input to register with this datepicker.
   */
  _registerInput(input: MatDatepickerInput<D>): void {
    if (this._datepickerInput) {
      throw Error('A MatDatepicker can only be associated with a single input.');
    }
    this._datepickerInput = input;
  }

  /** Open the calendar. */
  open(): void {
    if (this._opened || this.disabled) {
      return;
    }
    if (!this._datepickerInput) {
      throw Error('Attempted to open an MatDatepicker with no associated input.');
    }
    if (this._document) {
      this._focusedElementBeforeOpen = this._document.activeElement;
    }

    this.touchUi ? this._openAsDialog() : this._openAsPopup();
    this._opened = true;
    this.openedStream.emit();
  }

  /** Close the calendar. */
  close(): void {
    if (!this._opened) {
      return;
    }
    if (this._popupRef && this._popupRef.hasAttached()) {
      this._popupRef.detach();
    }
    if (this._dialogRef) {
      this._dialogRef.close();
      this._dialogRef = null;
    }
    if (this._calendarPortal && this._calendarPortal.isAttached) {
      this._calendarPortal.detach();
    }

    const completeClose = () => {
      // The `_opened` could've been reset already if
      // we got two events in quick succession.
      if (this._opened) {
        this._opened = false;
        this.closedStream.emit();
        this._focusedElementBeforeOpen = null;
      }
    };

    if (this._focusedElementBeforeOpen &&
      typeof this._focusedElementBeforeOpen.focus === 'function') {
      // Because IE moves focus asynchronously, we can't count on it being restored before we've
      // marked the datepicker as closed. If the event fires out of sequence and the element that
      // we're refocusing opens the datepicker on focus, the user could be stuck with not being
      // able to close the calendar at all. We work around it by making the logic, that marks
      // the datepicker as closed, async as well.
      this._focusedElementBeforeOpen.focus();
      setTimeout(completeClose);
    } else {
      completeClose();
    }
  }

  /** Open the calendar as a dialog. */
  protected _openAsDialog(): void {
    // Usually this would be handled by `open` which ensures that we can only have one overlay
    // open at a time, however since we reset the variables in async handlers some overlays
    // may slip through if the user opens and closes multiple times in quick succession (e.g.
    // by holding down the enter key).
    if (this._dialogRef) {
      this._dialogRef.close();
    }

    this._dialogRef = this._dialog.open<MatDatepickerContent<D>>(MatDatepickerContent, {
      direction: this._dir ? this._dir.value : 'ltr',
      viewContainerRef: this._viewContainerRef,
      panelClass: 'mat-datepicker-dialog',
    });

    this._dialogRef.afterClosed().subscribe(() => this.close());
    this._dialogRef.componentInstance.datepicker = this;
    this._setColor();
  }

  /** Open the calendar as a popup. */
  protected _openAsPopup(): void {
    if (!this._calendarPortal) {
      this._calendarPortal = new ComponentPortal<MatDatepickerContent<D>>(MatDatepickerContent,
                                                                          this._viewContainerRef);
    }

    if (!this._popupRef) {
      this._createPopup();
    }

    if (!this._popupRef.hasAttached()) {
      this._popupComponentRef = this._popupRef.attach(this._calendarPortal);
      this._popupComponentRef.instance.datepicker = this;
      this._setColor();

      // Update the position once the calendar has rendered.
      this._ngZone.onStable.asObservable().pipe(take(1)).subscribe(() => {
        this._popupRef.updatePosition();
      });
    }
  }

  /** Create the popup. */
  protected _createPopup(): void {
    const overlayConfig = new OverlayConfig({
      positionStrategy: this._createPopupPositionStrategy(),
      hasBackdrop: true,
      backdropClass: 'mat-overlay-transparent-backdrop',
      direction: this._dir,
      scrollStrategy: this._scrollStrategy(),
      panelClass: 'mat-datepicker-popup',
    });

    this._popupRef = this._overlay.create(overlayConfig);
    this._popupRef.overlayElement.setAttribute('role', 'dialog');

    merge(
      this._popupRef.backdropClick(),
      this._popupRef.detachments(),
      this._popupRef.keydownEvents().pipe(filter(event => {
        // Closing on alt + up is only valid when there's an input associated with the datepicker.
        return event.keyCode === ESCAPE ||
               (this._datepickerInput && event.altKey && event.keyCode === UP_ARROW);
      }))
    ).subscribe(() => this.close());
  }

  /** Create the popup PositionStrategy. */
  protected _createPopupPositionStrategy(): PositionStrategy {
    return this._overlay.position()
      .flexibleConnectedTo(this._datepickerInput.getConnectedOverlayOrigin())
      .withTransformOriginOn('.mat-datepicker-content')
      .withFlexibleDimensions(false)
      .withViewportMargin(8)
      .withLockedPosition()
      .withPositions([
        {
          originX: 'start',
          originY: 'bottom',
          overlayX: 'start',
          overlayY: 'top'
        },
        {
          originX: 'start',
          originY: 'top',
          overlayX: 'start',
          overlayY: 'bottom'
        },
        {
          originX: 'end',
          originY: 'bottom',
          overlayX: 'end',
          overlayY: 'top'
        },
        {
          originX: 'end',
          originY: 'top',
          overlayX: 'end',
          overlayY: 'bottom'
        }
      ]);
  }

  /**
   * @param obj The object to check.
   * @returns The given object if it is both a date instance and valid, otherwise null.
   */
  protected _getValidDateOrNull(obj: any): D | null {
    return (this._dateAdapter.isDateInstance(obj) && this._dateAdapter.isValid(obj)) ? obj : null;
  }

  /** Passes the current theme color along to the calendar overlay. */
  protected _setColor(): void {
    const color = this.color;
    if (this._popupComponentRef) {
      this._popupComponentRef.instance.color = color;
    }
    if (this._dialogRef) {
      this._dialogRef.componentInstance.color = color;
    }
  }
}

// TODO(mmalerba): We use a component instead of a directive here so the user can use implicit
// template reference variables (e.g. #d vs #d="matDatepicker"). We can change this to a directive
// if angular adds support for `exportAs: '$implicit'` on directives.
/**
 * Component responsible for managing the datepicker popup/dialog.
 */
@Component({
  moduleId: module.id,
  selector: 'mat-datepicker',
  template: '',
  exportAs: 'matDatepicker',
  changeDetection: ChangeDetectionStrategy.OnPush,
  encapsulation: ViewEncapsulation.None,
  providers: [{provide: MatDateSelectionModel, useClass: MatSingleDateSelectionModel}]
})
export class MatDatepicker<D> extends MatDatepickerBase<D> {}

@Component({
  moduleId: module.id,
  selector: 'mat-datepicker-range',
  template: '<ng-content></ng-content>',
  changeDetection: ChangeDetectionStrategy.OnPush,
  encapsulation: ViewEncapsulation.None,
  providers: [{provide: MatDateSelectionModel, useClass: MatRangeDateSelectionModel}]
})
export class MatDatepickerRange<D> extends MatDatepickerBase<D> implements AfterContentInit {
  @ContentChild(MatDatepickerInputStart) start: MatDatepickerInputStart<D>;
  @ContentChild(MatDatepickerInputEnd) end: MatDatepickerInputStart<D>;

  ngAfterContentInit() {
    if (!this.start || !this.end) {
      // TODO(roboshoes): Improve the error message.
      throw new Error('Missing input fields');
    }

    this.start.matDatepicker = this;
    this.end.matDatepicker = this;

    this._datepickerInput = this.start;
  }
}<|MERGE_RESOLUTION|>--- conflicted
+++ resolved
@@ -43,10 +43,7 @@
   CanColorCtor,
   DateAdapter,
   MatDateSelectionModel,
-<<<<<<< HEAD
-=======
   MatRangeDateSelectionModel,
->>>>>>> f803b554
   MatSingleDateSelectionModel,
   mixinColor,
   ThemePalette,
@@ -139,28 +136,8 @@
 }
 
 
-<<<<<<< HEAD
-// TODO(mmalerba): We use a component instead of a directive here so the user can use implicit
-// template reference variables (e.g. #d vs #d="matDatepicker"). We can change this to a directive
-// if angular adds support for `exportAs: '$implicit'` on directives.
-/**
- * Component responsible for managing the datepicker popup/dialog.
- */
-@Component({
-  moduleId: module.id,
-  selector: 'mat-datepicker',
-  template: '',
-  exportAs: 'matDatepicker',
-  changeDetection: ChangeDetectionStrategy.OnPush,
-  encapsulation: ViewEncapsulation.None,
-  providers: [{provide: MatDateSelectionModel, useClass: MatSingleDateSelectionModel}]
-})
-export class MatDatepicker<D> implements OnDestroy, CanColor {
-  private _scrollStrategy: () => ScrollStrategy;
-=======
 export class MatDatepickerBase<D> implements OnDestroy, CanColor {
   protected _scrollStrategy: () => ScrollStrategy;
->>>>>>> f803b554
 
   /** An input indicating the type of the custom header component for the calendar, if set. */
   @Input() calendarHeaderComponent: ComponentType<any>;
@@ -288,11 +265,7 @@
   protected _focusedElementBeforeOpen: HTMLElement | null = null;
 
   /** Subscription to value changes in the associated input element. */
-<<<<<<< HEAD
-  private _subscriptions = new Subscription();
-=======
   protected _subscriptions = new Subscription();
->>>>>>> f803b554
 
   /** The input element this datepicker is associated with. */
   _datepickerInput: MatDatepickerInput<D>;
@@ -303,17 +276,10 @@
   /** Emits new selected date when selected date changes. */
   readonly _selectedChanged = new Subject<D>();
 
-<<<<<<< HEAD
-  constructor(private _dialog: MatDialog,
-              private _overlay: Overlay,
-              private _ngZone: NgZone,
-              private _viewContainerRef: ViewContainerRef,
-=======
   constructor(protected _dialog: MatDialog,
               protected _overlay: Overlay,
               protected _ngZone: NgZone,
               protected _viewContainerRef: ViewContainerRef,
->>>>>>> f803b554
               @Inject(MatDateSelectionModel) readonly _dateSelection:
                   MatSingleDateSelectionModel<D>,
               @Inject(MAT_DATEPICKER_SCROLL_STRATEGY) scrollStrategy: any,

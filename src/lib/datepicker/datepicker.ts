/**
 * @license
 * Copyright Google LLC All Rights Reserved.
 *
 * Use of this source code is governed by an MIT-style license that can be
 * found in the LICENSE file at https://angular.io/license
 */

import {Directionality} from '@angular/cdk/bidi';
import {coerceBooleanProperty} from '@angular/cdk/coercion';
import {ESCAPE, UP_ARROW} from '@angular/cdk/keycodes';
import {
  Overlay,
  OverlayConfig,
  OverlayRef,
  PositionStrategy,
  ScrollStrategy,
} from '@angular/cdk/overlay';
import {ComponentPortal, ComponentType} from '@angular/cdk/portal';
import {DOCUMENT} from '@angular/common';
import {
  AfterViewInit,
  ChangeDetectionStrategy,
  Component,
  ComponentRef,
  ContentChild,
  ElementRef,
  EventEmitter,
  Inject,
  InjectionToken,
  Input,
  NgZone,
  OnDestroy,
  Optional,
  Output,
  ViewChild,
  ViewContainerRef,
  ViewEncapsulation,
  AfterContentInit,
} from '@angular/core';
import {
  CanColor,
  CanColorCtor,
  DateAdapter,
  MatDateSelectionModel,
<<<<<<< HEAD
  MatRangeDateSelectionModel,
=======
>>>>>>> c6121705
  MatSingleDateSelectionModel,
  mixinColor,
  ThemePalette,
} from '@angular/material/core';
import {MatDialog, MatDialogRef} from '@angular/material/dialog';
import {merge, Subject, Subscription} from 'rxjs';
import {filter, take} from 'rxjs/operators';
import {MatCalendar} from './calendar';
import {MatCalendarCellCssClasses} from './calendar-body';
import {matDatepickerAnimations} from './datepicker-animations';
import {createMissingDateImplError} from './datepicker-errors';
<<<<<<< HEAD
import {
  MatDatepickerInput,
  MatDatepickerInputEnd,
  MatDatepickerInputStart,
} from './datepicker-input';
import {MatCalendarCellCssClasses} from './calendar-body';
=======
import {MatDatepickerInput} from './datepicker-input';
>>>>>>> c6121705

/** Used to generate a unique ID for each datepicker instance. */
let datepickerUid = 0;

/** Injection token that determines the scroll handling while the calendar is open. */
export const MAT_DATEPICKER_SCROLL_STRATEGY =
    new InjectionToken<() => ScrollStrategy>('mat-datepicker-scroll-strategy');

/** @docs-private */
export function MAT_DATEPICKER_SCROLL_STRATEGY_FACTORY(overlay: Overlay): () => ScrollStrategy {
  return () => overlay.scrollStrategies.reposition();
}

/** @docs-private */
export const MAT_DATEPICKER_SCROLL_STRATEGY_FACTORY_PROVIDER = {
  provide: MAT_DATEPICKER_SCROLL_STRATEGY,
  deps: [Overlay],
  useFactory: MAT_DATEPICKER_SCROLL_STRATEGY_FACTORY,
};

// Boilerplate for applying mixins to MatDatepickerContent.
/** @docs-private */
export class MatDatepickerContentBase {
  constructor(public _elementRef: ElementRef) { }
}
export const _MatDatepickerContentMixinBase: CanColorCtor & typeof MatDatepickerContentBase =
    mixinColor(MatDatepickerContentBase);

/**
 * Component used as the content for the datepicker dialog and popup. We use this instead of using
 * MatCalendar directly as the content so we can control the initial focus. This also gives us a
 * place to put additional features of the popup that are not part of the calendar itself in the
 * future. (e.g. confirmation buttons).
 * @docs-private
 */
@Component({
  moduleId: module.id,
  selector: 'mat-datepicker-content',
  templateUrl: 'datepicker-content.html',
  styleUrls: ['datepicker-content.css'],
  host: {
    'class': 'mat-datepicker-content',
    '[@transformPanel]': '"enter"',
    '[class.mat-datepicker-content-touch]': 'datepicker.touchUi',
  },
  animations: [
    matDatepickerAnimations.transformPanel,
    matDatepickerAnimations.fadeInCalendar,
  ],
  exportAs: 'matDatepickerContent',
  encapsulation: ViewEncapsulation.None,
  changeDetection: ChangeDetectionStrategy.OnPush,
  inputs: ['color'],
})
export class MatDatepickerContent<D> extends _MatDatepickerContentMixinBase
  implements AfterViewInit, CanColor {

  /** Reference to the internal calendar component. */
  @ViewChild(MatCalendar, {static: false}) _calendar: MatCalendar<D>;

  /** Reference to the datepicker that created the overlay. */
  datepicker: MatDatepicker<D>;

  /** Whether the datepicker is above or below the input. */
  _isAbove: boolean;

  constructor(elementRef: ElementRef) {
    super(elementRef);
  }

  ngAfterViewInit() {
    this._calendar.focusActiveCell();
  }
}


<<<<<<< HEAD
export class MatDatepickerBase<D> implements OnDestroy, CanColor {
  protected _scrollStrategy: () => ScrollStrategy;
=======
// TODO(mmalerba): We use a component instead of a directive here so the user can use implicit
// template reference variables (e.g. #d vs #d="matDatepicker"). We can change this to a directive
// if angular adds support for `exportAs: '$implicit'` on directives.
/**
 * Component responsible for managing the datepicker popup/dialog.
 */
@Component({
  moduleId: module.id,
  selector: 'mat-datepicker',
  template: '',
  exportAs: 'matDatepicker',
  changeDetection: ChangeDetectionStrategy.OnPush,
  encapsulation: ViewEncapsulation.None,
  providers: [{provide: MatDateSelectionModel, useClass: MatSingleDateSelectionModel}]
})
export class MatDatepicker<D> implements OnDestroy, CanColor {
  private _scrollStrategy: () => ScrollStrategy;
>>>>>>> c6121705

  /** An input indicating the type of the custom header component for the calendar, if set. */
  @Input() calendarHeaderComponent: ComponentType<any>;

  /** The date to open the calendar to initially. */
  @Input()
  get startAt(): D | null {
    // If an explicit startAt is set we start there, otherwise we start at whatever the currently
    // selected value is.
    return this._startAt || (this._datepickerInput ? this._datepickerInput.value : null);
  }
  set startAt(value: D | null) {
    this._startAt = this._getValidDateOrNull(this._dateAdapter.deserialize(value));
  }
  protected _startAt: D | null;

  /** The view that the calendar should start in. */
  @Input() startView: 'month' | 'year' | 'multi-year' = 'month';

  /** Color palette to use on the datepicker's calendar. */
  @Input()
  get color(): ThemePalette {
    return this._color ||
        (this._datepickerInput ? this._datepickerInput._getThemePalette() : undefined);
  }
  set color(value: ThemePalette) {
    this._color = value;
  }
  _color: ThemePalette;

  /**
   * Whether the calendar UI is in touch mode. In touch mode the calendar opens in a dialog rather
   * than a popup and elements have more padding to allow for bigger touch targets.
   */
  @Input()
  get touchUi(): boolean { return this._touchUi; }
  set touchUi(value: boolean) {
    this._touchUi = coerceBooleanProperty(value);
  }
  protected _touchUi = false;

  /** Whether the datepicker pop-up should be disabled. */
  @Input()
  get disabled(): boolean {
    return this._disabled === undefined && this._datepickerInput ?
        this._datepickerInput.disabled : !!this._disabled;
  }
  set disabled(value: boolean) {
    const newValue = coerceBooleanProperty(value);

    if (newValue !== this._disabled) {
      this._disabled = newValue;
      this._disabledChange.next(newValue);
    }
  }
<<<<<<< HEAD
  protected _disabled: boolean;
=======
  private _disabled: boolean | undefined;
>>>>>>> c6121705

  /**
   * Emits selected year in multiyear view.
   * This doesn't imply a change on the selected date.
   */
  @Output() readonly yearSelected: EventEmitter<D> = new EventEmitter<D>();

  /**
   * Emits selected month in year view.
   * This doesn't imply a change on the selected date.
   */
  @Output() readonly monthSelected: EventEmitter<D> = new EventEmitter<D>();

  /** Classes to be passed to the date picker panel. Supports the same syntax as `ngClass`. */
  @Input() panelClass: string | string[];

  /** Function that can be used to add custom CSS classes to dates. */
  @Input() dateClass: (date: D) => MatCalendarCellCssClasses;

  /** Emits when the datepicker has been opened. */
  @Output('opened') openedStream: EventEmitter<void> = new EventEmitter<void>();

  /** Emits when the datepicker has been closed. */
  @Output('closed') closedStream: EventEmitter<void> = new EventEmitter<void>();


  /** Whether the calendar is open. */
  @Input()
  get opened(): boolean { return this._opened; }
  set opened(value: boolean) { value ? this.open() : this.close(); }
  protected _opened = false;

  /** The id for the datepicker calendar. */
  id: string = `mat-datepicker-${datepickerUid++}`;

  /** The currently selected date. */
  get _selected(): D | null { return this._dateSelection.getSelection(); }
  set _selected(value: D | null) {
    this._dateSelection.setSelection(value);
  }

  /** The minimum selectable date. */
  get _minDate(): D | null {
    return this._datepickerInput && this._datepickerInput.min;
  }

  /** The maximum selectable date. */
  get _maxDate(): D | null {
    return this._datepickerInput && this._datepickerInput.max;
  }

  get _dateFilter(): (date: D | null) => boolean {
    return this._datepickerInput && this._datepickerInput._dateFilter;
  }

  /** A reference to the overlay when the calendar is opened as a popup. */
  _popupRef: OverlayRef;

  /** A reference to the dialog when the calendar is opened as a dialog. */
  protected _dialogRef: MatDialogRef<MatDatepickerContent<D>> | null;

  /** A portal containing the calendar for this datepicker. */
  protected _calendarPortal: ComponentPortal<MatDatepickerContent<D>>;

  /** Reference to the component instantiated in popup mode. */
  protected _popupComponentRef: ComponentRef<MatDatepickerContent<D>> | null;

  /** The element that was focused before the datepicker was opened. */
  protected _focusedElementBeforeOpen: HTMLElement | null = null;

  /** Subscription to value changes in the associated input element. */
<<<<<<< HEAD
  protected _subscriptions = new Subscription();
=======
  private _subscriptions = new Subscription();
>>>>>>> c6121705

  /** The input element this datepicker is associated with. */
  _datepickerInput: MatDatepickerInput<D>;

  /** Emits when the datepicker is disabled. */
  readonly _disabledChange = new Subject<boolean>();

  /** Emits new selected date when selected date changes. */
  readonly _selectedChanged = new Subject<D>();

<<<<<<< HEAD
  constructor(protected _dialog: MatDialog,
              protected _overlay: Overlay,
              protected _ngZone: NgZone,
              protected _viewContainerRef: ViewContainerRef,
=======
  constructor(private _dialog: MatDialog,
              private _overlay: Overlay,
              private _ngZone: NgZone,
              private _viewContainerRef: ViewContainerRef,
>>>>>>> c6121705
              @Inject(MatDateSelectionModel) readonly _dateSelection:
                  MatSingleDateSelectionModel<D>,
              @Inject(MAT_DATEPICKER_SCROLL_STRATEGY) scrollStrategy: any,
              @Optional() protected _dateAdapter: DateAdapter<D>,
              @Optional() protected _dir: Directionality,
              @Optional() @Inject(DOCUMENT) protected _document: any) {
    if (!this._dateAdapter) {
      throw createMissingDateImplError('DateAdapter');
    }

    this._scrollStrategy = scrollStrategy;

    this._subscriptions.add(_dateSelection.selectionChange.subscribe(() => {
      this._selectedChanged.next(_dateSelection.getSelection() || undefined);
    }));
  }

  ngOnDestroy() {
    this.close();
    this._subscriptions.unsubscribe();
    this._disabledChange.complete();

    if (this._popupRef) {
      this._popupRef.dispose();
      this._popupComponentRef = null;
    }
  }

  /** Selects the given date */
  select(date: D): void {
    let oldValue = this._dateSelection.getSelection();
    if (!this._dateAdapter.sameDate(oldValue, date)) {
      this._dateSelection.add(date);
    }
  }

  /** Emits the selected year in multiyear view */
  _selectYear(normalizedYear: D): void {
    this.yearSelected.emit(normalizedYear);
  }

  /** Emits selected month in year view */
  _selectMonth(normalizedMonth: D): void {
    this.monthSelected.emit(normalizedMonth);
  }

  /**
   * Register an input with this datepicker.
   * @param input The datepicker input to register with this datepicker.
   */
  _registerInput(input: MatDatepickerInput<D>): void {
    if (this._datepickerInput) {
      throw Error('A MatDatepicker can only be associated with a single input.');
    }
    this._datepickerInput = input;
  }

  /** Open the calendar. */
  open(): void {
    if (this._opened || this.disabled) {
      return;
    }
    if (!this._datepickerInput) {
      throw Error('Attempted to open an MatDatepicker with no associated input.');
    }
    if (this._document) {
      this._focusedElementBeforeOpen = this._document.activeElement;
    }

    this.touchUi ? this._openAsDialog() : this._openAsPopup();
    this._opened = true;
    this.openedStream.emit();
  }

  /** Close the calendar. */
  close(): void {
    if (!this._opened) {
      return;
    }
    if (this._popupRef && this._popupRef.hasAttached()) {
      this._popupRef.detach();
    }
    if (this._dialogRef) {
      this._dialogRef.close();
      this._dialogRef = null;
    }
    if (this._calendarPortal && this._calendarPortal.isAttached) {
      this._calendarPortal.detach();
    }

    const completeClose = () => {
      // The `_opened` could've been reset already if
      // we got two events in quick succession.
      if (this._opened) {
        this._opened = false;
        this.closedStream.emit();
        this._focusedElementBeforeOpen = null;
      }
    };

    if (this._focusedElementBeforeOpen &&
      typeof this._focusedElementBeforeOpen.focus === 'function') {
      // Because IE moves focus asynchronously, we can't count on it being restored before we've
      // marked the datepicker as closed. If the event fires out of sequence and the element that
      // we're refocusing opens the datepicker on focus, the user could be stuck with not being
      // able to close the calendar at all. We work around it by making the logic, that marks
      // the datepicker as closed, async as well.
      this._focusedElementBeforeOpen.focus();
      setTimeout(completeClose);
    } else {
      completeClose();
    }
  }

  /** Open the calendar as a dialog. */
  protected _openAsDialog(): void {
    // Usually this would be handled by `open` which ensures that we can only have one overlay
    // open at a time, however since we reset the variables in async handlers some overlays
    // may slip through if the user opens and closes multiple times in quick succession (e.g.
    // by holding down the enter key).
    if (this._dialogRef) {
      this._dialogRef.close();
    }

    this._dialogRef = this._dialog.open<MatDatepickerContent<D>>(MatDatepickerContent, {
      direction: this._dir ? this._dir.value : 'ltr',
      viewContainerRef: this._viewContainerRef,
      panelClass: 'mat-datepicker-dialog',
    });

    this._dialogRef.afterClosed().subscribe(() => this.close());
    this._dialogRef.componentInstance.datepicker = this;
    this._setColor();
  }

  /** Open the calendar as a popup. */
  protected _openAsPopup(): void {
    if (!this._calendarPortal) {
      this._calendarPortal = new ComponentPortal<MatDatepickerContent<D>>(MatDatepickerContent,
                                                                          this._viewContainerRef);
    }

    if (!this._popupRef) {
      this._createPopup();
    }

    if (!this._popupRef.hasAttached()) {
      this._popupComponentRef = this._popupRef.attach(this._calendarPortal);
      this._popupComponentRef.instance.datepicker = this;
      this._setColor();

      // Update the position once the calendar has rendered.
      this._ngZone.onStable.asObservable().pipe(take(1)).subscribe(() => {
        this._popupRef.updatePosition();
      });
    }
  }

  /** Create the popup. */
  protected _createPopup(): void {
    const overlayConfig = new OverlayConfig({
      positionStrategy: this._createPopupPositionStrategy(),
      hasBackdrop: true,
      backdropClass: 'mat-overlay-transparent-backdrop',
      direction: this._dir,
      scrollStrategy: this._scrollStrategy(),
      panelClass: 'mat-datepicker-popup',
    });

    this._popupRef = this._overlay.create(overlayConfig);
    this._popupRef.overlayElement.setAttribute('role', 'dialog');

    merge(
      this._popupRef.backdropClick(),
      this._popupRef.detachments(),
      this._popupRef.keydownEvents().pipe(filter(event => {
        // Closing on alt + up is only valid when there's an input associated with the datepicker.
        return event.keyCode === ESCAPE ||
               (this._datepickerInput && event.altKey && event.keyCode === UP_ARROW);
      }))
    ).subscribe(() => this.close());
  }

  /** Create the popup PositionStrategy. */
  protected _createPopupPositionStrategy(): PositionStrategy {
    return this._overlay.position()
      .flexibleConnectedTo(this._datepickerInput.getConnectedOverlayOrigin())
      .withTransformOriginOn('.mat-datepicker-content')
      .withFlexibleDimensions(false)
      .withViewportMargin(8)
      .withLockedPosition()
      .withPositions([
        {
          originX: 'start',
          originY: 'bottom',
          overlayX: 'start',
          overlayY: 'top'
        },
        {
          originX: 'start',
          originY: 'top',
          overlayX: 'start',
          overlayY: 'bottom'
        },
        {
          originX: 'end',
          originY: 'bottom',
          overlayX: 'end',
          overlayY: 'top'
        },
        {
          originX: 'end',
          originY: 'top',
          overlayX: 'end',
          overlayY: 'bottom'
        }
      ]);
  }

  /**
   * @param obj The object to check.
   * @returns The given object if it is both a date instance and valid, otherwise null.
   */
  protected _getValidDateOrNull(obj: any): D | null {
    return (this._dateAdapter.isDateInstance(obj) && this._dateAdapter.isValid(obj)) ? obj : null;
  }

  /** Passes the current theme color along to the calendar overlay. */
  protected _setColor(): void {
    const color = this.color;
    if (this._popupComponentRef) {
      this._popupComponentRef.instance.color = color;
    }
    if (this._dialogRef) {
      this._dialogRef.componentInstance.color = color;
    }
  }
}

// TODO(mmalerba): We use a component instead of a directive here so the user can use implicit
// template reference variables (e.g. #d vs #d="matDatepicker"). We can change this to a directive
// if angular adds support for `exportAs: '$implicit'` on directives.
/**
 * Component responsible for managing the datepicker popup/dialog.
 */
@Component({
  moduleId: module.id,
  selector: 'mat-datepicker',
  template: '',
  exportAs: 'matDatepicker',
  changeDetection: ChangeDetectionStrategy.OnPush,
  encapsulation: ViewEncapsulation.None,
  providers: [{provide: MatDateSelectionModel, useClass: MatSingleDateSelectionModel}]
})
export class MatDatepicker<D> extends MatDatepickerBase<D> {}

@Component({
  moduleId: module.id,
  selector: 'mat-datepicker-range',
  template: '<ng-content></ng-content>',
  changeDetection: ChangeDetectionStrategy.OnPush,
  encapsulation: ViewEncapsulation.None,
  providers: [{provide: MatDateSelectionModel, useClass: MatRangeDateSelectionModel}]
})
export class MatDatepickerRange<D> extends MatDatepickerBase<D> implements AfterContentInit {
  @ContentChild(MatDatepickerInputStart) start: MatDatepickerInputStart<D>;
  @ContentChild(MatDatepickerInputEnd) end: MatDatepickerInputStart<D>;

  ngAfterContentInit() {
    if (!this.start || !this.end) {
      // TODO(roboshoes): Improve the error message.
      throw new Error('Missing input fields');
    }

    this.start.matDatepicker = this;
    this.end.matDatepicker = this;

    this._datepickerInput = this.start;
  }
}<|MERGE_RESOLUTION|>--- conflicted
+++ resolved
@@ -43,10 +43,7 @@
   CanColorCtor,
   DateAdapter,
   MatDateSelectionModel,
-<<<<<<< HEAD
   MatRangeDateSelectionModel,
-=======
->>>>>>> c6121705
   MatSingleDateSelectionModel,
   mixinColor,
   ThemePalette,
@@ -58,16 +55,11 @@
 import {MatCalendarCellCssClasses} from './calendar-body';
 import {matDatepickerAnimations} from './datepicker-animations';
 import {createMissingDateImplError} from './datepicker-errors';
-<<<<<<< HEAD
 import {
   MatDatepickerInput,
   MatDatepickerInputEnd,
   MatDatepickerInputStart,
 } from './datepicker-input';
-import {MatCalendarCellCssClasses} from './calendar-body';
-=======
-import {MatDatepickerInput} from './datepicker-input';
->>>>>>> c6121705
 
 /** Used to generate a unique ID for each datepicker instance. */
 let datepickerUid = 0;
@@ -144,28 +136,8 @@
 }
 
 
-<<<<<<< HEAD
 export class MatDatepickerBase<D> implements OnDestroy, CanColor {
   protected _scrollStrategy: () => ScrollStrategy;
-=======
-// TODO(mmalerba): We use a component instead of a directive here so the user can use implicit
-// template reference variables (e.g. #d vs #d="matDatepicker"). We can change this to a directive
-// if angular adds support for `exportAs: '$implicit'` on directives.
-/**
- * Component responsible for managing the datepicker popup/dialog.
- */
-@Component({
-  moduleId: module.id,
-  selector: 'mat-datepicker',
-  template: '',
-  exportAs: 'matDatepicker',
-  changeDetection: ChangeDetectionStrategy.OnPush,
-  encapsulation: ViewEncapsulation.None,
-  providers: [{provide: MatDateSelectionModel, useClass: MatSingleDateSelectionModel}]
-})
-export class MatDatepicker<D> implements OnDestroy, CanColor {
-  private _scrollStrategy: () => ScrollStrategy;
->>>>>>> c6121705
 
   /** An input indicating the type of the custom header component for the calendar, if set. */
   @Input() calendarHeaderComponent: ComponentType<any>;
@@ -221,11 +193,7 @@
       this._disabledChange.next(newValue);
     }
   }
-<<<<<<< HEAD
-  protected _disabled: boolean;
-=======
-  private _disabled: boolean | undefined;
->>>>>>> c6121705
+  protected _disabled: boolean | undefined;
 
   /**
    * Emits selected year in multiyear view.
@@ -297,11 +265,7 @@
   protected _focusedElementBeforeOpen: HTMLElement | null = null;
 
   /** Subscription to value changes in the associated input element. */
-<<<<<<< HEAD
   protected _subscriptions = new Subscription();
-=======
-  private _subscriptions = new Subscription();
->>>>>>> c6121705
 
   /** The input element this datepicker is associated with. */
   _datepickerInput: MatDatepickerInput<D>;
@@ -312,17 +276,10 @@
   /** Emits new selected date when selected date changes. */
   readonly _selectedChanged = new Subject<D>();
 
-<<<<<<< HEAD
   constructor(protected _dialog: MatDialog,
               protected _overlay: Overlay,
               protected _ngZone: NgZone,
               protected _viewContainerRef: ViewContainerRef,
-=======
-  constructor(private _dialog: MatDialog,
-              private _overlay: Overlay,
-              private _ngZone: NgZone,
-              private _viewContainerRef: ViewContainerRef,
->>>>>>> c6121705
               @Inject(MatDateSelectionModel) readonly _dateSelection:
                   MatSingleDateSelectionModel<D>,
               @Inject(MAT_DATEPICKER_SCROLL_STRATEGY) scrollStrategy: any,

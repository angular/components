--- conflicted
+++ resolved
@@ -17,14 +17,8 @@
   PositionStrategy,
   ScrollStrategy,
 } from '@angular/cdk/overlay';
-<<<<<<< HEAD
 import {ComponentPortal, ComponentType} from '@angular/cdk/portal';
-import {take} from 'rxjs/operators/take';
-import {filter} from 'rxjs/operators/filter';
-=======
-import {ComponentPortal} from '@angular/cdk/portal';
 import {DOCUMENT} from '@angular/common';
->>>>>>> f7b5d344
 import {
   AfterContentInit,
   ChangeDetectionStrategy,

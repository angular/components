--- conflicted
+++ resolved
@@ -186,14 +186,10 @@
   @Output('closed') closedStream: EventEmitter<void> = new EventEmitter<void>();
 
   /** Whether the calendar is open. */
-<<<<<<< HEAD
-  opened: boolean = false;
-=======
   @Input()
   get opened(): boolean { return this._opened; }
   set opened(shouldOpen: boolean) { shouldOpen ? this.open() : this.close(); }
   private _opened = false;
->>>>>>> 5210b3e1
 
   /** The id for the datepicker calendar. */
   id: string = `mat-datepicker-${datepickerUid++}`;

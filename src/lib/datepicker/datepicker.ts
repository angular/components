/**
 * @license
 * Copyright Google LLC All Rights Reserved.
 *
 * Use of this source code is governed by an MIT-style license that can be
 * found in the LICENSE file at https://angular.io/license
 */

import {Directionality} from '@angular/cdk/bidi';
import {coerceBooleanProperty} from '@angular/cdk/coercion';
import {ESCAPE} from '@angular/cdk/keycodes';
import {
  Overlay,
  OverlayConfig,
  OverlayRef,
  PositionStrategy,
  RepositionScrollStrategy,
  ScrollStrategy,
} from '@angular/cdk/overlay';
import {ComponentPortal} from '@angular/cdk/portal';
import {first} from 'rxjs/operators/first';
import {
  AfterContentInit,
  ChangeDetectionStrategy,
  Component,
  ComponentRef,
  EventEmitter,
  Inject,
  InjectionToken,
  Input,
  NgZone,
  OnDestroy,
  Optional,
  Output,
  ViewChild,
  ViewContainerRef,
  ViewEncapsulation,
} from '@angular/core';
import {DateAdapter} from '@angular/material/core';
import {MatDialog, MatDialogRef} from '@angular/material/dialog';
import {DOCUMENT} from '@angular/platform-browser';
import {Subject} from 'rxjs/Subject';
import {Subscription} from 'rxjs/Subscription';
import {MatCalendar} from './calendar';
import {createMissingDateImplError} from './datepicker-errors';
import {MatDatepickerInput} from './datepicker-input';


/** Used to generate a unique ID for each datepicker instance. */
let datepickerUid = 0;

/** Injection token that determines the scroll handling while the calendar is open. */
export const MAT_DATEPICKER_SCROLL_STRATEGY =
    new InjectionToken<() => ScrollStrategy>('mat-datepicker-scroll-strategy');

/** @docs-private */
export function MAT_DATEPICKER_SCROLL_STRATEGY_PROVIDER_FACTORY(overlay: Overlay):
    () => RepositionScrollStrategy {
  return () => overlay.scrollStrategies.reposition();
}

/** @docs-private */
export const MAT_DATEPICKER_SCROLL_STRATEGY_PROVIDER = {
  provide: MAT_DATEPICKER_SCROLL_STRATEGY,
  deps: [Overlay],
  useFactory: MAT_DATEPICKER_SCROLL_STRATEGY_PROVIDER_FACTORY,
};


/**
 * Component used as the content for the datepicker dialog and popup. We use this instead of using
 * MatCalendar directly as the content so we can control the initial focus. This also gives us a
 * place to put additional features of the popup that are not part of the calendar itself in the
 * future. (e.g. confirmation buttons).
 * @docs-private
 */
@Component({
  moduleId: module.id,
  selector: 'mat-datepicker-content',
  templateUrl: 'datepicker-content.html',
  styleUrls: ['datepicker-content.css'],
  host: {
    'class': 'mat-datepicker-content',
    '[class.mat-datepicker-content-touch]': 'datepicker.touchUi',
    '(keydown)': '_handleKeydown($event)',
  },
  exportAs: 'matDatepickerContent',
  encapsulation: ViewEncapsulation.None,
  preserveWhitespaces: false,
  changeDetection: ChangeDetectionStrategy.OnPush,
})
export class MatDatepickerContent<D> implements AfterContentInit {
  datepicker: MatDatepicker<D>;

  @ViewChild(MatCalendar) _calendar: MatCalendar<D>;

  ngAfterContentInit() {
    this._calendar._focusActiveCell();
  }

  /**
   * Handles keydown event on datepicker content.
   * @param event The event.
   */
  _handleKeydown(event: KeyboardEvent): void {
    if (event.keyCode === ESCAPE) {
      this.datepicker.close();
      event.preventDefault();
      event.stopPropagation();
    }
  }
}


// TODO(mmalerba): We use a component instead of a directive here so the user can use implicit
// template reference variables (e.g. #d vs #d="matDatepicker"). We can change this to a directive
// if angular adds support for `exportAs: '$implicit'` on directives.
/** Component responsible for managing the datepicker popup/dialog. */
@Component({
  moduleId: module.id,
  selector: 'mat-datepicker',
  template: '',
  exportAs: 'matDatepicker',
  changeDetection: ChangeDetectionStrategy.OnPush,
  encapsulation: ViewEncapsulation.None,
  preserveWhitespaces: false,
})
export class MatDatepicker<D> implements OnDestroy {
  /** The date to open the calendar to initially. */
  @Input()
  get startAt(): D | null {
    // If an explicit startAt is set we start there, otherwise we start at whatever the currently
    // selected value is.
    return this._startAt || (this._datepickerInput ? this._datepickerInput.value : null);
  }
  set startAt(date: D | null) {
    this._startAt = this._getValidDateOrNull(this._dateAdapter.deserialize(date));
  }
  private _startAt: D | null;

  /** The view that the calendar should start in. */
  @Input() startView: 'month' | 'year' = 'month';

  /**
   * Whether the calendar UI is in touch mode. In touch mode the calendar opens in a dialog rather
   * than a popup and elements have more padding to allow for bigger touch targets.
   */
<<<<<<< HEAD
  @Input() touchUi: boolean = false;
=======
  @Input()
  get touchUi(): boolean {
    return this._touchUi;
  }
  set touchUi(value: boolean) {
    this._touchUi = coerceBooleanProperty(value);
  }
  private _touchUi = false;
>>>>>>> 0f954a09

  /** Whether the datepicker pop-up should be disabled. */
  @Input()
  get disabled(): boolean {
    return this._disabled === undefined && this._datepickerInput ?
        this._datepickerInput.disabled : !!this._disabled;
  }
  set disabled(value: boolean) {
    const newValue = coerceBooleanProperty(value);

    if (newValue !== this._disabled) {
      this._disabled = newValue;
      this._disabledChange.next(newValue);
    }
  }
  private _disabled: boolean;

  /**
   * Emits new selected date when selected date changes.
   * @deprecated Switch to the `dateChange` and `dateInput` binding on the input element.
   */
  @Output() selectedChanged: EventEmitter<D> = new EventEmitter<D>();

  /** Classes to be passed to the date picker panel. Supports the same syntax as `ngClass`. */
  @Input() panelClass: string | string[];

  /** Emits when the datepicker has been opened. */
  @Output('opened') openedStream: EventEmitter<void> = new EventEmitter<void>();

  /** Emits when the datepicker has been closed. */
  @Output('closed') closedStream: EventEmitter<void> = new EventEmitter<void>();

  /** Whether the calendar is open. */
  opened: boolean = false;

  /** The id for the datepicker calendar. */
  id: string = `mat-datepicker-${datepickerUid++}`;

  /** The currently selected date. */
  get _selected(): D | null { return this._validSelected; }
  set _selected(value: D | null) { this._validSelected = value; }
  private _validSelected: D | null = null;

  /** The minimum selectable date. */
  get _minDate(): D | null {
    return this._datepickerInput && this._datepickerInput.min;
  }

  /** The maximum selectable date. */
  get _maxDate(): D | null {
    return this._datepickerInput && this._datepickerInput.max;
  }

  get _dateFilter(): (date: D | null) => boolean {
    return this._datepickerInput && this._datepickerInput._dateFilter;
  }

  /** A reference to the overlay when the calendar is opened as a popup. */
  private _popupRef: OverlayRef;

  /** A reference to the dialog when the calendar is opened as a dialog. */
  private _dialogRef: MatDialogRef<any> | null;

  /** A portal containing the calendar for this datepicker. */
  private _calendarPortal: ComponentPortal<MatDatepickerContent<D>>;

  /** The element that was focused before the datepicker was opened. */
  private _focusedElementBeforeOpen: HTMLElement | null = null;

  private _inputSubscription = Subscription.EMPTY;

  /** The input element this datepicker is associated with. */
  _datepickerInput: MatDatepickerInput<D>;

  /** Emits when the datepicker is disabled. */
  _disabledChange = new Subject<boolean>();

  constructor(private _dialog: MatDialog,
              private _overlay: Overlay,
              private _ngZone: NgZone,
              private _viewContainerRef: ViewContainerRef,
              @Inject(MAT_DATEPICKER_SCROLL_STRATEGY) private _scrollStrategy,
              @Optional() private _dateAdapter: DateAdapter<D>,
              @Optional() private _dir: Directionality,
              @Optional() @Inject(DOCUMENT) private _document: any) {
    if (!this._dateAdapter) {
      throw createMissingDateImplError('DateAdapter');
    }
  }

  ngOnDestroy() {
    this.close();
    this._inputSubscription.unsubscribe();
    this._disabledChange.complete();

    if (this._popupRef) {
      this._popupRef.dispose();
    }
  }

  /** Selects the given date */
  _select(date: D): void {
    let oldValue = this._selected;
    this._selected = date;
    if (!this._dateAdapter.sameDate(oldValue, this._selected)) {
      this.selectedChanged.emit(date);
    }
  }

  /**
   * Register an input with this datepicker.
   * @param input The datepicker input to register with this datepicker.
   */
  _registerInput(input: MatDatepickerInput<D>): void {
    if (this._datepickerInput) {
      throw Error('A MatDatepicker can only be associated with a single input.');
    }
    this._datepickerInput = input;
    this._inputSubscription =
        this._datepickerInput._valueChange.subscribe((value: D | null) => this._selected = value);
  }

  /** Open the calendar. */
  open(): void {
    if (this.opened || this.disabled) {
      return;
    }
    if (!this._datepickerInput) {
      throw Error('Attempted to open an MatDatepicker with no associated input.');
    }
    if (this._document) {
      this._focusedElementBeforeOpen = this._document.activeElement;
    }

    this.touchUi ? this._openAsDialog() : this._openAsPopup();
    this.opened = true;
    this.openedStream.emit();
  }

  /** Close the calendar. */
  close(): void {
    if (!this.opened) {
      return;
    }
    if (this._popupRef && this._popupRef.hasAttached()) {
      this._popupRef.detach();
    }
    if (this._dialogRef) {
      this._dialogRef.close();
      this._dialogRef = null;
    }
    if (this._calendarPortal && this._calendarPortal.isAttached) {
      this._calendarPortal.detach();
    }
    if (this._focusedElementBeforeOpen &&
      typeof this._focusedElementBeforeOpen.focus === 'function') {

      this._focusedElementBeforeOpen.focus();
      this._focusedElementBeforeOpen = null;
    }

    this.opened = false;
    this.closedStream.emit();
  }

  /** Open the calendar as a dialog. */
  private _openAsDialog(): void {
    this._dialogRef = this._dialog.open(MatDatepickerContent, {
      direction: this._dir ? this._dir.value : 'ltr',
      viewContainerRef: this._viewContainerRef,
      panelClass: 'mat-datepicker-dialog',
    });
    this._dialogRef.afterClosed().subscribe(() => this.close());
    this._dialogRef.componentInstance.datepicker = this;
  }

  /** Open the calendar as a popup. */
  private _openAsPopup(): void {
    if (!this._calendarPortal) {
      this._calendarPortal = new ComponentPortal(MatDatepickerContent, this._viewContainerRef);
    }

    if (!this._popupRef) {
      this._createPopup();
    }

    if (!this._popupRef.hasAttached()) {
      let componentRef: ComponentRef<MatDatepickerContent<D>> =
          this._popupRef.attach(this._calendarPortal);
      componentRef.instance.datepicker = this;

      // Update the position once the calendar has rendered.
      this._ngZone.onStable.asObservable().pipe(first()).subscribe(() => {
        this._popupRef.updatePosition();
      });
    }

    this._popupRef.backdropClick().subscribe(() => this.close());
  }

  /** Create the popup. */
  private _createPopup(): void {
    const overlayConfig = new OverlayConfig({
      positionStrategy: this._createPopupPositionStrategy(),
      hasBackdrop: true,
      backdropClass: 'mat-overlay-transparent-backdrop',
      direction: this._dir ? this._dir.value : 'ltr',
      scrollStrategy: this._scrollStrategy(),
      panelClass: 'mat-datepicker-popup',
    });

    this._popupRef = this._overlay.create(overlayConfig);
  }

  /** Create the popup PositionStrategy. */
  private _createPopupPositionStrategy(): PositionStrategy {
    return this._overlay.position()
      .connectedTo(this._datepickerInput.getPopupConnectionElementRef(),
        {originX: 'start', originY: 'bottom'},
        {overlayX: 'start', overlayY: 'top'}
      )
      .withFallbackPosition(
        { originX: 'start', originY: 'top' },
        { overlayX: 'start', overlayY: 'bottom' }
      )
      .withFallbackPosition(
        {originX: 'end', originY: 'bottom'},
        {overlayX: 'end', overlayY: 'top'}
      )
      .withFallbackPosition(
        { originX: 'end', originY: 'top' },
        { overlayX: 'end', overlayY: 'bottom' }
      );
  }

  /**
   * @param obj The object to check.
   * @returns The given object if it is both a date instance and valid, otherwise null.
   */
  private _getValidDateOrNull(obj: any): D | null {
    return (this._dateAdapter.isDateInstance(obj) && this._dateAdapter.isValid(obj)) ? obj : null;
  }
}<|MERGE_RESOLUTION|>--- conflicted
+++ resolved
@@ -145,9 +145,6 @@
    * Whether the calendar UI is in touch mode. In touch mode the calendar opens in a dialog rather
    * than a popup and elements have more padding to allow for bigger touch targets.
    */
-<<<<<<< HEAD
-  @Input() touchUi: boolean = false;
-=======
   @Input()
   get touchUi(): boolean {
     return this._touchUi;
@@ -156,7 +153,6 @@
     this._touchUi = coerceBooleanProperty(value);
   }
   private _touchUi = false;
->>>>>>> 0f954a09
 
   /** Whether the datepicker pop-up should be disabled. */
   @Input()

--- conflicted
+++ resolved
@@ -157,20 +157,14 @@
 
   constructor(public _intl: MatSortHeaderIntl,
               changeDetectorRef: ChangeDetectorRef,
-<<<<<<< HEAD
               @Optional() public _simpleSort: MatSort,
               @Optional() public _multiSort: MatMultiSort,
-              @Optional() public _cdkColumnDef: CdkColumnDef) {
-
-=======
-              @Optional() public _sort: MatSort,
               @Inject('MAT_SORT_HEADER_COLUMN_DEF') @Optional()
                   public _columnDef: MatSortHeaderColumnDef) {
     // Note that we use a string token for the `_columnDef`, because the value is provided both by
     // `material/table` and `cdk/table` and we can't have the CDK depending on Material,
     // and we want to avoid having the sort header depending on the CDK table because
     // of this single reference.
->>>>>>> d1dae40b
     super();
 
     if (_simpleSort) {

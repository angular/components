--- conflicted
+++ resolved
@@ -27,12 +27,8 @@
       <div class="mat-step-optional" *ngIf="step.optional">Optional</div>
     </div>
   </div>
-<<<<<<< HEAD
 
-  <div class="mat-vertical-content-container">
-=======
   <div class="mat-vertical-content-container" [class.mat-stepper-vertical-line]="!isLast">
->>>>>>> d72c1bcf
     <div class="mat-vertical-stepper-content" role="tabpanel"
          [@stepTransition]="_getAnimationDirection(i)"
          [id]="_getStepContentId(i)"

/**
 * @license
 * Copyright Google Inc. All Rights Reserved.
 *
 * Use of this source code is governed by an MIT-style license that can be
 * found in the LICENSE file at https://angular.io/license
 */

<<<<<<< HEAD
import {NgModule} from '@angular/core';
import {CommonModule} from '@angular/common';
import {PortalModule} from '@angular/cdk/portal';
import {MdButtonModule} from '../button/index';
import {MdStep, MdStepper, MdHorizontalStepper, MdVerticalStepper} from './stepper';
import {CdkStepperModule} from '@angular/cdk/stepper';
import {MdCommonModule} from '../core';
import {MdStepLabel} from './step-label';
import {MdStepperNext, MdStepperPrevious} from './stepper-button';
import {MdIconModule} from '../icon/index';
import {MdStepHeader} from './step-header';

@NgModule({
  imports: [
    MdCommonModule,
    CommonModule,
    PortalModule,
    MdButtonModule,
    CdkStepperModule,
    MdIconModule
  ],
  exports: [
    MdCommonModule,
    MdHorizontalStepper,
    MdVerticalStepper,
    MdStep,
    MdStepLabel,
    MdStepper,
    MdStepperNext,
    MdStepperPrevious,
    MdStepHeader
  ],
  declarations: [MdHorizontalStepper, MdVerticalStepper, MdStep, MdStepLabel, MdStepper,
    MdStepperNext, MdStepperPrevious, MdStepHeader],
})
export class MdStepperModule {}

export * from './step-label';
export * from './stepper';
export * from './stepper-button';
export * from './step-header';
=======
export * from './public_api';
>>>>>>> 34b5620a
<|MERGE_RESOLUTION|>--- conflicted
+++ resolved
@@ -6,48 +6,4 @@
  * found in the LICENSE file at https://angular.io/license
  */
 
-<<<<<<< HEAD
-import {NgModule} from '@angular/core';
-import {CommonModule} from '@angular/common';
-import {PortalModule} from '@angular/cdk/portal';
-import {MdButtonModule} from '../button/index';
-import {MdStep, MdStepper, MdHorizontalStepper, MdVerticalStepper} from './stepper';
-import {CdkStepperModule} from '@angular/cdk/stepper';
-import {MdCommonModule} from '../core';
-import {MdStepLabel} from './step-label';
-import {MdStepperNext, MdStepperPrevious} from './stepper-button';
-import {MdIconModule} from '../icon/index';
-import {MdStepHeader} from './step-header';
-
-@NgModule({
-  imports: [
-    MdCommonModule,
-    CommonModule,
-    PortalModule,
-    MdButtonModule,
-    CdkStepperModule,
-    MdIconModule
-  ],
-  exports: [
-    MdCommonModule,
-    MdHorizontalStepper,
-    MdVerticalStepper,
-    MdStep,
-    MdStepLabel,
-    MdStepper,
-    MdStepperNext,
-    MdStepperPrevious,
-    MdStepHeader
-  ],
-  declarations: [MdHorizontalStepper, MdVerticalStepper, MdStep, MdStepLabel, MdStepper,
-    MdStepperNext, MdStepperPrevious, MdStepHeader],
-})
-export class MdStepperModule {}
-
-export * from './step-label';
-export * from './stepper';
-export * from './stepper-button';
-export * from './step-header';
-=======
-export * from './public_api';
->>>>>>> 34b5620a
+export * from './public_api';
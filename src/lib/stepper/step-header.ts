--- conflicted
+++ resolved
@@ -6,13 +6,8 @@
  * found in the LICENSE file at https://angular.io/license
  */
 
-<<<<<<< HEAD
 import {FocusMonitor} from '@uiux/cdk/a11y';
 import {coerceBooleanProperty, coerceNumberProperty} from '@uiux/cdk/coercion';
-import {Component, Input, ViewEncapsulation, ElementRef, OnDestroy, Renderer2} from '@angular/core';
-=======
-import {FocusMonitor} from '@angular/cdk/a11y';
-import {coerceBooleanProperty, coerceNumberProperty} from '@angular/cdk/coercion';
 import {
   Component,
   Input,
@@ -23,7 +18,6 @@
   Renderer2,
   ChangeDetectionStrategy,
 } from '@angular/core';
->>>>>>> 4d972717
 import {MatStepLabel} from './step-label';
 import {MatStepperIntl} from './stepper-intl';
 import {Subscription} from 'rxjs/Subscription';

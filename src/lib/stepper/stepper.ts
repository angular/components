--- conflicted
+++ resolved
@@ -15,14 +15,11 @@
   // considers such imports as unused (https://github.com/Microsoft/TypeScript/issues/14953)
   // tslint:disable-next-line:no-unused-variable
   ElementRef,
-<<<<<<< HEAD
-  QueryList, ViewChild,
-=======
   Inject,
   Optional,
   QueryList,
   SkipSelf,
->>>>>>> dfecded9
+  ViewChild,
   ViewChildren
 }from '@angular/core';
 import {MdStepLabel} from './step-label';
@@ -33,7 +30,6 @@
   ErrorStateMatcher
 } from '../core/error/error-options';
 import {FormControl, FormGroupDirective, NgForm} from '@angular/forms';
-
 
 @Component({
   moduleId: module.id,

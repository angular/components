--- conflicted
+++ resolved
@@ -439,16 +439,9 @@
 /** Test component that contains an MatDrawerContainer and one MatDrawer. */
 @Component({
   template: `
-<<<<<<< HEAD
     <md-drawer-container (backdropClick)="backdropClicked()">
       <md-drawer #drawer position="start"
                  (openChange)="open($event)">
-=======
-    <mat-drawer-container (backdropClick)="backdropClicked()">
-      <mat-drawer #drawer position="start"
-                 (open)="open()"
-                 (close)="close()">
->>>>>>> 01622b1c
         <button #drawerButton>Content.</button>
       </mat-drawer>
       <button (click)="drawer.open()" class="open" #openButton></button>

/**
 * @license
 * Copyright Google Inc. All Rights Reserved.
 *
 * Use of this source code is governed by an MIT-style license that can be
 * found in the LICENSE file at https://angular.io/license
 */

import {animate, AnimationEvent, state, style, transition, trigger} from '@angular/animations';
import {FocusTrap, FocusTrapFactory} from '@angular/cdk/a11y';
import {Directionality} from '@angular/cdk/bidi';
import {coerceBooleanProperty} from '@angular/cdk/coercion';
import {ESCAPE} from '@angular/cdk/keycodes';
import {
  AfterContentInit,
  ChangeDetectionStrategy,
  ChangeDetectorRef,
  Component,
  ContentChild,
  ContentChildren,
  ElementRef,
  EventEmitter,
  forwardRef,
  Inject,
  Input,
  NgZone,
  OnDestroy,
  Optional,
  Output,
  QueryList,
  Renderer2,
  ViewEncapsulation,
} from '@angular/core';
import {DOCUMENT} from '@angular/platform-browser';
import {merge} from 'rxjs/observable/merge';
import {first} from 'rxjs/operator/first';
import {startWith} from 'rxjs/operator/startWith';
import {takeUntil} from 'rxjs/operator/takeUntil';
import {Subject} from 'rxjs/Subject';
import {Subscription} from 'rxjs/Subscription';


/** Throws an exception when two MdDrawer are matching the same position. */
export function throwMdDuplicatedDrawerError(position: string) {
  throw Error(`A drawer was already declared for 'position="${position}"'`);
}


/**
 * Drawer toggle promise result.
 * @deprecated
 */
export class MdDrawerToggleResult {
  constructor(public type: 'open' | 'close', public animationFinished: boolean) {}
}


@Component({
  moduleId: module.id,
  selector: 'md-drawer-content, mat-drawer-content',
  template: '<ng-content></ng-content>',
  host: {
    'class': 'mat-drawer-content',
    '[style.marginLeft.px]': '_margins.left',
    '[style.marginRight.px]': '_margins.right',
  },
  changeDetection: ChangeDetectionStrategy.OnPush,
  encapsulation: ViewEncapsulation.None,
  preserveWhitespaces: false,
})
export class MdDrawerContent implements AfterContentInit {
  /**
   * Margins to be applied to the content. These are used to push / shrink the drawer content when a
   * drawer is open. We use margin rather than transform even for push mode because transform breaks
   * fixed position elements inside of the transformed element.
   */
  _margins: {left: number, right: number} = {left: 0, right: 0};

  constructor(
      private _changeDetectorRef: ChangeDetectorRef,
      @Inject(forwardRef(() => MdDrawerContainer)) private _container: MdDrawerContainer) {
  }

  ngAfterContentInit() {
    this._container._contentMargins.subscribe(margins => {
      this._margins = margins;
      this._changeDetectorRef.markForCheck();
    });
  }
}


/**
 * <md-drawer> component.
 *
 * This component corresponds to a drawer that can be opened on the drawer container.
 *
 * Please refer to README.md for examples on how to use it.
 */
@Component({
  moduleId: module.id,
  selector: 'md-drawer, mat-drawer',
  template: '<ng-content></ng-content>',
  animations: [
    trigger('transform', [
      state('open, open-instant', style({
        transform: 'translate3d(0, 0, 0)',
        visibility: 'visible',
      })),
      state('void', style({
        visibility: 'hidden',
      })),
      transition('void => open-instant', animate('0ms')),
      transition('void <=> open, open-instant => void',
          animate('400ms cubic-bezier(0.25, 0.8, 0.25, 1)'))
    ])
  ],
  host: {
    'class': 'mat-drawer',
    '[@transform]': '_animationState',
    '(@transform.start)': '_onAnimationStart()',
    '(@transform.done)': '_onAnimationEnd($event)',
    '(keydown)': 'handleKeydown($event)',
    // must prevent the browser from aligning text based on value
    '[attr.align]': 'null',
    '[class.mat-drawer-end]': 'position === "end"',
    '[class.mat-drawer-over]': 'mode === "over"',
    '[class.mat-drawer-push]': 'mode === "push"',
    '[class.mat-drawer-side]': 'mode === "side"',
    'tabIndex': '-1',
  },
  changeDetection: ChangeDetectionStrategy.OnPush,
  encapsulation: ViewEncapsulation.None,
  preserveWhitespaces: false,
})
export class MdDrawer implements AfterContentInit, OnDestroy {
  private _focusTrap: FocusTrap;
  private _elementFocusedBeforeDrawerWasOpened: HTMLElement | null = null;

  /** Whether the drawer is initialized. Used for disabling the initial animation. */
  private _enableAnimations = false;

  /** The side that the drawer is attached to. */
  @Input()
  get position() { return this._position; }
  set position(value) {
    // Make sure we have a valid value.
    value = value === 'end' ? 'end' : 'start';
    if (value != this._position) {
      this._position = value;
      this.onAlignChanged.emit();
      this.onPositionChanged.emit();
    }
  }
  private _position: 'start' | 'end' = 'start';

  /** @deprecated */
  @Input()
  get align() { return this.position; }
  set align(value) { this.position = value; }

  /** Mode of the drawer; one of 'over', 'push' or 'side'. */
  @Input()
  get mode() { return this._mode; }
  set mode(value) {
    this._mode = value;
    this._modeChanged.next();
  }
  private _mode: 'over' | 'push' | 'side' = 'over';

  /** Whether the drawer can be closed with the escape key or by clicking on the backdrop. */
  @Input()
  get disableClose(): boolean { return this._disableClose; }
  set disableClose(value: boolean) { this._disableClose = coerceBooleanProperty(value); }
  private _disableClose: boolean = false;

  /** Whether the drawer is opened. */
  private _opened: boolean = false;

  /** Emits whenever the drawer has started animating. */
  _animationStarted = new EventEmitter<void>();

  /** Whether the drawer is animating. Used to prevent overlapping animations. */
  _isAnimating = false;

  /** Current state of the sidenav animation. */
  _animationState: 'open-instant' | 'open' | 'void' = 'void';

  /**
   * Promise that resolves when the open/close animation completes. It is here for backwards
   * compatibility and should be removed next time we do drawer breaking changes.
   * @deprecated
   */
  private _currentTogglePromise: Promise<MdDrawerToggleResult> | null;

  /** Event emitted when the drawer is fully opened. */
  @Output() openChange = new EventEmitter<MdDrawerToggleResult | void>();

  /**
   * Event emitted when the drawer is fully opened.
   * @deprecated Use `openChange` instead.
   */
  @Output('open') onOpen = this.openChange;

  /** Event emitted when the drawer is fully closed. */
  @Output() closeChange = new EventEmitter<MdDrawerToggleResult | void>();

  /**
   * Event emitted when the drawer is fully closed.
   * @deprecated Use `closeChange` instead.
   */
  @Output('close') onClose = this.closeChange;

  /** Event emitted when the drawer's position changes. */
  @Output('positionChanged') onPositionChanged = new EventEmitter<void>();

  /** @deprecated */
  @Output('align-changed') onAlignChanged = new EventEmitter<void>();

  /**
   * An observable that emits when the drawer mode changes. This is used by the drawer container to
   * to know when to when the mode changes so it can adapt the margins on the content.
   */
  _modeChanged = new Subject();

  get isFocusTrapEnabled() {
    // The focus trap is only enabled when the drawer is open in any mode other than side.
    return this.opened && this.mode !== 'side';
  }

  constructor(private _elementRef: ElementRef,
              private _focusTrapFactory: FocusTrapFactory,
              @Optional() @Inject(DOCUMENT) private _doc: any) {
    this.openChange.subscribe(() => {
      if (this._doc) {
        this._elementFocusedBeforeDrawerWasOpened = this._doc.activeElement as HTMLElement;
      }

      if (this.isFocusTrapEnabled && this._focusTrap) {
        this._focusTrap.focusInitialElementWhenReady();
      }
    });

    this.closeChange.subscribe(() => this._restoreFocus());
  }

  /**
   * If focus is currently inside the drawer, restores it to where it was before the drawer
   * opened.
   */
  private _restoreFocus() {
    let activeEl = this._doc && this._doc.activeElement;
    if (activeEl && this._elementRef.nativeElement.contains(activeEl)) {
      if (this._elementFocusedBeforeDrawerWasOpened instanceof HTMLElement) {
        this._elementFocusedBeforeDrawerWasOpened.focus();
      } else {
        this._elementRef.nativeElement.blur();
      }
    }

    this._elementFocusedBeforeDrawerWasOpened = null;
  }

  ngAfterContentInit() {
    this._focusTrap = this._focusTrapFactory.create(this._elementRef.nativeElement);
    this._focusTrap.enabled = this.isFocusTrapEnabled;
    this._enableAnimations = true;
  }

  ngOnDestroy() {
    if (this._focusTrap) {
      this._focusTrap.destroy();
    }
  }

  /**
   * Whether the drawer is opened. We overload this because we trigger an event when it
   * starts or end.
   */
  @Input()
  get opened(): boolean { return this._opened; }
  set opened(v: boolean) {
    this.toggle(coerceBooleanProperty(v));
  }


  /** Open the drawer. */
  open(): Promise<MdDrawerToggleResult> {
    return this.toggle(true);
  }

  /** Close the drawer. */
  close(): Promise<MdDrawerToggleResult> {
    return this.toggle(false);
  }

  /**
   * Toggle this drawer.
   * @param isOpen Whether the drawer should be open.
   */
  toggle(isOpen: boolean = !this.opened): Promise<MdDrawerToggleResult> {
    if (!this._isAnimating) {
      this._opened = isOpen;

      if (isOpen) {
        this._animationState = this._enableAnimations ? 'open' : 'open-instant';
      } else {
        this._animationState = 'void';
      }

      this._currentTogglePromise = new Promise(resolve => {
        first.call(isOpen ? this.openChange : this.closeChange).subscribe(resolve);
      });

      if (this._focusTrap) {
        this._focusTrap.enabled = this.isFocusTrapEnabled;
      }
    }

    // TODO(crisbeto): This promise is here for backwards-compatibility.
    // It should be removed next time we do breaking changes in the drawer.
    return this._currentTogglePromise!;
  }

  /**
   * Handles the keyboard events.
   * @docs-private
   */
  handleKeydown(event: KeyboardEvent) {
    if (event.keyCode === ESCAPE && !this.disableClose) {
      this.close();
      event.stopPropagation();
    }
  }

  _onAnimationStart() {
    this._isAnimating = true;
    this._animationStarted.emit();
  }

  _onAnimationEnd(event: AnimationEvent) {
    const {fromState, toState} = event;

    if (toState === 'open' && fromState === 'void') {
      this.openChange.emit(new MdDrawerToggleResult('open', true));
    } else if (toState === 'void' && fromState === 'open') {
      this.closeChange.emit(new MdDrawerToggleResult('close', true));
    }

    // Note: as of Angular 4.3, the animations module seems to fire the `start` callback before
    // the end if animations are disabled. Make this call async to ensure that it still fires
    // at the appropriate time.
    Promise.resolve().then(() => {
      this._isAnimating = false;
      this._currentTogglePromise = null;
    });
  }

  get _width() {
    return this._elementRef.nativeElement ? (this._elementRef.nativeElement.offsetWidth || 0) : 0;
  }
}


/**
 * <md-drawer-container> component.
 *
 * This is the parent component to one or two <md-drawer>s that validates the state internally
 * and coordinates the backdrop and content styling.
 */
@Component({
  moduleId: module.id,
  selector: 'md-drawer-container, mat-drawer-container',
  templateUrl: 'drawer-container.html',
  styleUrls: [
    'drawer.css',
    'drawer-transitions.css',
  ],
  host: {
    'class': 'mat-drawer-container',
  },
  changeDetection: ChangeDetectionStrategy.OnPush,
  encapsulation: ViewEncapsulation.None,
  preserveWhitespaces: false,
})
export class MdDrawerContainer implements AfterContentInit, OnDestroy {
  @ContentChildren(MdDrawer) _drawers: QueryList<MdDrawer>;

  @ContentChild(MdDrawerContent) _content: MdDrawerContent;

  /** The drawer child with the `start` position. */
  get start() { return this._start; }

  /** The drawer child with the `end` position. */
  get end() { return this._end; }

  /** Event emitted when the drawer backdrop is clicked. */
  @Output() backdropClick = new EventEmitter<void>();

  /** The drawer at the start/end position, independent of direction. */
  private _start: MdDrawer | null;
  private _end: MdDrawer | null;

  /**
   * The drawer at the left/right. When direction changes, these will change as well.
   * They're used as aliases for the above to set the left/right style properly.
   * In LTR, _left == _start and _right == _end.
   * In RTL, _left == _end and _right == _start.
   */
  private _left: MdDrawer | null;
  private _right: MdDrawer | null;

  /** Subscription to the Directionality change EventEmitter. */
  private _dirChangeSubscription = Subscription.EMPTY;

  _contentMargins = new Subject<{left: number, right: number}>();

  constructor(@Optional() private _dir: Directionality, private _element: ElementRef,
              private _renderer: Renderer2, private _ngZone: NgZone,
              private _changeDetectorRef: ChangeDetectorRef) {
    // If a `Dir` directive exists up the tree, listen direction changes and update the left/right
    // properties to point to the proper start/end.
    if (_dir != null) {
      this._dirChangeSubscription = _dir.change.subscribe(() => this._validateDrawers());
    }
  }

  ngAfterContentInit(): void {
    startWith.call(this._drawers.changes, null).subscribe(() => {
      this._validateDrawers();
      this._drawers.forEach((drawer: MdDrawer) => {
        this._watchDrawerToggle(drawer);
        this._watchDrawerPosition(drawer);
        this._watchDrawerMode(drawer);
      });
    });
  }

  ngOnDestroy(): void {
    this._dirChangeSubscription.unsubscribe();
  }

  /** Calls `open` of both start and end drawers */
  open(): void {
    this._drawers.forEach(drawer => drawer.open());
  }

  /** Calls `close` of both start and end drawers */
  close(): void {
    this._drawers.forEach(drawer => drawer.close());
  }

  /**
   * Subscribes to drawer events in order to set a class on the main container element when the
   * drawer is open and the backdrop is visible. This ensures any overflow on the container element
   * is properly hidden.
   */
  private _watchDrawerToggle(drawer: MdDrawer): void {
    takeUntil.call(drawer._animationStarted, this._drawers.changes).subscribe(() => {
      // Set the transition class on the container so that the animations occur. This should not
      // be set initially because animations should only be triggered via a change in state.
      this._renderer.addClass(this._element.nativeElement, 'mat-drawer-transition');
      this._updateContentMargins();
      this._changeDetectorRef.markForCheck();
    });

    if (drawer.mode !== 'side') {
      takeUntil.call(merge(drawer.openChange, drawer.closeChange),
          this._drawers.changes).subscribe(() => this._setContainerClass(drawer.opened));
    }
  }

  /**
   * Subscribes to drawer onPositionChanged event in order to re-validate drawers when the position
   * changes.
   */
  private _watchDrawerPosition(drawer: MdDrawer): void {
    if (!drawer) {
      return;
    }
    // NOTE: We need to wait for the microtask queue to be empty before validating,
    // since both drawers may be swapping positions at the same time.
    takeUntil.call(drawer.onPositionChanged, this._drawers.changes).subscribe(() => {
      first.call(this._ngZone.onMicrotaskEmpty.asObservable()).subscribe(() => {
        this._validateDrawers();
      });
    });
  }

  /** Subscribes to changes in drawer mode so we can run change detection. */
  private _watchDrawerMode(drawer: MdDrawer): void {
    if (drawer) {
      takeUntil.call(drawer._modeChanged, this._drawers.changes).subscribe(() => {
        this._updateContentMargins();
        this._changeDetectorRef.markForCheck();
      });
    }
  }

  /** Toggles the 'mat-drawer-opened' class on the main 'md-drawer-container' element. */
  private _setContainerClass(isAdd: boolean): void {
    if (isAdd) {
      this._renderer.addClass(this._element.nativeElement, 'mat-drawer-opened');
    } else {
      this._renderer.removeClass(this._element.nativeElement, 'mat-drawer-opened');
    }
  }

  /** Validate the state of the drawer children components. */
  private _validateDrawers(): void {
    this._start = this._end = null;

    // Ensure that we have at most one start and one end drawer.
    this._drawers.forEach(drawer => {
      if (drawer.position == 'end') {
        if (this._end != null) {
          throwMdDuplicatedDrawerError('end');
        }
        this._end = drawer;
      } else {
        if (this._start != null) {
          throwMdDuplicatedDrawerError('start');
        }
        this._start = drawer;
      }
    });

    this._right = this._left = null;

    // Detect if we're LTR or RTL.
    if (this._dir == null || this._dir.value == 'ltr') {
      this._left = this._start;
      this._right = this._end;
    } else {
      this._left = this._end;
      this._right = this._start;
    }
  }

  _onBackdropClicked(): void {
    this.backdropClick.emit();
    this._closeModalDrawer();
  }

  _closeModalDrawer(): void {
    // Close all open drawers where closing is not disabled and the mode is not `side`.
    [this._start, this._end]
      .filter(drawer => drawer && !drawer.disableClose && drawer.mode !== 'side')
      .forEach(drawer => drawer!.close());
  }

  _isShowingBackdrop(): boolean {
    return (this._isDrawerOpen(this._start) && this._start!.mode != 'side')
        || (this._isDrawerOpen(this._end) && this._end!.mode != 'side');
  }

  private _isDrawerOpen(drawer: MdDrawer | null): boolean {
    return drawer != null && drawer.opened;
  }

  /**
   * Recalculates and updates the inline styles for the content. Note that this should be used
   * sparingly, because it causes a reflow.
   */
  private _updateContentMargins() {
    // 1. For drawers in `over` mode, they don't affect the content.
    // 2. For drawers in `side` mode they should shrink the content. We do this by adding to the
    //    left margin (for left drawer) or right margin (for right the drawer).
    // 3. For drawers in `push` mode the should shift the content without resizing it. We do this by
    //    adding to the left or right margin and simultaneously subtracting the same amount of
    //    margin from the other side.

    let left = 0;
    let right = 0;

    if (this._left && this._left.opened) {
      if (this._left.mode == 'side') {
        left += this._left._width;
      } else if (this._left.mode == 'push') {
        let width = this._left._width;
        left += width;
        right -= width;
      }
    }

<<<<<<< HEAD
  /**
   * Recalculates and updates the inline styles. Note that this
   * should be used sparingly, because it causes a reflow.
   */
  private _updateStyles(): void {
    const marginLeft = this._left ? this._getDrawerEffectiveWidth(this._left, 'side') : 0;
    const marginRight = this._right ? this._getDrawerEffectiveWidth(this._right, 'side') : 0;
    const leftWidth = this._left ? this._getDrawerEffectiveWidth(this._left, 'push') : 0;
    const rightWidth = this._right ? this._getDrawerEffectiveWidth(this._right, 'push') : 0;

    this._styles = {
      marginLeft: `${marginLeft}px`,
      marginRight: `${marginRight}px`,
      transform: `translate3d(${leftWidth - rightWidth}px, 0, 0)`
    };
=======
    if (this._right && this._right.opened) {
      if (this._right.mode == 'side') {
        right += this._right._width;
      } else if (this._right.mode == 'push') {
        let width = this._right._width;
        right += width;
        left -= width;
      }
    }

    this._contentMargins.next({left, right});
>>>>>>> 3571f68a
  }
}<|MERGE_RESOLUTION|>--- conflicted
+++ resolved
@@ -583,23 +583,6 @@
       }
     }
 
-<<<<<<< HEAD
-  /**
-   * Recalculates and updates the inline styles. Note that this
-   * should be used sparingly, because it causes a reflow.
-   */
-  private _updateStyles(): void {
-    const marginLeft = this._left ? this._getDrawerEffectiveWidth(this._left, 'side') : 0;
-    const marginRight = this._right ? this._getDrawerEffectiveWidth(this._right, 'side') : 0;
-    const leftWidth = this._left ? this._getDrawerEffectiveWidth(this._left, 'push') : 0;
-    const rightWidth = this._right ? this._getDrawerEffectiveWidth(this._right, 'push') : 0;
-
-    this._styles = {
-      marginLeft: `${marginLeft}px`,
-      marginRight: `${marginRight}px`,
-      transform: `translate3d(${leftWidth - rightWidth}px, 0, 0)`
-    };
-=======
     if (this._right && this._right.opened) {
       if (this._right.mode == 'side') {
         right += this._right._width;
@@ -611,6 +594,5 @@
     }
 
     this._contentMargins.next({left, right});
->>>>>>> 3571f68a
   }
 }
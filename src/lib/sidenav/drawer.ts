/**
 * @license
 * Copyright Google LLC All Rights Reserved.
 *
 * Use of this source code is governed by an MIT-style license that can be
 * found in the LICENSE file at https://angular.io/license
 */

import {animate, AnimationEvent, state, style, transition, trigger} from '@angular/animations';
import {FocusTrap, FocusTrapFactory} from '@angular/cdk/a11y';
import {Directionality} from '@angular/cdk/bidi';
import {coerceBooleanProperty} from '@angular/cdk/coercion';
import {ESCAPE} from '@angular/cdk/keycodes';
import {
  AfterContentInit,
  ChangeDetectionStrategy,
  ChangeDetectorRef,
  Component,
  ContentChild,
  ContentChildren,
  ElementRef,
  EventEmitter,
  forwardRef,
  Inject,
  Input,
  NgZone,
  OnDestroy,
  Optional,
  Output,
  QueryList,
  Renderer2,
  ViewEncapsulation,
} from '@angular/core';
import {DOCUMENT} from '@angular/platform-browser';
import {merge} from 'rxjs/observable/merge';
import {Subject} from 'rxjs/Subject';
import {Observable} from 'rxjs/Observable';
import {RxChain, filter, map, first, startWith, takeUntil} from '@angular/cdk/rxjs';


/** Throws an exception when two MatDrawer are matching the same position. */
export function throwMatDuplicatedDrawerError(position: string) {
  throw Error(`A drawer was already declared for 'position="${position}"'`);
}


/**
 * Drawer toggle promise result.
 * @deprecated
 */
export class MatDrawerToggleResult {
  constructor(public type: 'open' | 'close', public animationFinished: boolean) {}
}


@Component({
  moduleId: module.id,
  selector: 'mat-drawer-content',
  template: '<ng-content></ng-content>',
  host: {
    'class': 'mat-drawer-content',
    '[style.marginLeft.px]': '_margins.left',
    '[style.marginRight.px]': '_margins.right',
  },
  changeDetection: ChangeDetectionStrategy.OnPush,
  encapsulation: ViewEncapsulation.None,
  preserveWhitespaces: false,
})
export class MatDrawerContent implements AfterContentInit {
  /**
   * Margins to be applied to the content. These are used to push / shrink the drawer content when a
   * drawer is open. We use margin rather than transform even for push mode because transform breaks
   * fixed position elements inside of the transformed element.
   */
  _margins: {left: number, right: number} = {left: 0, right: 0};

  constructor(
      private _changeDetectorRef: ChangeDetectorRef,
      @Inject(forwardRef(() => MatDrawerContainer)) private _container: MatDrawerContainer) {
  }

  ngAfterContentInit() {
    this._container._contentMargins.subscribe(margins => {
      this._margins = margins;
      this._changeDetectorRef.markForCheck();
    });
  }
}


/**
 * This component corresponds to a drawer that can be opened on the drawer container.
 */
@Component({
  moduleId: module.id,
  selector: 'mat-drawer',
  exportAs: 'matDrawer',
  template: '<ng-content></ng-content>',
  animations: [
    trigger('transform', [
      state('open, open-instant', style({
        transform: 'translate3d(0, 0, 0)',
        visibility: 'visible',
      })),
      state('void', style({
        visibility: 'hidden',
      })),
      transition('void => open-instant', animate('0ms')),
      transition('void <=> open, open-instant => void',
          animate('400ms cubic-bezier(0.25, 0.8, 0.25, 1)'))
    ])
  ],
  host: {
    'class': 'mat-drawer',
    '[@transform]': '_animationState',
    '(@transform.start)': '_onAnimationStart($event)',
    '(@transform.done)': '_onAnimationEnd($event)',
    '(keydown)': 'handleKeydown($event)',
    // must prevent the browser from aligning text based on value
    '[attr.align]': 'null',
    '[class.mat-drawer-end]': 'position === "end"',
    '[class.mat-drawer-over]': 'mode === "over"',
    '[class.mat-drawer-push]': 'mode === "push"',
    '[class.mat-drawer-side]': 'mode === "side"',
    'tabIndex': '-1',
  },
  changeDetection: ChangeDetectionStrategy.OnPush,
  encapsulation: ViewEncapsulation.None,
  preserveWhitespaces: false,
})
export class MatDrawer implements AfterContentInit, OnDestroy {
  private _focusTrap: FocusTrap;
  private _elementFocusedBeforeDrawerWasOpened: HTMLElement | null = null;

  /** Whether the drawer is initialized. Used for disabling the initial animation. */
  private _enableAnimations = false;

  /** The side that the drawer is attached to. */
  @Input()
  get position(): 'start' | 'end' { return this._position; }
  set position(value) {
    // Make sure we have a valid value.
    value = value === 'end' ? 'end' : 'start';
    if (value != this._position) {
      this._position = value;
      this.onAlignChanged.emit();
      this.onPositionChanged.emit();
    }
  }
  private _position: 'start' | 'end' = 'start';

  /** @deprecated */
  @Input()
  get align(): 'start' | 'end' { return this.position; }
  set align(value) { this.position = value; }

  /** Mode of the drawer; one of 'over', 'push' or 'side'. */
  @Input()
  get mode(): 'over' | 'push' | 'side' { return this._mode; }
  set mode(value) {
    this._mode = value;
    this._modeChanged.next();
  }
  private _mode: 'over' | 'push' | 'side' = 'over';

  /** Whether the drawer can be closed with the escape key or by clicking on the backdrop. */
  @Input()
  get disableClose(): boolean { return this._disableClose; }
  set disableClose(value: boolean) { this._disableClose = coerceBooleanProperty(value); }
  private _disableClose: boolean = false;

  /** Whether the drawer is opened. */
  private _opened: boolean = false;

  /** Emits whenever the drawer has started animating. */
  _animationStarted = new EventEmitter<AnimationEvent>();

  /** Current state of the sidenav animation. */
  _animationState: 'open-instant' | 'open' | 'void' = 'void';

<<<<<<< HEAD
  /**
   * Promise that resolves when the open/close animation completes. It is here for backwards
   * compatibility and should be removed next time we do drawer breaking changes.
   * @deprecated
   */
  private _currentTogglePromise: Promise<MatDrawerToggleResult> | null;

  /** Event emitted when the drawer open state is changed. */
  @Output() openedChange: EventEmitter<boolean> = new EventEmitter<boolean>();
=======
  /** Event emitted when the drawer is fully opened. */
  @Output('open') onOpen = new EventEmitter<MatDrawerToggleResult | void>();
>>>>>>> 4d972717

  /** Event emitted when the drawer has been opened. */
  @Output('opened')
  get _openedStream(): Observable<void> {
    return RxChain.from(this.openedChange)
        .call(filter, o => o)
        .call(map, () => {})
        .result();
  }

  /** Event emitted when the drawer has been closed. */
  @Output('closed')
  get _closedStream(): Observable<void> {
    return RxChain.from(this.openedChange)
        .call(filter, o => !o)
        .call(map, () => {})
        .result();
  }

  /**
   * Event emitted when the drawer is fully opened.
   * @deprecated Use `openedChange` instead.
   */
  @Output('open') onOpen = this._openedStream;

  /**
   * Event emitted when the drawer is fully closed.
   * @deprecated Use `openedChange` instead.
   */
  @Output('close') onClose = this._closedStream;

  /** Event emitted when the drawer's position changes. */
  @Output('positionChanged') onPositionChanged = new EventEmitter<void>();

  /** @deprecated */
  @Output('align-changed') onAlignChanged = new EventEmitter<void>();

  /**
   * An observable that emits when the drawer mode changes. This is used by the drawer container to
   * to know when to when the mode changes so it can adapt the margins on the content.
   */
  _modeChanged = new Subject();

  get _isFocusTrapEnabled(): boolean {
    // The focus trap is only enabled when the drawer is open in any mode other than side.
    return this.opened && this.mode !== 'side';
  }

  constructor(private _elementRef: ElementRef,
              private _focusTrapFactory: FocusTrapFactory,
              @Optional() @Inject(DOCUMENT) private _doc: any) {
    this.openedChange.subscribe((opened: boolean) => {
      if (opened) {
        if (this._doc) {
          this._elementFocusedBeforeDrawerWasOpened = this._doc.activeElement as HTMLElement;
        }

        if (this._isFocusTrapEnabled && this._focusTrap) {
          this._focusTrap.focusInitialElementWhenReady();
        }
      } else {
        this._restoreFocus();
      }
    });
  }

  /**
   * If focus is currently inside the drawer, restores it to where it was before the drawer
   * opened.
   */
  private _restoreFocus() {
    let activeEl = this._doc && this._doc.activeElement;
    if (activeEl && this._elementRef.nativeElement.contains(activeEl)) {
      if (this._elementFocusedBeforeDrawerWasOpened instanceof HTMLElement) {
        this._elementFocusedBeforeDrawerWasOpened.focus();
      } else {
        this._elementRef.nativeElement.blur();
      }
    }

    this._elementFocusedBeforeDrawerWasOpened = null;
  }

  ngAfterContentInit() {
    this._focusTrap = this._focusTrapFactory.create(this._elementRef.nativeElement);
    this._focusTrap.enabled = this._isFocusTrapEnabled;
    this._enableAnimations = true;
  }

  ngOnDestroy() {
    if (this._focusTrap) {
      this._focusTrap.destroy();
    }
  }

  /**
   * Whether the drawer is opened. We overload this because we trigger an event when it
   * starts or end.
   */
  @Input()
  get opened(): boolean { return this._opened; }
  set opened(v: boolean) {
    this.toggle(coerceBooleanProperty(v));
  }


  /** Open the drawer. */
  open(): Promise<MatDrawerToggleResult> {
    return this.toggle(true);
  }

  /** Close the drawer. */
  close(): Promise<MatDrawerToggleResult> {
    return this.toggle(false);
  }

  /**
   * Toggle this drawer.
   * @param isOpen Whether the drawer should be open.
   */
  toggle(isOpen: boolean = !this.opened): Promise<MatDrawerToggleResult> {
    this._opened = isOpen;

<<<<<<< HEAD
      if (isOpen) {
        this._animationState = this._enableAnimations ? 'open' : 'open-instant';
      } else {
        this._animationState = 'void';
      }

      this._currentTogglePromise = new Promise(resolve => {
        first.call(this.openedChange).subscribe(resolve);
      });
=======
    if (isOpen) {
      this._animationState = this._enableAnimations ? 'open' : 'open-instant';
    } else {
      this._animationState = 'void';
    }
>>>>>>> 4d972717

    if (this._focusTrap) {
      this._focusTrap.enabled = this._isFocusTrapEnabled;
    }

    // TODO(crisbeto): This promise is here for backwards-compatibility.
    // It should be removed next time we do breaking changes in the drawer.
    return new Promise(resolve => {
      first.call(isOpen ? this.onOpen : this.onClose).subscribe(resolve);
    });
  }

  /**
   * Handles the keyboard events.
   * @docs-private
   */
  handleKeydown(event: KeyboardEvent) {
    if (event.keyCode === ESCAPE && !this.disableClose) {
      this.close();
      event.stopPropagation();
    }
  }

  _onAnimationStart(event: AnimationEvent) {
    this._animationStarted.emit(event);
  }

  _onAnimationEnd(event: AnimationEvent) {
    const {fromState, toState} = event;

    if (toState.indexOf('open') === 0 && fromState === 'void') {
      this.openedChange.emit(true);
    } else if (toState === 'void' && fromState.indexOf('open') === 0) {
      this.openedChange.emit(false);
    }
  }

  get _width() {
    return this._elementRef.nativeElement ? (this._elementRef.nativeElement.offsetWidth || 0) : 0;
  }
}


/**
 * <mat-drawer-container> component.
 *
 * This is the parent component to one or two <mat-drawer>s that validates the state internally
 * and coordinates the backdrop and content styling.
 */
@Component({
  moduleId: module.id,
  selector: 'mat-drawer-container',
  exportAs: 'matDrawerContainer',
  templateUrl: 'drawer-container.html',
  styleUrls: ['drawer.css'],
  host: {
    'class': 'mat-drawer-container',
  },
  changeDetection: ChangeDetectionStrategy.OnPush,
  encapsulation: ViewEncapsulation.None,
  preserveWhitespaces: false,
})
export class MatDrawerContainer implements AfterContentInit, OnDestroy {
  @ContentChildren(MatDrawer) _drawers: QueryList<MatDrawer>;

  @ContentChild(MatDrawerContent) _content: MatDrawerContent;

  /** The drawer child with the `start` position. */
  get start(): MatDrawer | null { return this._start; }

  /** The drawer child with the `end` position. */
  get end(): MatDrawer | null { return this._end; }

  /** Event emitted when the drawer backdrop is clicked. */
  @Output() backdropClick = new EventEmitter<void>();

  /** The drawer at the start/end position, independent of direction. */
  private _start: MatDrawer | null;
  private _end: MatDrawer | null;

  /**
   * The drawer at the left/right. When direction changes, these will change as well.
   * They're used as aliases for the above to set the left/right style properly.
   * In LTR, _left == _start and _right == _end.
   * In RTL, _left == _end and _right == _start.
   */
  private _left: MatDrawer | null;
  private _right: MatDrawer | null;

  /** Emits when the component is destroyed. */
  private _destroyed = new Subject<void>();

  _contentMargins = new Subject<{left: number, right: number}>();

  constructor(@Optional() private _dir: Directionality, private _element: ElementRef,
              private _renderer: Renderer2, private _ngZone: NgZone,
              private _changeDetectorRef: ChangeDetectorRef) {
    // If a `Dir` directive exists up the tree, listen direction changes and update the left/right
    // properties to point to the proper start/end.
    if (_dir != null) {
      takeUntil.call(_dir.change, this._destroyed).subscribe(() => this._validateDrawers());
    }
  }

  ngAfterContentInit() {
    startWith.call(this._drawers.changes, null).subscribe(() => {
      this._validateDrawers();

      this._drawers.forEach((drawer: MatDrawer) => {
        this._watchDrawerToggle(drawer);
        this._watchDrawerPosition(drawer);
        this._watchDrawerMode(drawer);
      });

      if (!this._drawers.length ||
          this._isDrawerOpen(this._start) ||
          this._isDrawerOpen(this._end)) {
        this._updateContentMargins();
      }

      this._changeDetectorRef.markForCheck();
    });
  }

  ngOnDestroy() {
    this._destroyed.next();
    this._destroyed.complete();
  }

  /** Calls `open` of both start and end drawers */
  open(): void {
    this._drawers.forEach(drawer => drawer.open());
  }

  /** Calls `close` of both start and end drawers */
  close(): void {
    this._drawers.forEach(drawer => drawer.close());
  }

  /**
   * Subscribes to drawer events in order to set a class on the main container element when the
   * drawer is open and the backdrop is visible. This ensures any overflow on the container element
   * is properly hidden.
   */
  private _watchDrawerToggle(drawer: MatDrawer): void {
    RxChain.from(drawer._animationStarted)
      .call(takeUntil, this._drawers.changes)
      .call(filter, (event: AnimationEvent) => event.fromState !== event.toState)
      .subscribe((event: AnimationEvent) => {
        // Set the transition class on the container so that the animations occur. This should not
        // be set initially because animations should only be triggered via a change in state.
        if (event.toState !== 'open-instant') {
          this._renderer.addClass(this._element.nativeElement, 'mat-drawer-transition');
        }

        this._updateContentMargins();
        this._changeDetectorRef.markForCheck();
      });

    if (drawer.mode !== 'side') {
      takeUntil.call(drawer.openedChange, this._drawers.changes).subscribe(() =>
          this._setContainerClass(drawer.opened));
    }
  }

  /**
   * Subscribes to drawer onPositionChanged event in order to
   * re-validate drawers when the position changes.
   */
  private _watchDrawerPosition(drawer: MatDrawer): void {
    if (!drawer) {
      return;
    }
    // NOTE: We need to wait for the microtask queue to be empty before validating,
    // since both drawers may be swapping positions at the same time.
    takeUntil.call(drawer.onPositionChanged, this._drawers.changes).subscribe(() => {
      first.call(this._ngZone.onMicrotaskEmpty.asObservable()).subscribe(() => {
        this._validateDrawers();
      });
    });
  }

  /** Subscribes to changes in drawer mode so we can run change detection. */
  private _watchDrawerMode(drawer: MatDrawer): void {
    if (drawer) {
      takeUntil.call(drawer._modeChanged, merge(this._drawers.changes, this._destroyed))
        .subscribe(() => {
          this._updateContentMargins();
          this._changeDetectorRef.markForCheck();
        });
    }
  }

  /** Toggles the 'mat-drawer-opened' class on the main 'mat-drawer-container' element. */
  private _setContainerClass(isAdd: boolean): void {
    if (isAdd) {
      this._renderer.addClass(this._element.nativeElement, 'mat-drawer-opened');
    } else {
      this._renderer.removeClass(this._element.nativeElement, 'mat-drawer-opened');
    }
  }

  /** Validate the state of the drawer children components. */
  private _validateDrawers() {
    this._start = this._end = null;

    // Ensure that we have at most one start and one end drawer.
    this._drawers.forEach(drawer => {
      if (drawer.position == 'end') {
        if (this._end != null) {
          throwMatDuplicatedDrawerError('end');
        }
        this._end = drawer;
      } else {
        if (this._start != null) {
          throwMatDuplicatedDrawerError('start');
        }
        this._start = drawer;
      }
    });

    this._right = this._left = null;

    // Detect if we're LTR or RTL.
    if (this._dir == null || this._dir.value == 'ltr') {
      this._left = this._start;
      this._right = this._end;
    } else {
      this._left = this._end;
      this._right = this._start;
    }
  }

  _onBackdropClicked() {
    this.backdropClick.emit();
    this._closeModalDrawer();
  }

  _closeModalDrawer() {
    // Close all open drawers where closing is not disabled and the mode is not `side`.
    [this._start, this._end]
      .filter(drawer => drawer && !drawer.disableClose && drawer.mode !== 'side')
      .forEach(drawer => drawer!.close());
  }

  _isShowingBackdrop(): boolean {
    return (this._isDrawerOpen(this._start) && this._start!.mode != 'side')
        || (this._isDrawerOpen(this._end) && this._end!.mode != 'side');
  }

  private _isDrawerOpen(drawer: MatDrawer | null): boolean {
    return drawer != null && drawer.opened;
  }

  /**
   * Recalculates and updates the inline styles for the content. Note that this should be used
   * sparingly, because it causes a reflow.
   */
  private _updateContentMargins() {
    // 1. For drawers in `over` mode, they don't affect the content.
    // 2. For drawers in `side` mode they should shrink the content. We do this by adding to the
    //    left margin (for left drawer) or right margin (for right the drawer).
    // 3. For drawers in `push` mode the should shift the content without resizing it. We do this by
    //    adding to the left or right margin and simultaneously subtracting the same amount of
    //    margin from the other side.

    let left = 0;
    let right = 0;

    if (this._left && this._left.opened) {
      if (this._left.mode == 'side') {
        left += this._left._width;
      } else if (this._left.mode == 'push') {
        let width = this._left._width;
        left += width;
        right -= width;
      }
    }

    if (this._right && this._right.opened) {
      if (this._right.mode == 'side') {
        right += this._right._width;
      } else if (this._right.mode == 'push') {
        let width = this._right._width;
        right += width;
        left -= width;
      }
    }

    this._contentMargins.next({left, right});
  }
}<|MERGE_RESOLUTION|>--- conflicted
+++ resolved
@@ -178,20 +178,8 @@
   /** Current state of the sidenav animation. */
   _animationState: 'open-instant' | 'open' | 'void' = 'void';
 
-<<<<<<< HEAD
-  /**
-   * Promise that resolves when the open/close animation completes. It is here for backwards
-   * compatibility and should be removed next time we do drawer breaking changes.
-   * @deprecated
-   */
-  private _currentTogglePromise: Promise<MatDrawerToggleResult> | null;
-
   /** Event emitted when the drawer open state is changed. */
   @Output() openedChange: EventEmitter<boolean> = new EventEmitter<boolean>();
-=======
-  /** Event emitted when the drawer is fully opened. */
-  @Output('open') onOpen = new EventEmitter<MatDrawerToggleResult | void>();
->>>>>>> 4d972717
 
   /** Event emitted when the drawer has been opened. */
   @Output('opened')
@@ -315,23 +303,11 @@
   toggle(isOpen: boolean = !this.opened): Promise<MatDrawerToggleResult> {
     this._opened = isOpen;
 
-<<<<<<< HEAD
-      if (isOpen) {
-        this._animationState = this._enableAnimations ? 'open' : 'open-instant';
-      } else {
-        this._animationState = 'void';
-      }
-
-      this._currentTogglePromise = new Promise(resolve => {
-        first.call(this.openedChange).subscribe(resolve);
-      });
-=======
     if (isOpen) {
       this._animationState = this._enableAnimations ? 'open' : 'open-instant';
     } else {
       this._animationState = 'void';
     }
->>>>>>> 4d972717
 
     if (this._focusTrap) {
       this._focusTrap.enabled = this._isFocusTrapEnabled;

--- conflicted
+++ resolved
@@ -34,12 +34,8 @@
 import {DOCUMENT} from '@angular/platform-browser';
 import {merge} from 'rxjs/observable/merge';
 import {Subject} from 'rxjs/Subject';
-<<<<<<< HEAD
-import {filter, map, RxChain} from '@angular/cdk/rxjs';
 import {Observable} from 'rxjs/Observable';
-=======
-import {RxChain, filter, first, startWith, takeUntil} from '@angular/cdk/rxjs';
->>>>>>> 4383f51a
+import {RxChain, filter, map, first, startWith, takeUntil} from '@angular/cdk/rxjs';
 
 
 /** Throws an exception when two MatDrawer are matching the same position. */

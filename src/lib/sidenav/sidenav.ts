--- conflicted
+++ resolved
@@ -15,14 +15,7 @@
     ViewEncapsulation,
 } from '@angular/core';
 import {CommonModule} from '@angular/common';
-<<<<<<< HEAD
-import {Dir} from 'md2/core/rtl/dir';
-import {PromiseCompleter} from 'md2/core/async/promise-completer';
-import {MdError} from 'md2/core/errors/error';
-import { BooleanFieldValue } from 'md2/core/annotations/field-value';
-=======
 import {Dir, MdError, BooleanFieldValue} from '@angular2-material/core';
->>>>>>> 0390bd57
 
 /** Exception thrown when two MdSidenav are matching the same side. */
 export class MdDuplicatedSidenavError extends MdError {

import {
  Component,
  ElementRef,
  Renderer,
  forwardRef,
  ChangeDetectionStrategy,
  Input,
  Output,
  EventEmitter,
  AfterContentInit,
  NgModule,
  ModuleWithProviders,
} from '@angular/core';
import {HAMMER_GESTURE_CONFIG} from '@angular/platform-browser';
import {
  FormsModule,
  ControlValueAccessor,
  NG_VALUE_ACCESSOR
} from '@angular/forms';
<<<<<<< HEAD
import {BooleanFieldValue} from 'md2/core/annotations/field-value';
import {Observable} from 'rxjs/Observable';
import {applyCssTransform} from 'md2/core/style/apply-transform';
import {MdGestureConfig} from 'md2/core/core';
=======
import {BooleanFieldValue, applyCssTransform} from '@angular2-material/core';
import {Observable} from 'rxjs/Observable';
import {MdGestureConfig} from '@angular2-material/core';
>>>>>>> 0390bd57


export const MD_SLIDE_TOGGLE_VALUE_ACCESSOR: any = {
  provide: NG_VALUE_ACCESSOR,
  useExisting: forwardRef(() => MdSlideToggle),
  multi: true
};

// A simple change event emitted by the MdSlideToggle component.
export class MdSlideToggleChange {
  source: MdSlideToggle;
  checked: boolean;
}

// Increasing integer for generating unique ids for slide-toggle components.
let nextId = 0;

@Component({
  moduleId: module.id,
  selector: 'md-slide-toggle',
  host: {
    '[class.md-checked]': 'checked',
    '[class.md-disabled]': 'disabled',
    // This md-slide-toggle prefix will change, once the temporary ripple is removed.
    '[class.md-slide-toggle-focused]': '_hasFocus',
    '(mousedown)': '_setMousedown()'
  },
  templateUrl: 'slide-toggle.html',
  styleUrls: ['slide-toggle.css'],
  providers: [MD_SLIDE_TOGGLE_VALUE_ACCESSOR],
  changeDetection: ChangeDetectionStrategy.OnPush
})
export class MdSlideToggle implements AfterContentInit, ControlValueAccessor {

  private onChange = (_: any) => {};
  private onTouched = () => {};

  // A unique id for the slide-toggle. By default the id is auto-generated.
  private _uniqueId = `md-slide-toggle-${++nextId}`;
  private _checked: boolean = false;
  private _color: string;
  _hasFocus: boolean = false;
  private _isMousedown: boolean = false;
  private _slideRenderer: SlideToggleRenderer = null;

  @Input() @BooleanFieldValue() disabled: boolean = false;
  @Input() name: string = null;
  @Input() id: string = this._uniqueId;
  @Input() tabIndex: number = 0;
  @Input() ariaLabel: string = null;
  @Input() ariaLabelledby: string = null;

  private _change: EventEmitter<MdSlideToggleChange> = new EventEmitter<MdSlideToggleChange>();
  @Output() change: Observable<MdSlideToggleChange> = this._change.asObservable();

  // Returns the unique id for the visual hidden input.
  getInputId = () => `${this.id || this._uniqueId}-input`;

  constructor(private _elementRef: ElementRef, private _renderer: Renderer) {}

  /** TODO: internal */
  ngAfterContentInit() {
    this._slideRenderer = new SlideToggleRenderer(this._elementRef);
  }

  /**
   * The onChangeEvent method will be also called on click.
   * This is because everything for the slide-toggle is wrapped inside of a label,
   * which triggers a onChange event on click.
   */
  _onChangeEvent(event: Event) {
    // We always have to stop propagation on the change event.
    // Otherwise the change event, from the input element, will bubble up and
    // emit its event object to the component's `change` output.
    event.stopPropagation();

    // Once a drag is currently in progress, we do not want to toggle the slide-toggle on a click.
    if (!this.disabled && !this._slideRenderer.isDragging()) {
      this.toggle();

      // Emit our custom change event if the native input emitted one.
      // It is important to only emit it, if the native input triggered one, because
      // we don't want to trigger a change event, when the `checked` variable changes for example.
      this._emitChangeEvent();
    }
  }

  _onInputClick(event: Event) {
    this.onTouched();

    // We have to stop propagation for click events on the visual hidden input element.
    // By default, when a user clicks on a label element, a generated click event will be
    // dispatched on the associated input element. Since we are using a label element as our
    // root container, the click event on the `slide-toggle` will be executed twice.
    // The real click event will bubble up, and the generated click event also tries to bubble up.
    // This will lead to multiple click events.
    // Preventing bubbling for the second event will solve that issue.
    event.stopPropagation();
  }

  _setMousedown() {
    // We only *show* the focus style when focus has come to the button via the keyboard.
    // The Material Design spec is silent on this topic, and without doing this, the
    // button continues to look :active after clicking.
    // @see http://marcysutton.com/button-focus-hell/
    this._isMousedown = true;
    setTimeout(() => this._isMousedown = false, 100);
  }

  _onInputFocus() {
    // Only show the focus / ripple indicator when the focus was not triggered by a mouse
    // interaction on the component.
    if (!this._isMousedown) {
      this._hasFocus = true;
    }
  }

  _onInputBlur() {
    this._hasFocus = false;
    this.onTouched();
  }

  /**
   * Implemented as part of ControlValueAccessor.
   * TODO: internal
   */
  writeValue(value: any): void {
    this.checked = value;
  }

  /**
   * Implemented as part of ControlValueAccessor.
   * TODO: internal
   */
  registerOnChange(fn: any): void {
    this.onChange = fn;
  }

  /**
   * Implemented as part of ControlValueAccessor.
   * TODO: internal
   */
  registerOnTouched(fn: any): void {
    this.onTouched = fn;
  }

  @Input()
  get checked() {
    return !!this._checked;
  }

  set checked(value) {
    if (this.checked !== !!value) {
      this._checked = value;
      this.onChange(this._checked);
    }
  }

  @Input()
  get color(): string {
    return this._color;
  }

  set color(value: string) {
    this._updateColor(value);
  }

  toggle() {
    this.checked = !this.checked;
  }

  private _updateColor(newColor: string) {
    this._setElementColor(this._color, false);
    this._setElementColor(newColor, true);
    this._color = newColor;
  }

  private _setElementColor(color: string, isAdd: boolean) {
    if (color != null && color != '') {
      this._renderer.setElementClass(this._elementRef.nativeElement, `md-${color}`, isAdd);
    }
  }

  /** Emits the change event to the `change` output EventEmitter */
  private _emitChangeEvent() {
    let event = new MdSlideToggleChange();
    event.source = this;
    event.checked = this.checked;
    this._change.emit(event);
  }


  /** TODO: internal */
  _onDragStart() {
    this._slideRenderer.startThumbDrag(this.checked);
  }

  /** TODO: internal */
  _onDrag(event: HammerInput) {
    this._slideRenderer.updateThumbPosition(event.deltaX);
  }

  /** TODO: internal */
  _onDragEnd() {
    // Notice that we have to stop outside of the current event handler,
    // because otherwise the click event will be fired and will reset the new checked variable.
    setTimeout(() => {
      this.checked = this._slideRenderer.stopThumbDrag();
    }, 0);
  }

}

/**
 * Renderer for the Slide Toggle component, which separates DOM modification in its own class
 */
class SlideToggleRenderer {

  private _thumbEl: HTMLElement;
  private _thumbBarEl: HTMLElement;
  private _thumbBarWidth: number;
  private _checked: boolean;
  private _percentage: number;

  constructor(private _elementRef: ElementRef) {
    this._thumbEl = _elementRef.nativeElement.querySelector('.md-slide-toggle-thumb-container');
    this._thumbBarEl = _elementRef.nativeElement.querySelector('.md-slide-toggle-bar');
  }

  /** Whether the slide-toggle is currently dragging. */
  isDragging(): boolean {
    return !!this._thumbBarWidth;
  }


  /** Initializes the drag of the slide-toggle. */
  startThumbDrag(checked: boolean) {
    if (!this._thumbBarWidth) {
      this._thumbBarWidth = this._thumbBarEl.clientWidth - this._thumbEl.clientWidth;
      this._checked = checked;
      this._thumbEl.classList.add('md-dragging');
    }
  }

  /** Stops the current drag and returns the new checked value. */
  stopThumbDrag(): boolean {
    if (this._thumbBarWidth) {
      this._thumbBarWidth = null;
      this._thumbEl.classList.remove('md-dragging');

      applyCssTransform(this._thumbEl, '');

      return this._percentage > 50;
    }
  }

  /** Updates the thumb containers position from the specified distance. */
  updateThumbPosition(distance: number) {
    if (this._thumbBarWidth) {
      this._percentage = this._getThumbPercentage(distance);
      applyCssTransform(this._thumbEl, `translate3d(${this._percentage}%, 0, 0)`);
    }
  }

  /** Retrieves the percentage of thumb from the moved distance. */
  private _getThumbPercentage(distance: number) {
    let percentage = (distance / this._thumbBarWidth) * 100;

    // When the toggle was initially checked, then we have to start the drag at the end.
    if (this._checked) {
      percentage += 100;
    }

    return Math.max(0, Math.min(percentage, 100));
  }

}


@NgModule({
  imports: [FormsModule],
  exports: [MdSlideToggle],
  declarations: [MdSlideToggle],
})
export class MdSlideToggleModule {
  static forRoot(): ModuleWithProviders {
    return {
      ngModule: MdSlideToggleModule,
      providers: [{provide: HAMMER_GESTURE_CONFIG, useClass: MdGestureConfig}]
    };
  }
}
<|MERGE_RESOLUTION|>--- conflicted
+++ resolved
@@ -1,321 +1,314 @@
-import {
-  Component,
-  ElementRef,
-  Renderer,
-  forwardRef,
-  ChangeDetectionStrategy,
-  Input,
-  Output,
-  EventEmitter,
-  AfterContentInit,
-  NgModule,
-  ModuleWithProviders,
-} from '@angular/core';
-import {HAMMER_GESTURE_CONFIG} from '@angular/platform-browser';
-import {
-  FormsModule,
-  ControlValueAccessor,
-  NG_VALUE_ACCESSOR
-} from '@angular/forms';
-<<<<<<< HEAD
-import {BooleanFieldValue} from 'md2/core/annotations/field-value';
-import {Observable} from 'rxjs/Observable';
-import {applyCssTransform} from 'md2/core/style/apply-transform';
-import {MdGestureConfig} from 'md2/core/core';
-=======
-import {BooleanFieldValue, applyCssTransform} from '@angular2-material/core';
-import {Observable} from 'rxjs/Observable';
-import {MdGestureConfig} from '@angular2-material/core';
->>>>>>> 0390bd57
-
-
-export const MD_SLIDE_TOGGLE_VALUE_ACCESSOR: any = {
-  provide: NG_VALUE_ACCESSOR,
-  useExisting: forwardRef(() => MdSlideToggle),
-  multi: true
-};
-
-// A simple change event emitted by the MdSlideToggle component.
-export class MdSlideToggleChange {
-  source: MdSlideToggle;
-  checked: boolean;
-}
-
-// Increasing integer for generating unique ids for slide-toggle components.
-let nextId = 0;
-
-@Component({
-  moduleId: module.id,
-  selector: 'md-slide-toggle',
-  host: {
-    '[class.md-checked]': 'checked',
-    '[class.md-disabled]': 'disabled',
-    // This md-slide-toggle prefix will change, once the temporary ripple is removed.
-    '[class.md-slide-toggle-focused]': '_hasFocus',
-    '(mousedown)': '_setMousedown()'
-  },
-  templateUrl: 'slide-toggle.html',
-  styleUrls: ['slide-toggle.css'],
-  providers: [MD_SLIDE_TOGGLE_VALUE_ACCESSOR],
-  changeDetection: ChangeDetectionStrategy.OnPush
-})
-export class MdSlideToggle implements AfterContentInit, ControlValueAccessor {
-
-  private onChange = (_: any) => {};
-  private onTouched = () => {};
-
-  // A unique id for the slide-toggle. By default the id is auto-generated.
-  private _uniqueId = `md-slide-toggle-${++nextId}`;
-  private _checked: boolean = false;
-  private _color: string;
-  _hasFocus: boolean = false;
-  private _isMousedown: boolean = false;
-  private _slideRenderer: SlideToggleRenderer = null;
-
-  @Input() @BooleanFieldValue() disabled: boolean = false;
-  @Input() name: string = null;
-  @Input() id: string = this._uniqueId;
-  @Input() tabIndex: number = 0;
-  @Input() ariaLabel: string = null;
-  @Input() ariaLabelledby: string = null;
-
-  private _change: EventEmitter<MdSlideToggleChange> = new EventEmitter<MdSlideToggleChange>();
-  @Output() change: Observable<MdSlideToggleChange> = this._change.asObservable();
-
-  // Returns the unique id for the visual hidden input.
-  getInputId = () => `${this.id || this._uniqueId}-input`;
-
-  constructor(private _elementRef: ElementRef, private _renderer: Renderer) {}
-
-  /** TODO: internal */
-  ngAfterContentInit() {
-    this._slideRenderer = new SlideToggleRenderer(this._elementRef);
-  }
-
-  /**
-   * The onChangeEvent method will be also called on click.
-   * This is because everything for the slide-toggle is wrapped inside of a label,
-   * which triggers a onChange event on click.
-   */
-  _onChangeEvent(event: Event) {
-    // We always have to stop propagation on the change event.
-    // Otherwise the change event, from the input element, will bubble up and
-    // emit its event object to the component's `change` output.
-    event.stopPropagation();
-
-    // Once a drag is currently in progress, we do not want to toggle the slide-toggle on a click.
-    if (!this.disabled && !this._slideRenderer.isDragging()) {
-      this.toggle();
-
-      // Emit our custom change event if the native input emitted one.
-      // It is important to only emit it, if the native input triggered one, because
-      // we don't want to trigger a change event, when the `checked` variable changes for example.
-      this._emitChangeEvent();
-    }
-  }
-
-  _onInputClick(event: Event) {
-    this.onTouched();
-
-    // We have to stop propagation for click events on the visual hidden input element.
-    // By default, when a user clicks on a label element, a generated click event will be
-    // dispatched on the associated input element. Since we are using a label element as our
-    // root container, the click event on the `slide-toggle` will be executed twice.
-    // The real click event will bubble up, and the generated click event also tries to bubble up.
-    // This will lead to multiple click events.
-    // Preventing bubbling for the second event will solve that issue.
-    event.stopPropagation();
-  }
-
-  _setMousedown() {
-    // We only *show* the focus style when focus has come to the button via the keyboard.
-    // The Material Design spec is silent on this topic, and without doing this, the
-    // button continues to look :active after clicking.
-    // @see http://marcysutton.com/button-focus-hell/
-    this._isMousedown = true;
-    setTimeout(() => this._isMousedown = false, 100);
-  }
-
-  _onInputFocus() {
-    // Only show the focus / ripple indicator when the focus was not triggered by a mouse
-    // interaction on the component.
-    if (!this._isMousedown) {
-      this._hasFocus = true;
-    }
-  }
-
-  _onInputBlur() {
-    this._hasFocus = false;
-    this.onTouched();
-  }
-
-  /**
-   * Implemented as part of ControlValueAccessor.
-   * TODO: internal
-   */
-  writeValue(value: any): void {
-    this.checked = value;
-  }
-
-  /**
-   * Implemented as part of ControlValueAccessor.
-   * TODO: internal
-   */
-  registerOnChange(fn: any): void {
-    this.onChange = fn;
-  }
-
-  /**
-   * Implemented as part of ControlValueAccessor.
-   * TODO: internal
-   */
-  registerOnTouched(fn: any): void {
-    this.onTouched = fn;
-  }
-
-  @Input()
-  get checked() {
-    return !!this._checked;
-  }
-
-  set checked(value) {
-    if (this.checked !== !!value) {
-      this._checked = value;
-      this.onChange(this._checked);
-    }
-  }
-
-  @Input()
-  get color(): string {
-    return this._color;
-  }
-
-  set color(value: string) {
-    this._updateColor(value);
-  }
-
-  toggle() {
-    this.checked = !this.checked;
-  }
-
-  private _updateColor(newColor: string) {
-    this._setElementColor(this._color, false);
-    this._setElementColor(newColor, true);
-    this._color = newColor;
-  }
-
-  private _setElementColor(color: string, isAdd: boolean) {
-    if (color != null && color != '') {
-      this._renderer.setElementClass(this._elementRef.nativeElement, `md-${color}`, isAdd);
-    }
-  }
-
-  /** Emits the change event to the `change` output EventEmitter */
-  private _emitChangeEvent() {
-    let event = new MdSlideToggleChange();
-    event.source = this;
-    event.checked = this.checked;
-    this._change.emit(event);
-  }
-
-
-  /** TODO: internal */
-  _onDragStart() {
-    this._slideRenderer.startThumbDrag(this.checked);
-  }
-
-  /** TODO: internal */
-  _onDrag(event: HammerInput) {
-    this._slideRenderer.updateThumbPosition(event.deltaX);
-  }
-
-  /** TODO: internal */
-  _onDragEnd() {
-    // Notice that we have to stop outside of the current event handler,
-    // because otherwise the click event will be fired and will reset the new checked variable.
-    setTimeout(() => {
-      this.checked = this._slideRenderer.stopThumbDrag();
-    }, 0);
-  }
-
-}
-
-/**
- * Renderer for the Slide Toggle component, which separates DOM modification in its own class
- */
-class SlideToggleRenderer {
-
-  private _thumbEl: HTMLElement;
-  private _thumbBarEl: HTMLElement;
-  private _thumbBarWidth: number;
-  private _checked: boolean;
-  private _percentage: number;
-
-  constructor(private _elementRef: ElementRef) {
-    this._thumbEl = _elementRef.nativeElement.querySelector('.md-slide-toggle-thumb-container');
-    this._thumbBarEl = _elementRef.nativeElement.querySelector('.md-slide-toggle-bar');
-  }
-
-  /** Whether the slide-toggle is currently dragging. */
-  isDragging(): boolean {
-    return !!this._thumbBarWidth;
-  }
-
-
-  /** Initializes the drag of the slide-toggle. */
-  startThumbDrag(checked: boolean) {
-    if (!this._thumbBarWidth) {
-      this._thumbBarWidth = this._thumbBarEl.clientWidth - this._thumbEl.clientWidth;
-      this._checked = checked;
-      this._thumbEl.classList.add('md-dragging');
-    }
-  }
-
-  /** Stops the current drag and returns the new checked value. */
-  stopThumbDrag(): boolean {
-    if (this._thumbBarWidth) {
-      this._thumbBarWidth = null;
-      this._thumbEl.classList.remove('md-dragging');
-
-      applyCssTransform(this._thumbEl, '');
-
-      return this._percentage > 50;
-    }
-  }
-
-  /** Updates the thumb containers position from the specified distance. */
-  updateThumbPosition(distance: number) {
-    if (this._thumbBarWidth) {
-      this._percentage = this._getThumbPercentage(distance);
-      applyCssTransform(this._thumbEl, `translate3d(${this._percentage}%, 0, 0)`);
-    }
-  }
-
-  /** Retrieves the percentage of thumb from the moved distance. */
-  private _getThumbPercentage(distance: number) {
-    let percentage = (distance / this._thumbBarWidth) * 100;
-
-    // When the toggle was initially checked, then we have to start the drag at the end.
-    if (this._checked) {
-      percentage += 100;
-    }
-
-    return Math.max(0, Math.min(percentage, 100));
-  }
-
-}
-
-
-@NgModule({
-  imports: [FormsModule],
-  exports: [MdSlideToggle],
-  declarations: [MdSlideToggle],
-})
-export class MdSlideToggleModule {
-  static forRoot(): ModuleWithProviders {
-    return {
-      ngModule: MdSlideToggleModule,
-      providers: [{provide: HAMMER_GESTURE_CONFIG, useClass: MdGestureConfig}]
-    };
-  }
-}
+import {
+  Component,
+  ElementRef,
+  Renderer,
+  forwardRef,
+  ChangeDetectionStrategy,
+  Input,
+  Output,
+  EventEmitter,
+  AfterContentInit,
+  NgModule,
+  ModuleWithProviders,
+} from '@angular/core';
+import {HAMMER_GESTURE_CONFIG} from '@angular/platform-browser';
+import {
+  FormsModule,
+  ControlValueAccessor,
+  NG_VALUE_ACCESSOR
+} from '@angular/forms';
+import {BooleanFieldValue, applyCssTransform} from '@angular2-material/core';
+import {Observable} from 'rxjs/Observable';
+import {MdGestureConfig} from '@angular2-material/core';
+
+
+export const MD_SLIDE_TOGGLE_VALUE_ACCESSOR: any = {
+  provide: NG_VALUE_ACCESSOR,
+  useExisting: forwardRef(() => MdSlideToggle),
+  multi: true
+};
+
+// A simple change event emitted by the MdSlideToggle component.
+export class MdSlideToggleChange {
+  source: MdSlideToggle;
+  checked: boolean;
+}
+
+// Increasing integer for generating unique ids for slide-toggle components.
+let nextId = 0;
+
+@Component({
+  moduleId: module.id,
+  selector: 'md-slide-toggle',
+  host: {
+    '[class.md-checked]': 'checked',
+    '[class.md-disabled]': 'disabled',
+    // This md-slide-toggle prefix will change, once the temporary ripple is removed.
+    '[class.md-slide-toggle-focused]': '_hasFocus',
+    '(mousedown)': '_setMousedown()'
+  },
+  templateUrl: 'slide-toggle.html',
+  styleUrls: ['slide-toggle.css'],
+  providers: [MD_SLIDE_TOGGLE_VALUE_ACCESSOR],
+  changeDetection: ChangeDetectionStrategy.OnPush
+})
+export class MdSlideToggle implements AfterContentInit, ControlValueAccessor {
+
+  private onChange = (_: any) => {};
+  private onTouched = () => {};
+
+  // A unique id for the slide-toggle. By default the id is auto-generated.
+  private _uniqueId = `md-slide-toggle-${++nextId}`;
+  private _checked: boolean = false;
+  private _color: string;
+  _hasFocus: boolean = false;
+  private _isMousedown: boolean = false;
+  private _slideRenderer: SlideToggleRenderer = null;
+
+  @Input() @BooleanFieldValue() disabled: boolean = false;
+  @Input() name: string = null;
+  @Input() id: string = this._uniqueId;
+  @Input() tabIndex: number = 0;
+  @Input() ariaLabel: string = null;
+  @Input() ariaLabelledby: string = null;
+
+  private _change: EventEmitter<MdSlideToggleChange> = new EventEmitter<MdSlideToggleChange>();
+  @Output() change: Observable<MdSlideToggleChange> = this._change.asObservable();
+
+  // Returns the unique id for the visual hidden input.
+  getInputId = () => `${this.id || this._uniqueId}-input`;
+
+  constructor(private _elementRef: ElementRef, private _renderer: Renderer) {}
+
+  /** TODO: internal */
+  ngAfterContentInit() {
+    this._slideRenderer = new SlideToggleRenderer(this._elementRef);
+  }
+
+  /**
+   * The onChangeEvent method will be also called on click.
+   * This is because everything for the slide-toggle is wrapped inside of a label,
+   * which triggers a onChange event on click.
+   */
+  _onChangeEvent(event: Event) {
+    // We always have to stop propagation on the change event.
+    // Otherwise the change event, from the input element, will bubble up and
+    // emit its event object to the component's `change` output.
+    event.stopPropagation();
+
+    // Once a drag is currently in progress, we do not want to toggle the slide-toggle on a click.
+    if (!this.disabled && !this._slideRenderer.isDragging()) {
+      this.toggle();
+
+      // Emit our custom change event if the native input emitted one.
+      // It is important to only emit it, if the native input triggered one, because
+      // we don't want to trigger a change event, when the `checked` variable changes for example.
+      this._emitChangeEvent();
+    }
+  }
+
+  _onInputClick(event: Event) {
+    this.onTouched();
+
+    // We have to stop propagation for click events on the visual hidden input element.
+    // By default, when a user clicks on a label element, a generated click event will be
+    // dispatched on the associated input element. Since we are using a label element as our
+    // root container, the click event on the `slide-toggle` will be executed twice.
+    // The real click event will bubble up, and the generated click event also tries to bubble up.
+    // This will lead to multiple click events.
+    // Preventing bubbling for the second event will solve that issue.
+    event.stopPropagation();
+  }
+
+  _setMousedown() {
+    // We only *show* the focus style when focus has come to the button via the keyboard.
+    // The Material Design spec is silent on this topic, and without doing this, the
+    // button continues to look :active after clicking.
+    // @see http://marcysutton.com/button-focus-hell/
+    this._isMousedown = true;
+    setTimeout(() => this._isMousedown = false, 100);
+  }
+
+  _onInputFocus() {
+    // Only show the focus / ripple indicator when the focus was not triggered by a mouse
+    // interaction on the component.
+    if (!this._isMousedown) {
+      this._hasFocus = true;
+    }
+  }
+
+  _onInputBlur() {
+    this._hasFocus = false;
+    this.onTouched();
+  }
+
+  /**
+   * Implemented as part of ControlValueAccessor.
+   * TODO: internal
+   */
+  writeValue(value: any): void {
+    this.checked = value;
+  }
+
+  /**
+   * Implemented as part of ControlValueAccessor.
+   * TODO: internal
+   */
+  registerOnChange(fn: any): void {
+    this.onChange = fn;
+  }
+
+  /**
+   * Implemented as part of ControlValueAccessor.
+   * TODO: internal
+   */
+  registerOnTouched(fn: any): void {
+    this.onTouched = fn;
+  }
+
+  @Input()
+  get checked() {
+    return !!this._checked;
+  }
+
+  set checked(value) {
+    if (this.checked !== !!value) {
+      this._checked = value;
+      this.onChange(this._checked);
+    }
+  }
+
+  @Input()
+  get color(): string {
+    return this._color;
+  }
+
+  set color(value: string) {
+    this._updateColor(value);
+  }
+
+  toggle() {
+    this.checked = !this.checked;
+  }
+
+  private _updateColor(newColor: string) {
+    this._setElementColor(this._color, false);
+    this._setElementColor(newColor, true);
+    this._color = newColor;
+  }
+
+  private _setElementColor(color: string, isAdd: boolean) {
+    if (color != null && color != '') {
+      this._renderer.setElementClass(this._elementRef.nativeElement, `md-${color}`, isAdd);
+    }
+  }
+
+  /** Emits the change event to the `change` output EventEmitter */
+  private _emitChangeEvent() {
+    let event = new MdSlideToggleChange();
+    event.source = this;
+    event.checked = this.checked;
+    this._change.emit(event);
+  }
+
+
+  /** TODO: internal */
+  _onDragStart() {
+    this._slideRenderer.startThumbDrag(this.checked);
+  }
+
+  /** TODO: internal */
+  _onDrag(event: HammerInput) {
+    this._slideRenderer.updateThumbPosition(event.deltaX);
+  }
+
+  /** TODO: internal */
+  _onDragEnd() {
+    // Notice that we have to stop outside of the current event handler,
+    // because otherwise the click event will be fired and will reset the new checked variable.
+    setTimeout(() => {
+      this.checked = this._slideRenderer.stopThumbDrag();
+    }, 0);
+  }
+
+}
+
+/**
+ * Renderer for the Slide Toggle component, which separates DOM modification in its own class
+ */
+class SlideToggleRenderer {
+
+  private _thumbEl: HTMLElement;
+  private _thumbBarEl: HTMLElement;
+  private _thumbBarWidth: number;
+  private _checked: boolean;
+  private _percentage: number;
+
+  constructor(private _elementRef: ElementRef) {
+    this._thumbEl = _elementRef.nativeElement.querySelector('.md-slide-toggle-thumb-container');
+    this._thumbBarEl = _elementRef.nativeElement.querySelector('.md-slide-toggle-bar');
+  }
+
+  /** Whether the slide-toggle is currently dragging. */
+  isDragging(): boolean {
+    return !!this._thumbBarWidth;
+  }
+
+
+  /** Initializes the drag of the slide-toggle. */
+  startThumbDrag(checked: boolean) {
+    if (!this._thumbBarWidth) {
+      this._thumbBarWidth = this._thumbBarEl.clientWidth - this._thumbEl.clientWidth;
+      this._checked = checked;
+      this._thumbEl.classList.add('md-dragging');
+    }
+  }
+
+  /** Stops the current drag and returns the new checked value. */
+  stopThumbDrag(): boolean {
+    if (this._thumbBarWidth) {
+      this._thumbBarWidth = null;
+      this._thumbEl.classList.remove('md-dragging');
+
+      applyCssTransform(this._thumbEl, '');
+
+      return this._percentage > 50;
+    }
+  }
+
+  /** Updates the thumb containers position from the specified distance. */
+  updateThumbPosition(distance: number) {
+    if (this._thumbBarWidth) {
+      this._percentage = this._getThumbPercentage(distance);
+      applyCssTransform(this._thumbEl, `translate3d(${this._percentage}%, 0, 0)`);
+    }
+  }
+
+  /** Retrieves the percentage of thumb from the moved distance. */
+  private _getThumbPercentage(distance: number) {
+    let percentage = (distance / this._thumbBarWidth) * 100;
+
+    // When the toggle was initially checked, then we have to start the drag at the end.
+    if (this._checked) {
+      percentage += 100;
+    }
+
+    return Math.max(0, Math.min(percentage, 100));
+  }
+
+}
+
+
+@NgModule({
+  imports: [FormsModule],
+  exports: [MdSlideToggle],
+  declarations: [MdSlideToggle],
+})
+export class MdSlideToggleModule {
+  static forRoot(): ModuleWithProviders {
+    return {
+      ngModule: MdSlideToggleModule,
+      providers: [{provide: HAMMER_GESTURE_CONFIG, useClass: MdGestureConfig}]
+    };
+  }
+}
import {async, TestBed, fakeAsync, tick, ComponentFixture, flush} from '@angular/core/testing';
import {Component, ViewChild} from '@angular/core';
import {By} from '@angular/platform-browser';
import {NoopAnimationsModule} from '@angular/platform-browser/animations';
import {
  MatExpansionModule,
  MatExpansionPanel,
  MatExpansionPanelDefaultOptions,
  MatExpansionPanelHeader,
  MAT_EXPANSION_PANEL_DEFAULT_OPTIONS,
} from './index';
import {SPACE, ENTER} from '@angular/cdk/keycodes';
import {dispatchKeyboardEvent, createKeyboardEvent, dispatchEvent} from '@angular/cdk/testing';


describe('MatExpansionPanel', () => {
  beforeEach(async(() => {
    TestBed.configureTestingModule({
      imports: [
        MatExpansionModule,
        NoopAnimationsModule,
      ],
      declarations: [
        PanelWithContent,
        PanelWithContentInNgIf,
        PanelWithCustomMargin,
        LazyPanelWithContent,
        LazyPanelOpenOnLoad,
        PanelWithTwoWayBinding,
      ],
    });
    TestBed.compileComponents();
  }));

  it('should expand and collapse the panel', fakeAsync(() => {
    const fixture = TestBed.createComponent(PanelWithContent);
    const headerEl = fixture.nativeElement.querySelector('.mat-expansion-panel-header');
    fixture.detectChanges();

    expect(headerEl.classList).not.toContain('mat-expanded');

    fixture.componentInstance.expanded = true;
    fixture.detectChanges();
    flush();

    expect(headerEl.classList).toContain('mat-expanded');
  }));

  it('should be able to render panel content lazily', fakeAsync(() => {
    const fixture = TestBed.createComponent(LazyPanelWithContent);
    const content = fixture.debugElement.query(
      By.css('.mat-expansion-panel-content')).nativeElement;
    fixture.detectChanges();

    expect(content.textContent.trim()).toBe('', 'Expected content element to be empty.');

    fixture.componentInstance.expanded = true;
    fixture.detectChanges();

    expect(content.textContent.trim())
        .toContain('Some content', 'Expected content to be rendered.');
  }));

  it('should render the content for a lazy-loaded panel that is opened on init', fakeAsync(() => {
    const fixture = TestBed.createComponent(LazyPanelOpenOnLoad);
    const content = fixture.debugElement.query(
      By.css('.mat-expansion-panel-content')).nativeElement;
    fixture.detectChanges();

    expect(content.textContent.trim())
        .toContain('Some content', 'Expected content to be rendered.');
  }));

  it('emit correct events for change in panel expanded state', () => {
    const fixture = TestBed.createComponent(PanelWithContent);
    fixture.componentInstance.expanded = true;
    fixture.detectChanges();
    expect(fixture.componentInstance.openCallback).toHaveBeenCalled();

    fixture.componentInstance.expanded = false;
    fixture.detectChanges();
    expect(fixture.componentInstance.closeCallback).toHaveBeenCalled();
  });

  it('should create a unique panel id for each panel', () => {
    const fixtureOne = TestBed.createComponent(PanelWithContent);
    const headerElOne = fixtureOne.nativeElement.querySelector('.mat-expansion-panel-header');
    const fixtureTwo = TestBed.createComponent(PanelWithContent);
    const headerElTwo = fixtureTwo.nativeElement.querySelector('.mat-expansion-panel-header');
    fixtureOne.detectChanges();
    fixtureTwo.detectChanges();

    const panelIdOne = headerElOne.getAttribute('aria-controls');
    const panelIdTwo = headerElTwo.getAttribute('aria-controls');
    expect(panelIdOne).not.toBe(panelIdTwo);
  });

  it('should set `aria-labelledby` of the content to the header id', () => {
    const fixture = TestBed.createComponent(PanelWithContent);
    const headerEl = fixture.nativeElement.querySelector('.mat-expansion-panel-header');
    const contentEl = fixture.nativeElement.querySelector('.mat-expansion-panel-content');

    fixture.detectChanges();

    const headerId = headerEl.getAttribute('id');
    const contentLabel = contentEl.getAttribute('aria-labelledby');

    expect(headerId).toBeTruthy();
    expect(contentLabel).toBeTruthy();
    expect(headerId).toBe(contentLabel);
  });

  it('should set the proper role on the content element', () => {
    const fixture = TestBed.createComponent(PanelWithContent);
    const contentEl = fixture.nativeElement.querySelector('.mat-expansion-panel-content');

    expect(contentEl.getAttribute('role')).toBe('region');
  });

<<<<<<< HEAD
  describe('when header is a button', () => {
    let fixture: ComponentFixture<PanelWithContent>;
    let headerEl: HTMLElement;
    let toggleEl: HTMLElement;
=======
  it('should toggle the panel when pressing SPACE on the header', () => {
    const fixture = TestBed.createComponent(PanelWithContent);
    fixture.detectChanges();
    const headerEl = fixture.nativeElement.querySelector('.mat-expansion-panel-header');
>>>>>>> 3f8d02c2

    beforeEach(() => {
      fixture = TestBed.createComponent(PanelWithContent);
      fixture.detectChanges();

      headerEl = fixture.nativeElement.querySelector('.mat-expansion-panel-header');
      toggleEl = fixture.nativeElement.querySelector('.mat-expansion-indicator');
    });

    it('should be able to focus on the header', () => {
      expect(headerEl.getAttribute('tabindex')).toBe('0');
    });

    it('should set the button role on the header by default', () => {
      expect(headerEl.getAttribute('role')).toBe('button');
    });

    it('should toggle the panel when pressing SPACE on the header', () => {
      spyOn(fixture.componentInstance.panel, 'toggle');

      const event = dispatchKeyboardEvent(headerEl, 'keydown', SPACE);
      fixture.detectChanges();

      expect(fixture.componentInstance.panel.toggle).toHaveBeenCalled();
      expect(event.defaultPrevented).toBe(true);
    });

    it('should toggle the panel when pressing ENTER on the header', () => {
      spyOn(fixture.componentInstance.panel, 'toggle');

      const event = dispatchKeyboardEvent(headerEl, 'keydown', ENTER);
      fixture.detectChanges();

      expect(fixture.componentInstance.panel.toggle).toHaveBeenCalled();
      expect(event.defaultPrevented).toBe(true);
    });

    it('should not set aria-controls and aria-expanded for the toggle button', () => {
      expect(toggleEl.getAttribute('aria-controls')).toBeNull();
      expect(toggleEl.getAttribute('aria-expanded')).toBeNull();
    });

    it('should not be able to focus on the toggle button', () => {
      expect(toggleEl.getAttribute('tabindex')).toBe('-1');
    });
  });

<<<<<<< HEAD
  describe('when header is not a button', () => {
    let fixture: ComponentFixture<PanelWithContent>;
    let headerEl: HTMLElement;
    let toggleEl: HTMLElement;
=======
  it('should toggle the panel when pressing ENTER on the header', () => {
    const fixture = TestBed.createComponent(PanelWithContent);
    fixture.detectChanges();
    const headerEl = fixture.nativeElement.querySelector('.mat-expansion-panel-header');
>>>>>>> 3f8d02c2

    beforeEach(() => {
      fixture = TestBed.createComponent(PanelWithContent);
      fixture.componentInstance.headerRole = 'presentation';

      fixture.detectChanges();

      headerEl = fixture.nativeElement.querySelector('.mat-expansion-panel-header');
      toggleEl = fixture.nativeElement.querySelector('.mat-expansion-indicator');
    });

    it('should not be able to focus on the header', () => {
      expect(headerEl.getAttribute('tabindex')).toBe('-1');
    });

    it('should set the proper role on the header', () => {
      expect(headerEl.getAttribute('role')).toBe('presentation');
    });

    it('should be able to focus on the toggle button', () => {
      expect(toggleEl.getAttribute('tabindex')).toBe('0');
    });

    it('should set the button role on the toggle button', () => {
      expect(toggleEl.getAttribute('role')).toBe('button');
    });

    it('should toggle the panel when pressing ENTER on the toggle button', () => {
      spyOn(fixture.componentInstance.panel, 'toggle');

      dispatchKeyboardEvent(toggleEl, 'keydown', ENTER);
      fixture.detectChanges();

      expect(fixture.componentInstance.panel.toggle).toHaveBeenCalled();
    });

    it('should toggle the panel when pressing SPACE on the toggle button', () => {
      spyOn(fixture.componentInstance.panel, 'toggle');

      dispatchKeyboardEvent(toggleEl, 'keydown', SPACE);
      fixture.detectChanges();

      expect(fixture.componentInstance.panel.toggle).toHaveBeenCalled();
    });

    it('should not toggle the panel when pressing SPACE or ENTER on the header', () => {
      spyOn(fixture.componentInstance.panel, 'toggle');

      dispatchKeyboardEvent(headerEl, 'keydown', SPACE);
      fixture.detectChanges();

      dispatchKeyboardEvent(headerEl, 'keydown', ENTER);
      fixture.detectChanges();

      expect(fixture.componentInstance.panel.toggle).not.toHaveBeenCalled();
    });

    it('should set aria controls for toggle button', () => {
      const panelEl = fixture.nativeElement.querySelector('.mat-expansion-panel-content');

      expect(toggleEl.getAttribute('aria-controls')).toBe(panelEl.id);
    });

    it('should set aria-expanded for toggle button', () => {
      expect(toggleEl.getAttribute('aria-expanded')).toBe('false');

      fixture.componentInstance.expanded = true;
      fixture.detectChanges();

      expect(toggleEl.getAttribute('aria-expanded')).toBe('true');
    });
  });

  it('should be able to set aria-label and aria-labelledby for toggle button', () => {
    const fixture = TestBed.createComponent(PanelWithContent);
    fixture.componentInstance.toggleAriaLabel = 'toggle-aria-label';
    fixture.componentInstance.toggleAriaLabelledBy = 'toggle-aria-labelledby';

    fixture.detectChanges();

    const toggleEl = fixture.nativeElement.querySelector('.mat-expansion-indicator');
    expect(toggleEl.getAttribute('aria-label')).toBe('toggle-aria-label');
    expect(toggleEl.getAttribute('aria-labelledby')).toBe('toggle-aria-labelledby');
  });

  it('should not toggle if a modifier key is pressed', () => {
    const fixture = TestBed.createComponent(PanelWithContent);
    fixture.detectChanges();
    const headerEl = fixture.nativeElement.querySelector('.mat-expansion-panel-header');

    spyOn(fixture.componentInstance.panel, 'toggle');

    ['altKey', 'metaKey', 'shiftKey', 'ctrlKey'].forEach(modifier => {
      const event = createKeyboardEvent('keydown', ENTER);
      Object.defineProperty(event, modifier, {get: () => true});

      dispatchEvent(headerEl, event);
      fixture.detectChanges();

      expect(fixture.componentInstance.panel.toggle).not.toHaveBeenCalled();
      expect(event.defaultPrevented).toBe(false);
    });
  });

  it('should not be able to focus content while closed', fakeAsync(() => {
    const fixture = TestBed.createComponent(PanelWithContent);
    fixture.componentInstance.expanded = true;
    fixture.detectChanges();
    tick(250);

    const button = fixture.debugElement.query(By.css('button')).nativeElement;

    button.focus();
    expect(document.activeElement).toBe(button, 'Expected button to start off focusable.');

    button.blur();
    fixture.componentInstance.expanded = false;
    fixture.detectChanges();
    tick(250);

    button.focus();
    expect(document.activeElement).not.toBe(button, 'Expected button to no longer be focusable.');
  }));

  it('should restore focus to header if focused element is inside panel on close', fakeAsync(() => {
    const fixture = TestBed.createComponent(PanelWithContent);
    fixture.componentInstance.expanded = true;
    fixture.detectChanges();
    tick(250);

    const button = fixture.debugElement.query(By.css('button')).nativeElement;
    const header = fixture.debugElement.query(By.css('mat-expansion-panel-header')).nativeElement;

    button.focus();
    expect(document.activeElement).toBe(button, 'Expected button to start off focusable.');

    fixture.componentInstance.expanded = false;
    fixture.detectChanges();
    tick(250);

    expect(document.activeElement).toBe(header, 'Expected header to be focused.');
  }));

  it('should not override the panel margin if it is not inside an accordion', fakeAsync(() => {
    const fixture = TestBed.createComponent(PanelWithCustomMargin);
    fixture.detectChanges();

    const panel = fixture.debugElement.query(By.css('mat-expansion-panel'));
    let styles = getComputedStyle(panel.nativeElement);

    expect(panel.componentInstance._hasSpacing()).toBe(false);
    expect(styles.marginTop).toBe('13px');
    expect(styles.marginBottom).toBe('13px');
    expect(styles.marginLeft).toBe('37px');
    expect(styles.marginRight).toBe('37px');

    fixture.componentInstance.expanded = true;
    fixture.detectChanges();
    tick(250);

    styles = getComputedStyle(panel.nativeElement);

    expect(panel.componentInstance._hasSpacing()).toBe(false);
    expect(styles.marginTop).toBe('13px');
    expect(styles.marginBottom).toBe('13px');
    expect(styles.marginLeft).toBe('37px');
    expect(styles.marginRight).toBe('37px');
  }));

  it('should be able to hide the toggle', () => {
    const fixture = TestBed.createComponent(PanelWithContent);
    const header = fixture.debugElement.query(By.css('.mat-expansion-panel-header')).nativeElement;

    fixture.detectChanges();

    expect(header.querySelector('.mat-expansion-indicator'))
        .toBeTruthy('Expected indicator to be shown.');

    fixture.componentInstance.hideToggle = true;
    fixture.detectChanges();

    expect(header.querySelector('.mat-expansion-indicator'))
        .toBeFalsy('Expected indicator to be hidden.');
  });

  it('should update the indicator rotation when the expanded state is toggled programmatically',
    fakeAsync(() => {
      const fixture = TestBed.createComponent(PanelWithContent);

      fixture.detectChanges();
      tick(250);

      const arrow = fixture.debugElement.query(By.css('.mat-expansion-indicator')).nativeElement;

      expect(arrow.style.transform).toBe('rotate(0deg)', 'Expected no rotation.');

      fixture.componentInstance.expanded = true;
      fixture.detectChanges();
      tick(250);

      expect(arrow.style.transform).toBe('rotate(180deg)', 'Expected 180 degree rotation.');
    }));

  it('should make sure accordion item runs ngOnDestroy when expansion panel is destroyed', () => {
    const fixture = TestBed.createComponent(PanelWithContentInNgIf);
    fixture.detectChanges();
    let destroyedOk = false;
    fixture.componentInstance.panel.destroyed.subscribe(() => destroyedOk = true);
    fixture.componentInstance.expansionShown = false;
    fixture.detectChanges();
    expect(destroyedOk).toBe(true);
  });

  it('should support two-way binding of the `expanded` property', () => {
    const fixture = TestBed.createComponent(PanelWithTwoWayBinding);
    const header = fixture.debugElement.query(By.css('mat-expansion-panel-header')).nativeElement;

    fixture.detectChanges();
    expect(fixture.componentInstance.expanded).toBe(false);

    header.click();
    fixture.detectChanges();
    expect(fixture.componentInstance.expanded).toBe(true);

    header.click();
    fixture.detectChanges();
    expect(fixture.componentInstance.expanded).toBe(false);
  });

  it('should emit events for body expanding and collapsing animations', fakeAsync(() => {
    const fixture = TestBed.createComponent(PanelWithContent);
    fixture.detectChanges();
    let afterExpand = 0;
    let afterCollapse = 0;
    fixture.componentInstance.panel.afterExpand.subscribe(() => afterExpand++);
    fixture.componentInstance.panel.afterCollapse.subscribe(() => afterCollapse++);

    fixture.componentInstance.expanded = true;
    fixture.detectChanges();
    flush();
    expect(afterExpand).toBe(1);
    expect(afterCollapse).toBe(0);

    fixture.componentInstance.expanded = false;
    fixture.detectChanges();
    flush();
    expect(afterExpand).toBe(1);
    expect(afterCollapse).toBe(1);
  }));

  it('should be able to set hideToggle through the injection token', () => {
    const fixture = createComponentWithDefaultOptions({hideToggle: true});
    const panel = fixture.debugElement.query(By.directive(MatExpansionPanel));

    expect(panel.componentInstance.hideToggle).toBe(true);
  });

  it('should be able to set heights through the injection token', () => {
    const fixture = createComponentWithDefaultOptions({
      expandedHeight: '10px',
      collapsedHeight: '16px',
    });
    const header = fixture.debugElement.query(By.directive(MatExpansionPanelHeader));

    expect(header.componentInstance.expandedHeight).toBe('10px');
    expect(header.componentInstance.collapsedHeight).toBe('16px');
  });

  it('should be able to set header role through the injection token', () => {
    const fixture = createComponentWithDefaultOptions({headerRole: 'presentation'});
    const headerEl = fixture.nativeElement.querySelector('.mat-expansion-panel-header');

    expect(headerEl.getAttribute('role')).toBe('presentation');
  });

  it('should be able to set aria labels for toggle through the injection token', () => {
    const fixture = createComponentWithDefaultOptions({
      toggleAriaLabel: 'aria-label-for-toggle',
      toggleAriaLabelledBy: 'aria-labelledby-for-toggle',
    });

    const toggleEl = fixture.nativeElement.querySelector('.mat-expansion-indicator');
    expect(toggleEl.getAttribute('aria-label')).toBe('aria-label-for-toggle');
    expect(toggleEl.getAttribute('aria-labelledby')).toBe('aria-labelledby-for-toggle');
  });

  function createComponentWithDefaultOptions(options: Partial<MatExpansionPanelDefaultOptions>)
      : ComponentFixture<PanelWithTwoWayBinding> {
    TestBed
      .resetTestingModule()
      .configureTestingModule({
        imports: [MatExpansionModule, NoopAnimationsModule],
        declarations: [PanelWithTwoWayBinding],
        providers: [{
          provide: MAT_EXPANSION_PANEL_DEFAULT_OPTIONS,
          useValue: options,
        }]
      })
      .compileComponents();

    const fixture = TestBed.createComponent(PanelWithTwoWayBinding);
    fixture.detectChanges();

    return fixture;
  }

  describe('disabled state', () => {
    let fixture: ComponentFixture<PanelWithContent>;
    let panel: HTMLElement;
    let header: HTMLElement;

    beforeEach(() => {
      fixture = TestBed.createComponent(PanelWithContent);
      fixture.detectChanges();
      panel = fixture.debugElement.query(By.css('mat-expansion-panel')).nativeElement;
      header = fixture.debugElement.query(By.css('mat-expansion-panel-header')).nativeElement;
    });

    it('should toggle the aria-disabled attribute on the header', () => {
      expect(header.getAttribute('aria-disabled')).toBe('false');

      fixture.componentInstance.disabled = true;
      fixture.detectChanges();

      expect(header.getAttribute('aria-disabled')).toBe('true');
    });

    it('should toggle the expansion indicator', () => {
      expect(panel.querySelector('.mat-expansion-indicator')).toBeTruthy();

      fixture.componentInstance.disabled = true;
      fixture.detectChanges();

      expect(panel.querySelector('.mat-expansion-indicator')).toBeFalsy();
    });

    it('should not be able to toggle the panel via a user action if disabled', () => {
      expect(fixture.componentInstance.panel.expanded).toBe(false);
      expect(header.classList).not.toContain('mat-expanded');

      fixture.componentInstance.disabled = true;
      fixture.detectChanges();

      header.click();
      fixture.detectChanges();

      expect(fixture.componentInstance.panel.expanded).toBe(false);
      expect(header.classList).not.toContain('mat-expanded');
    });

    it('should be able to toggle a disabled expansion panel programmatically', () => {
      expect(fixture.componentInstance.panel.expanded).toBe(false);
      expect(header.classList).not.toContain('mat-expanded');

      fixture.componentInstance.disabled = true;
      fixture.detectChanges();

      fixture.componentInstance.expanded = true;
      fixture.detectChanges();

      expect(fixture.componentInstance.panel.expanded).toBe(true);
      expect(header.classList).toContain('mat-expanded');
    });

  });
});


@Component({
  template: `
  <mat-expansion-panel [expanded]="expanded"
                      [hideToggle]="hideToggle"
                      [disabled]="disabled"
                      (opened)="openCallback()"
                      (closed)="closeCallback()">
    <mat-expansion-panel-header [headerRole]="headerRole"
                                [toggleAriaLabel]="toggleAriaLabel"
                                [toggleAriaLabelledBy]="toggleAriaLabelledBy">
      Panel Title
    </mat-expansion-panel-header>
    <p>Some content</p>
    <button>I am a button</button>
  </mat-expansion-panel>`
})
class PanelWithContent {
  expanded = false;
  hideToggle = false;
  disabled = false;
  headerRole = 'button';
  toggleAriaLabel: string | null = null;
  toggleAriaLabelledBy: string | null = null;
  openCallback = jasmine.createSpy('openCallback');
  closeCallback = jasmine.createSpy('closeCallback');
  @ViewChild(MatExpansionPanel) panel: MatExpansionPanel;
}

@Component({
  template: `
  <div *ngIf="expansionShown">
    <mat-expansion-panel>
      <mat-expansion-panel-header>Panel Title</mat-expansion-panel-header>
    </mat-expansion-panel>
  </div>`
})
class PanelWithContentInNgIf {
  expansionShown = true;
  @ViewChild(MatExpansionPanel) panel: MatExpansionPanel;
}

@Component({
  styles: [
    `mat-expansion-panel {
      margin: 13px 37px;
    }`
  ],
  template: `
  <mat-expansion-panel [expanded]="expanded">
    Lorem ipsum dolor sit amet, consectetur adipisicing elit. Dolores officia, aliquam dicta
    corrupti maxime voluptate accusamus impedit atque incidunt pariatur.
  </mat-expansion-panel>`
})
class PanelWithCustomMargin {
  expanded = false;
}

@Component({
  template: `
  <mat-expansion-panel [expanded]="expanded">
    <mat-expansion-panel-header>Panel Title</mat-expansion-panel-header>

    <ng-template matExpansionPanelContent>
      <p>Some content</p>
      <button>I am a button</button>
    </ng-template>
  </mat-expansion-panel>`
})
class LazyPanelWithContent {
  expanded = false;
}

@Component({
  template: `
  <mat-expansion-panel [expanded]="true">
    <mat-expansion-panel-header>Panel Title</mat-expansion-panel-header>

    <ng-template matExpansionPanelContent>
      <p>Some content</p>
    </ng-template>
  </mat-expansion-panel>`
})
class LazyPanelOpenOnLoad {}


@Component({
  template: `
  <mat-expansion-panel [(expanded)]="expanded">
    <mat-expansion-panel-header>Panel Title</mat-expansion-panel-header>
  </mat-expansion-panel>`
})
class PanelWithTwoWayBinding {
  expanded = false;
}<|MERGE_RESOLUTION|>--- conflicted
+++ resolved
@@ -117,17 +117,10 @@
     expect(contentEl.getAttribute('role')).toBe('region');
   });
 
-<<<<<<< HEAD
   describe('when header is a button', () => {
     let fixture: ComponentFixture<PanelWithContent>;
     let headerEl: HTMLElement;
     let toggleEl: HTMLElement;
-=======
-  it('should toggle the panel when pressing SPACE on the header', () => {
-    const fixture = TestBed.createComponent(PanelWithContent);
-    fixture.detectChanges();
-    const headerEl = fixture.nativeElement.querySelector('.mat-expansion-panel-header');
->>>>>>> 3f8d02c2
 
     beforeEach(() => {
       fixture = TestBed.createComponent(PanelWithContent);
@@ -175,17 +168,10 @@
     });
   });
 
-<<<<<<< HEAD
   describe('when header is not a button', () => {
     let fixture: ComponentFixture<PanelWithContent>;
     let headerEl: HTMLElement;
     let toggleEl: HTMLElement;
-=======
-  it('should toggle the panel when pressing ENTER on the header', () => {
-    const fixture = TestBed.createComponent(PanelWithContent);
-    fixture.detectChanges();
-    const headerEl = fixture.nativeElement.querySelector('.mat-expansion-panel-header');
->>>>>>> 3f8d02c2
 
     beforeEach(() => {
       fixture = TestBed.createComponent(PanelWithContent);

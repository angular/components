--- conflicted
+++ resolved
@@ -19,11 +19,7 @@
     TestBed.compileComponents();
   }));
 
-<<<<<<< HEAD
   it('should expand and collapse the panel', () => {
-=======
-  it('should expanded and collapse the panel', () => {
->>>>>>> 46d0b6f4
     const fixture = TestBed.createComponent(PanelWithContent);
     const contentEl = fixture.debugElement.query(By.css('.mat-expansion-panel-content'));
     const headerEl = fixture.debugElement.query(By.css('.mat-expansion-panel-header'));

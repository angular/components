--- conflicted
+++ resolved
@@ -142,22 +142,15 @@
    * @deprecated Use floatLabel instead.
    */
   @Input()
-<<<<<<< HEAD
-  get floatPlaceholder(): FloatPlaceholderType { return this._floatPlaceholder; }
-  set floatPlaceholder(value: FloatPlaceholderType) {
-    if (value !== this._floatPlaceholder) {
-      this._floatPlaceholder = value || this._placeholderOptions.float || 'auto';
-=======
-  get floatPlaceholder() { return this._floatLabel; }
+  get floatPlaceholder(): FloatLabelType { return this._floatLabel; }
   set floatPlaceholder(value: FloatLabelType) { this.floatLabel = value; }
 
   /** Whether the label should always float, never float or float as the user types. */
   @Input()
-  get floatLabel() { return this._floatLabel; }
+  get floatLabel(): FloatLabelType { return this._floatLabel; }
   set floatLabel(value: FloatLabelType) {
     if (value !== this._floatLabel) {
       this._floatLabel = value || this._labelOptions.float || 'auto';
->>>>>>> 5210b3e1
       this._changeDetectorRef.markForCheck();
     }
   }

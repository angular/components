--- conflicted
+++ resolved
@@ -2,10 +2,6 @@
 
 ### Simple autocomplete
 
-<<<<<<< HEAD
-Start by adding a regular `matInput` to the page. Let's assume you're using the `formControl`
-directive from the `ReactiveFormsModule` to track the value of the input.
-=======
 Start by adding a regular `matInput` to your template. Let's assume you're using the `formControl`
 directive from `ReactiveFormsModule` to track the value of the input.
 
@@ -13,7 +9,6 @@
 in this example because it makes subscribing to changes in the input's value easy. For this example, be sure to
 import `ReactiveFormsModule` from `@angular/forms` into your `NgModule`. If you are unfamiliar with using reactive
 forms, you can read more about the subject in the [Angular documentation](https://angular.io/guide/reactive-forms).
->>>>>>> 3bc4cd30
 
 *my-comp.html*
 ```html

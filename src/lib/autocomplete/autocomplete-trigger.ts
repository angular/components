--- conflicted
+++ resolved
@@ -16,15 +16,9 @@
   PositionStrategy,
   RepositionScrollStrategy,
   ScrollStrategy,
-<<<<<<< HEAD
 } from '@uiux/cdk/overlay';
 import {TemplatePortal} from '@uiux/cdk/portal';
-import {filter, first, map, RxChain, switchMap} from '@uiux/cdk/rxjs';
-=======
-} from '@angular/cdk/overlay';
-import {TemplatePortal} from '@angular/cdk/portal';
-import {filter, first, RxChain, switchMap, doOperator, delay} from '@angular/cdk/rxjs';
->>>>>>> 4d972717
+import {filter, first, RxChain, switchMap, doOperator, delay} from '@uiux/cdk/rxjs';
 import {
   ChangeDetectorRef,
   Directive,

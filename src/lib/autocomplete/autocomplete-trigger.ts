--- conflicted
+++ resolved
@@ -169,29 +169,7 @@
 
   /** Opens the autocomplete suggestion panel. */
   openPanel(): void {
-<<<<<<< HEAD
-    if (!this.autocomplete) {
-      throw getMdAutocompleteMissingPanelError();
-    }
-
-    if (!this._overlayRef) {
-      this._createOverlay();
-    } else {
-      // Update the panel width, in case the host width has changed
-      const overlayState = new OverlayState();
-      overlayState.width = this._getHostWidth();
-      this._overlayRef.updateSize(overlayState);
-    }
-
-    if (this._overlayRef && !this._overlayRef.hasAttached()) {
-      this._overlayRef.attach(this._portal);
-      this._closingActionsSubscription = this._subscribeToClosingActions();
-    }
-
-    this.autocomplete._setVisibility();
-=======
     this._attachOverlay();
->>>>>>> 70bd5fc2
     this._floatPlaceholder();
   }
 
@@ -475,9 +453,10 @@
       this._portal = new TemplatePortal(this.autocomplete.template, this._viewContainerRef);
       this._overlayRef = this._overlay.create(this._getOverlayConfig());
     } else {
-      /** Update the panel width, in case the host width has changed */
-      this._overlayRef.getState().width = this._getHostWidth();
-      this._overlayRef.updateSize();
+      // Update the panel width, in case the host width has changed
+      const overlayState = new OverlayState();
+      overlayState.width = this._getHostWidth();
+      this._overlayRef.updateSize(overlayState);
     }
 
     if (this._overlayRef && !this._overlayRef.hasAttached()) {

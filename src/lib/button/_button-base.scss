--- conflicted
+++ resolved
@@ -74,13 +74,8 @@
   transition: background $swift-ease-out-duration $swift-ease-out-timing-function,
               mat-elevation-transition-property-value();
 
-<<<<<<< HEAD
   &:not([disabled]):active {
-    @include md-elevation(8);
-=======
-  &:active {
     @include mat-elevation(8);
->>>>>>> 93937e60
   }
 
   &[disabled] {
@@ -104,13 +99,8 @@
 
   flex-shrink: 0;
 
-<<<<<<< HEAD
   &:not([disabled]):active {
-    @include md-elevation(12);
-=======
-  &:active {
     @include mat-elevation(12);
->>>>>>> 93937e60
   }
 
   i, .mat-icon {

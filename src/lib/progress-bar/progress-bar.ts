--- conflicted
+++ resolved
@@ -60,17 +60,7 @@
   changeDetection: ChangeDetectionStrategy.OnPush,
   encapsulation: ViewEncapsulation.None,
 })
-<<<<<<< HEAD
 export class MatProgressBar extends _MatProgressBarMixinBase implements CanColor, AfterViewInit, OnDestroy {
-  /**
-   * Current page path. Used to prefix SVG references which
-   * won't work on Safari unless they're prefixed with the path.
-   */
-  _currentPath: string;
-
-=======
-export class MatProgressBar extends _MatProgressBarMixinBase implements CanColor {
->>>>>>> e462f3d4
   constructor(public _elementRef: ElementRef,
               @Optional() @Inject(ANIMATION_MODULE_TYPE) public _animationMode?: string,
               /**

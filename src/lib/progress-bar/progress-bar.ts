--- conflicted
+++ resolved
@@ -16,15 +16,11 @@
   Optional,
   NgZone,
   ViewEncapsulation,
-<<<<<<< HEAD
   AfterViewInit,
   ViewChild,
   OnDestroy,
-  InjectionToken
-=======
   InjectionToken,
   inject,
->>>>>>> 4639a874
 } from '@angular/core';
 import {fromEvent, Subscription} from 'rxjs';
 import {filter} from 'rxjs/operators';

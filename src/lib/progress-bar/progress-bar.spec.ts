<<<<<<< HEAD
import {TestBed, async, ComponentFixture} from '@angular/core/testing';
import {Component, DebugElement} from '@angular/core';
import {By} from '@angular/platform-browser';
import {dispatchFakeEvent} from '@angular/cdk/testing';
import {NoopAnimationsModule} from '@angular/platform-browser/animations';
import {Location} from '@angular/common';
import {MatProgressBarModule} from './index';
import {MatProgressBar} from './progress-bar';


describe('MatProgressBar', () => {
  describe('with animation', () => {
    let fakePath = '/fake-path';

    beforeEach(async(() => {
      TestBed.configureTestingModule({
        imports: [MatProgressBarModule],
        declarations: [
          BasicProgressBar,
          BufferProgressBar,
        ],
        providers: [{
          provide: Location,
          useValue: {path: () => fakePath}
        }]
      });

      TestBed.compileComponents();
    }));


    describe('basic progress-bar', () => {
      let fixture: ComponentFixture<BasicProgressBar>;

      beforeEach(() => {
        fixture = TestBed.createComponent(BasicProgressBar);
        fixture.detectChanges();
      });

      it('should apply a mode of "determinate" if no mode is provided.', () => {
        let progressElement = fixture.debugElement.query(By.css('mat-progress-bar'));
        expect(progressElement.componentInstance.mode).toBe('determinate');
      });

      it('should define default values for value and bufferValue attributes', () => {
        let progressElement = fixture.debugElement.query(By.css('mat-progress-bar'));
        expect(progressElement.componentInstance.value).toBe(0);
        expect(progressElement.componentInstance.bufferValue).toBe(0);
      });

      it('should clamp value and bufferValue between 0 and 100', () => {
        let progressElement = fixture.debugElement.query(By.css('mat-progress-bar'));
        let progressComponent = progressElement.componentInstance;

        progressComponent.value = 50;
        expect(progressComponent.value).toBe(50);

        progressComponent.value = 999;
        expect(progressComponent.value).toBe(100);

        progressComponent.value = -10;
        expect(progressComponent.value).toBe(0);

        progressComponent.bufferValue = -29;
        expect(progressComponent.bufferValue).toBe(0);

        progressComponent.bufferValue = 9;
        expect(progressComponent.bufferValue).toBe(9);

        progressComponent.bufferValue = 1320;
        expect(progressComponent.bufferValue).toBe(100);
      });

      it('should return the transform attribute for bufferValue and mode', () => {
        let progressElement = fixture.debugElement.query(By.css('mat-progress-bar'));
        let progressComponent = progressElement.componentInstance;

        expect(progressComponent._primaryTransform()).toEqual({transform: 'scaleX(0)'});
        expect(progressComponent._bufferTransform()).toBe(undefined);

        progressComponent.value = 40;
        expect(progressComponent._primaryTransform()).toEqual({transform: 'scaleX(0.4)'});
        expect(progressComponent._bufferTransform()).toBe(undefined);

        progressComponent.value = 35;
        progressComponent.bufferValue = 55;
        expect(progressComponent._primaryTransform()).toEqual({transform: 'scaleX(0.35)'});
        expect(progressComponent._bufferTransform()).toBe(undefined);

        progressComponent.mode = 'buffer';
        expect(progressComponent._primaryTransform()).toEqual({transform: 'scaleX(0.35)'});
        expect(progressComponent._bufferTransform()).toEqual({transform: 'scaleX(0.55)'});

        progressComponent.value = 60;
        progressComponent.bufferValue = 60;
        expect(progressComponent._primaryTransform()).toEqual({transform: 'scaleX(0.6)'});
        expect(progressComponent._bufferTransform()).toEqual({transform: 'scaleX(0.6)'});
      });

      it('should prefix SVG references with the current path', () => {
        const rect = fixture.debugElement.query(By.css('rect')).nativeElement;
        expect(rect.getAttribute('fill')).toMatch(/^url\(['"]?\/fake-path#.*['"]?\)$/);
      });

      it('should not be able to tab into the underlying SVG element', () => {
        const svg = fixture.debugElement.query(By.css('svg')).nativeElement;
        expect(svg.getAttribute('focusable')).toBe('false');
      });
    });

    describe('buffer progress-bar', () => {
      let fixture: ComponentFixture<BufferProgressBar>;

      beforeEach(() => {
        fixture = TestBed.createComponent(BufferProgressBar);
        fixture.detectChanges();
      });

      it('should not modify the mode if a valid mode is provided.', () => {
        let progressElement = fixture.debugElement.query(By.css('mat-progress-bar'));
        expect(progressElement.componentInstance.mode).toBe('buffer');
      });
    });

    describe('animation trigger on determinate setting', () => {
      let fixture: ComponentFixture<BasicProgressBar>;
      let progressComponent: MatProgressBar;
      let primaryValueBar: DebugElement;

      beforeEach(() => {
        fixture = TestBed.createComponent(BasicProgressBar);

        const progressElement = fixture.debugElement.query(By.css('mat-progress-bar'));
        progressComponent = progressElement.componentInstance;
        primaryValueBar = progressElement.query(By.css('.mat-progress-bar-primary'));
      });
=======
import {TestBed, ComponentFixture} from '@angular/core/testing';
import {Component, Type} from '@angular/core';
import {By} from '@angular/platform-browser';
import {MatProgressBarModule, MAT_PROGRESS_BAR_LOCATION} from './index';


describe('MatProgressBar', () => {
  let fakePath = '/fake-path';

  function createComponent<T>(componentType: Type<T>): ComponentFixture<T> {
    TestBed.configureTestingModule({
      imports: [MatProgressBarModule],
      declarations: [componentType],
      providers: [{
        provide: MAT_PROGRESS_BAR_LOCATION,
        useValue: {pathname: fakePath}
      }]
    }).compileComponents();

    return TestBed.createComponent<T>(componentType);
  }

  describe('basic progress-bar', () => {
    it('should apply a mode of "determinate" if no mode is provided.', () => {
      const fixture = createComponent(BasicProgressBar);
      fixture.detectChanges();

      const progressElement = fixture.debugElement.query(By.css('mat-progress-bar'));
      expect(progressElement.componentInstance.mode).toBe('determinate');
    });

    it('should define default values for value and bufferValue attributes', () => {
      const fixture = createComponent(BasicProgressBar);
      fixture.detectChanges();

      const progressElement = fixture.debugElement.query(By.css('mat-progress-bar'));
      expect(progressElement.componentInstance.value).toBe(0);
      expect(progressElement.componentInstance.bufferValue).toBe(0);
    });

    it('should clamp value and bufferValue between 0 and 100', () => {
      const fixture = createComponent(BasicProgressBar);
      fixture.detectChanges();

      const progressElement = fixture.debugElement.query(By.css('mat-progress-bar'));
      const progressComponent = progressElement.componentInstance;
>>>>>>> dad0ed0a

      it('should bind on transitionend eventListener on primaryBarValue', () => {
        spyOn(primaryValueBar.nativeElement, 'addEventListener');
        fixture.detectChanges();

        expect(primaryValueBar.nativeElement.addEventListener).toHaveBeenCalled();
        expect(primaryValueBar.nativeElement.addEventListener
               .calls.mostRecent().args[0]).toBe('transitionend');
      });

      it('should trigger output event on primary value bar animation end', () => {
        fixture.detectChanges();
        spyOn(progressComponent.animationEnd, 'next');

        progressComponent.value = 40;
        expect(progressComponent.animationEnd.next).not.toHaveBeenCalled();

        // On animation end, output should be emitted.
        dispatchFakeEvent(primaryValueBar.nativeElement, 'transitionend');
        expect(progressComponent.animationEnd.next).toHaveBeenCalledWith({ value: 40 });
      });
    });

<<<<<<< HEAD
    describe('animation trigger on buffer setting', () => {
      let fixture: ComponentFixture<BufferProgressBar>;
      let progressComponent: MatProgressBar;
      let primaryValueBar: DebugElement;
=======
    it('should return the transform attribute for bufferValue and mode', () => {
      const fixture = createComponent(BasicProgressBar);
      fixture.detectChanges();

      const progressElement = fixture.debugElement.query(By.css('mat-progress-bar'));
      const progressComponent = progressElement.componentInstance;

      expect(progressComponent._primaryTransform()).toEqual({transform: 'scaleX(0)'});
      expect(progressComponent._bufferTransform()).toBe(undefined);
>>>>>>> dad0ed0a

      beforeEach(() => {
        fixture = TestBed.createComponent(BufferProgressBar);
        fixture.detectChanges();

        const progressElement = fixture.debugElement.query(By.css('mat-progress-bar'));
        progressComponent = progressElement.componentInstance;
        primaryValueBar = progressElement.query(By.css('.mat-progress-bar-primary'));
      });

      it('should trigger output event with value not bufferValue', () => {
        spyOn(progressComponent.animationEnd, 'next');

        progressComponent.value = 40;
        progressComponent.bufferValue = 70;
        expect(progressComponent.animationEnd.next).not.toHaveBeenCalled();

        // On animation end, output should be emitted.
        dispatchFakeEvent(primaryValueBar.nativeElement, 'transitionend');
        expect(progressComponent.animationEnd.next).toHaveBeenCalledWith({ value: 40 });
      });
    });
  });

<<<<<<< HEAD
  describe('With NoopAnimations', () => {
    let progressComponent: MatProgressBar;
    let primaryValueBar: DebugElement;
    let fixture: ComponentFixture<BasicProgressBar>;

    beforeEach(async(() => {
      TestBed.configureTestingModule({
        imports: [MatProgressBarModule, NoopAnimationsModule],
        declarations: [
          BasicProgressBar,
        ],
      });

      TestBed.compileComponents();

      fixture = TestBed.createComponent(BasicProgressBar);
      const progressElement = fixture.debugElement.query(By.css('mat-progress-bar'));
      progressComponent = progressElement.componentInstance;
      primaryValueBar = progressElement.query(By.css('.mat-progress-bar-primary'));
    }));

    it('should not bind transition end listener', () => {
      spyOn(primaryValueBar.nativeElement, 'addEventListener');
      fixture.detectChanges();

      expect(primaryValueBar.nativeElement.addEventListener).not.toHaveBeenCalled();
    });

    it('should trigger the animationEnd output on value set', () => {
      fixture.detectChanges();
      spyOn(progressComponent.animationEnd, 'next');

      progressComponent.value = 40;
      expect(progressComponent.animationEnd.next).toHaveBeenCalledWith({ value: 40 });
=======
    it('should prefix SVG references with the current path', () => {
      const fixture = createComponent(BasicProgressBar);
      fixture.detectChanges();

      const rect = fixture.debugElement.query(By.css('rect')).nativeElement;
      expect(rect.getAttribute('fill')).toMatch(/^url\(['"]?\/fake-path#.*['"]?\)$/);
    });

    it('should account for location hash when prefixing the SVG references', () => {
      fakePath = '/fake-path#anchor';

      const fixture = createComponent(BasicProgressBar);
      fixture.detectChanges();

      const rect = fixture.debugElement.query(By.css('rect')).nativeElement;
      expect(rect.getAttribute('fill')).not.toContain('#anchor#');
    });

    it('should not be able to tab into the underlying SVG element', () => {
      const fixture = createComponent(BasicProgressBar);
      fixture.detectChanges();

      const svg = fixture.debugElement.query(By.css('svg')).nativeElement;
      expect(svg.getAttribute('focusable')).toBe('false');
    });
  });

  describe('buffer progress-bar', () => {
    it('should not modify the mode if a valid mode is provided.', () => {
      const fixture = createComponent(BufferProgressBar);
      fixture.detectChanges();

      const progressElement = fixture.debugElement.query(By.css('mat-progress-bar'));
      expect(progressElement.componentInstance.mode).toBe('buffer');
>>>>>>> dad0ed0a
    });
  });
});

@Component({template: '<mat-progress-bar></mat-progress-bar>'})
class BasicProgressBar { }

@Component({template: '<mat-progress-bar mode="buffer"></mat-progress-bar>'})
class BufferProgressBar { }<|MERGE_RESOLUTION|>--- conflicted
+++ resolved
@@ -1,153 +1,18 @@
-<<<<<<< HEAD
 import {TestBed, async, ComponentFixture} from '@angular/core/testing';
-import {Component, DebugElement} from '@angular/core';
+import {Component, DebugElement, Type} from '@angular/core';
 import {By} from '@angular/platform-browser';
 import {dispatchFakeEvent} from '@angular/cdk/testing';
 import {NoopAnimationsModule} from '@angular/platform-browser/animations';
-import {Location} from '@angular/common';
-import {MatProgressBarModule} from './index';
+import {MatProgressBarModule, MAT_PROGRESS_BAR_LOCATION} from './index';
 import {MatProgressBar} from './progress-bar';
-
-
-describe('MatProgressBar', () => {
-  describe('with animation', () => {
-    let fakePath = '/fake-path';
-
-    beforeEach(async(() => {
-      TestBed.configureTestingModule({
-        imports: [MatProgressBarModule],
-        declarations: [
-          BasicProgressBar,
-          BufferProgressBar,
-        ],
-        providers: [{
-          provide: Location,
-          useValue: {path: () => fakePath}
-        }]
-      });
-
-      TestBed.compileComponents();
-    }));
-
-
-    describe('basic progress-bar', () => {
-      let fixture: ComponentFixture<BasicProgressBar>;
-
-      beforeEach(() => {
-        fixture = TestBed.createComponent(BasicProgressBar);
-        fixture.detectChanges();
-      });
-
-      it('should apply a mode of "determinate" if no mode is provided.', () => {
-        let progressElement = fixture.debugElement.query(By.css('mat-progress-bar'));
-        expect(progressElement.componentInstance.mode).toBe('determinate');
-      });
-
-      it('should define default values for value and bufferValue attributes', () => {
-        let progressElement = fixture.debugElement.query(By.css('mat-progress-bar'));
-        expect(progressElement.componentInstance.value).toBe(0);
-        expect(progressElement.componentInstance.bufferValue).toBe(0);
-      });
-
-      it('should clamp value and bufferValue between 0 and 100', () => {
-        let progressElement = fixture.debugElement.query(By.css('mat-progress-bar'));
-        let progressComponent = progressElement.componentInstance;
-
-        progressComponent.value = 50;
-        expect(progressComponent.value).toBe(50);
-
-        progressComponent.value = 999;
-        expect(progressComponent.value).toBe(100);
-
-        progressComponent.value = -10;
-        expect(progressComponent.value).toBe(0);
-
-        progressComponent.bufferValue = -29;
-        expect(progressComponent.bufferValue).toBe(0);
-
-        progressComponent.bufferValue = 9;
-        expect(progressComponent.bufferValue).toBe(9);
-
-        progressComponent.bufferValue = 1320;
-        expect(progressComponent.bufferValue).toBe(100);
-      });
-
-      it('should return the transform attribute for bufferValue and mode', () => {
-        let progressElement = fixture.debugElement.query(By.css('mat-progress-bar'));
-        let progressComponent = progressElement.componentInstance;
-
-        expect(progressComponent._primaryTransform()).toEqual({transform: 'scaleX(0)'});
-        expect(progressComponent._bufferTransform()).toBe(undefined);
-
-        progressComponent.value = 40;
-        expect(progressComponent._primaryTransform()).toEqual({transform: 'scaleX(0.4)'});
-        expect(progressComponent._bufferTransform()).toBe(undefined);
-
-        progressComponent.value = 35;
-        progressComponent.bufferValue = 55;
-        expect(progressComponent._primaryTransform()).toEqual({transform: 'scaleX(0.35)'});
-        expect(progressComponent._bufferTransform()).toBe(undefined);
-
-        progressComponent.mode = 'buffer';
-        expect(progressComponent._primaryTransform()).toEqual({transform: 'scaleX(0.35)'});
-        expect(progressComponent._bufferTransform()).toEqual({transform: 'scaleX(0.55)'});
-
-        progressComponent.value = 60;
-        progressComponent.bufferValue = 60;
-        expect(progressComponent._primaryTransform()).toEqual({transform: 'scaleX(0.6)'});
-        expect(progressComponent._bufferTransform()).toEqual({transform: 'scaleX(0.6)'});
-      });
-
-      it('should prefix SVG references with the current path', () => {
-        const rect = fixture.debugElement.query(By.css('rect')).nativeElement;
-        expect(rect.getAttribute('fill')).toMatch(/^url\(['"]?\/fake-path#.*['"]?\)$/);
-      });
-
-      it('should not be able to tab into the underlying SVG element', () => {
-        const svg = fixture.debugElement.query(By.css('svg')).nativeElement;
-        expect(svg.getAttribute('focusable')).toBe('false');
-      });
-    });
-
-    describe('buffer progress-bar', () => {
-      let fixture: ComponentFixture<BufferProgressBar>;
-
-      beforeEach(() => {
-        fixture = TestBed.createComponent(BufferProgressBar);
-        fixture.detectChanges();
-      });
-
-      it('should not modify the mode if a valid mode is provided.', () => {
-        let progressElement = fixture.debugElement.query(By.css('mat-progress-bar'));
-        expect(progressElement.componentInstance.mode).toBe('buffer');
-      });
-    });
-
-    describe('animation trigger on determinate setting', () => {
-      let fixture: ComponentFixture<BasicProgressBar>;
-      let progressComponent: MatProgressBar;
-      let primaryValueBar: DebugElement;
-
-      beforeEach(() => {
-        fixture = TestBed.createComponent(BasicProgressBar);
-
-        const progressElement = fixture.debugElement.query(By.css('mat-progress-bar'));
-        progressComponent = progressElement.componentInstance;
-        primaryValueBar = progressElement.query(By.css('.mat-progress-bar-primary'));
-      });
-=======
-import {TestBed, ComponentFixture} from '@angular/core/testing';
-import {Component, Type} from '@angular/core';
-import {By} from '@angular/platform-browser';
-import {MatProgressBarModule, MAT_PROGRESS_BAR_LOCATION} from './index';
 
 
 describe('MatProgressBar', () => {
   let fakePath = '/fake-path';
 
-  function createComponent<T>(componentType: Type<T>): ComponentFixture<T> {
+  function createComponent<T>(componentType: Type<T>, imports?: Array<Type<{}>>): ComponentFixture<T> {
     TestBed.configureTestingModule({
-      imports: [MatProgressBarModule],
+      imports: imports || [MatProgressBarModule],
       declarations: [componentType],
       providers: [{
         provide: MAT_PROGRESS_BAR_LOCATION,
@@ -158,39 +23,119 @@
     return TestBed.createComponent<T>(componentType);
   }
 
-  describe('basic progress-bar', () => {
-    it('should apply a mode of "determinate" if no mode is provided.', () => {
-      const fixture = createComponent(BasicProgressBar);
-      fixture.detectChanges();
-
-      const progressElement = fixture.debugElement.query(By.css('mat-progress-bar'));
-      expect(progressElement.componentInstance.mode).toBe('determinate');
-    });
-
-    it('should define default values for value and bufferValue attributes', () => {
-      const fixture = createComponent(BasicProgressBar);
-      fixture.detectChanges();
-
-      const progressElement = fixture.debugElement.query(By.css('mat-progress-bar'));
-      expect(progressElement.componentInstance.value).toBe(0);
-      expect(progressElement.componentInstance.bufferValue).toBe(0);
-    });
-
-    it('should clamp value and bufferValue between 0 and 100', () => {
-      const fixture = createComponent(BasicProgressBar);
-      fixture.detectChanges();
-
-      const progressElement = fixture.debugElement.query(By.css('mat-progress-bar'));
-      const progressComponent = progressElement.componentInstance;
->>>>>>> dad0ed0a
-
-      it('should bind on transitionend eventListener on primaryBarValue', () => {
-        spyOn(primaryValueBar.nativeElement, 'addEventListener');
-        fixture.detectChanges();
-
-        expect(primaryValueBar.nativeElement.addEventListener).toHaveBeenCalled();
-        expect(primaryValueBar.nativeElement.addEventListener
-               .calls.mostRecent().args[0]).toBe('transitionend');
+  describe('with animation', () => {
+    describe('basic progress-bar', () => {
+      it('should apply a mode of "determinate" if no mode is provided.', () => {
+        const fixture = createComponent(BasicProgressBar);
+        fixture.detectChanges();
+  
+        const progressElement = fixture.debugElement.query(By.css('mat-progress-bar'));
+        expect(progressElement.componentInstance.mode).toBe('determinate');
+      });
+  
+      it('should define default values for value and bufferValue attributes', () => {
+        const fixture = createComponent(BasicProgressBar);
+        fixture.detectChanges();
+  
+        const progressElement = fixture.debugElement.query(By.css('mat-progress-bar'));
+        expect(progressElement.componentInstance.value).toBe(0);
+        expect(progressElement.componentInstance.bufferValue).toBe(0);
+      });
+  
+      it('should clamp value and bufferValue between 0 and 100', () => {
+        const fixture = createComponent(BasicProgressBar);
+        fixture.detectChanges();
+  
+        const progressElement = fixture.debugElement.query(By.css('mat-progress-bar'));
+        const progressComponent = progressElement.componentInstance;
+  
+        progressComponent.value = 50;
+        expect(progressComponent.value).toBe(50);
+  
+        progressComponent.value = 999;
+        expect(progressComponent.value).toBe(100);
+  
+        progressComponent.value = -10;
+        expect(progressComponent.value).toBe(0);
+  
+        progressComponent.bufferValue = -29;
+        expect(progressComponent.bufferValue).toBe(0);
+  
+        progressComponent.bufferValue = 9;
+        expect(progressComponent.bufferValue).toBe(9);
+  
+        progressComponent.bufferValue = 1320;
+        expect(progressComponent.bufferValue).toBe(100);
+      });
+  
+      it('should return the transform attribute for bufferValue and mode', () => {
+        const fixture = createComponent(BasicProgressBar);
+        fixture.detectChanges();
+  
+        const progressElement = fixture.debugElement.query(By.css('mat-progress-bar'));
+        const progressComponent = progressElement.componentInstance;
+  
+        expect(progressComponent._primaryTransform()).toEqual({transform: 'scaleX(0)'});
+        expect(progressComponent._bufferTransform()).toBe(undefined);
+  
+        progressComponent.value = 40;
+        expect(progressComponent._primaryTransform()).toEqual({transform: 'scaleX(0.4)'});
+        expect(progressComponent._bufferTransform()).toBe(undefined);
+  
+        progressComponent.value = 35;
+        progressComponent.bufferValue = 55;
+        expect(progressComponent._primaryTransform()).toEqual({transform: 'scaleX(0.35)'});
+        expect(progressComponent._bufferTransform()).toBe(undefined);
+  
+        progressComponent.mode = 'buffer';
+        expect(progressComponent._primaryTransform()).toEqual({transform: 'scaleX(0.35)'});
+        expect(progressComponent._bufferTransform()).toEqual({transform: 'scaleX(0.55)'});
+  
+  
+        progressComponent.value = 60;
+        progressComponent.bufferValue = 60;
+        expect(progressComponent._primaryTransform()).toEqual({transform: 'scaleX(0.6)'});
+        expect(progressComponent._bufferTransform()).toEqual({transform: 'scaleX(0.6)'});
+      });
+  
+      it('should prefix SVG references with the current path', () => {
+        const fixture = createComponent(BasicProgressBar);
+        fixture.detectChanges();
+  
+        const rect = fixture.debugElement.query(By.css('rect')).nativeElement;
+        expect(rect.getAttribute('fill')).toMatch(/^url\(['"]?\/fake-path#.*['"]?\)$/);
+      });
+  
+      it('should account for location hash when prefixing the SVG references', () => {
+        fakePath = '/fake-path#anchor';
+  
+        const fixture = createComponent(BasicProgressBar);
+        fixture.detectChanges();
+  
+        const rect = fixture.debugElement.query(By.css('rect')).nativeElement;
+        expect(rect.getAttribute('fill')).not.toContain('#anchor#');
+      });
+  
+      it('should not be able to tab into the underlying SVG element', () => {
+        const fixture = createComponent(BasicProgressBar);
+        fixture.detectChanges();
+  
+        const svg = fixture.debugElement.query(By.css('svg')).nativeElement;
+        expect(svg.getAttribute('focusable')).toBe('false');
+      });
+    });
+
+    describe('animation trigger on determinate setting', () => {
+      let fixture: ComponentFixture<BasicProgressBar>;
+      let progressComponent: MatProgressBar;
+      let primaryValueBar: DebugElement;
+
+      beforeEach(() => {
+        fixture = createComponent(BasicProgressBar);
+
+        const progressElement = fixture.debugElement.query(By.css('mat-progress-bar'));
+        progressComponent = progressElement.componentInstance;
+        primaryValueBar = progressElement.query(By.css('.mat-progress-bar-primary'));
       });
 
       it('should trigger output event on primary value bar animation end', () => {
@@ -206,63 +151,62 @@
       });
     });
 
-<<<<<<< HEAD
     describe('animation trigger on buffer setting', () => {
       let fixture: ComponentFixture<BufferProgressBar>;
       let progressComponent: MatProgressBar;
       let primaryValueBar: DebugElement;
-=======
-    it('should return the transform attribute for bufferValue and mode', () => {
-      const fixture = createComponent(BasicProgressBar);
-      fixture.detectChanges();
-
-      const progressElement = fixture.debugElement.query(By.css('mat-progress-bar'));
-      const progressComponent = progressElement.componentInstance;
-
-      expect(progressComponent._primaryTransform()).toEqual({transform: 'scaleX(0)'});
-      expect(progressComponent._bufferTransform()).toBe(undefined);
->>>>>>> dad0ed0a
 
       beforeEach(() => {
-        fixture = TestBed.createComponent(BufferProgressBar);
-        fixture.detectChanges();
+        fixture = createComponent(BufferProgressBar);
 
         const progressElement = fixture.debugElement.query(By.css('mat-progress-bar'));
         progressComponent = progressElement.componentInstance;
         primaryValueBar = progressElement.query(By.css('.mat-progress-bar-primary'));
       });
 
-      it('should trigger output event with value not bufferValue', () => {
+      it('should bind on transitionend eventListener on primaryBarValue', () => {
+        spyOn(primaryValueBar.nativeElement, 'addEventListener');
+        fixture.detectChanges();
+
+        expect(primaryValueBar.nativeElement.addEventListener).toHaveBeenCalled();
+        expect(primaryValueBar.nativeElement.addEventListener
+               .calls.mostRecent().args[0]).toBe('transitionend');
+      });
+
+      it('should trigger output event on primary value bar animation end', () => {
+        fixture.detectChanges();
         spyOn(progressComponent.animationEnd, 'next');
 
         progressComponent.value = 40;
-        progressComponent.bufferValue = 70;
         expect(progressComponent.animationEnd.next).not.toHaveBeenCalled();
 
         // On animation end, output should be emitted.
         dispatchFakeEvent(primaryValueBar.nativeElement, 'transitionend');
         expect(progressComponent.animationEnd.next).toHaveBeenCalledWith({ value: 40 });
       });
+
+      it('should trigger output event with value not bufferValue', () => {
+        fixture.detectChanges();
+        spyOn(progressComponent.animationEnd, 'next');
+
+        progressComponent.value = 40;
+        progressComponent.bufferValue = 70;
+        expect(progressComponent.animationEnd.next).not.toHaveBeenCalled();
+
+        // On animation end, output should be emitted.
+        dispatchFakeEvent(primaryValueBar.nativeElement, 'transitionend');
+        expect(progressComponent.animationEnd.next).toHaveBeenCalledWith({ value: 40 });
+      });
     });
   });
 
-<<<<<<< HEAD
   describe('With NoopAnimations', () => {
     let progressComponent: MatProgressBar;
     let primaryValueBar: DebugElement;
     let fixture: ComponentFixture<BasicProgressBar>;
 
     beforeEach(async(() => {
-      TestBed.configureTestingModule({
-        imports: [MatProgressBarModule, NoopAnimationsModule],
-        declarations: [
-          BasicProgressBar,
-        ],
-      });
-
-      TestBed.compileComponents();
-
-      fixture = TestBed.createComponent(BasicProgressBar);
+      fixture = createComponent(BasicProgressBar, [MatProgressBarModule, NoopAnimationsModule]);
       const progressElement = fixture.debugElement.query(By.css('mat-progress-bar'));
       progressComponent = progressElement.componentInstance;
       primaryValueBar = progressElement.query(By.css('.mat-progress-bar-primary'));
@@ -281,42 +225,6 @@
 
       progressComponent.value = 40;
       expect(progressComponent.animationEnd.next).toHaveBeenCalledWith({ value: 40 });
-=======
-    it('should prefix SVG references with the current path', () => {
-      const fixture = createComponent(BasicProgressBar);
-      fixture.detectChanges();
-
-      const rect = fixture.debugElement.query(By.css('rect')).nativeElement;
-      expect(rect.getAttribute('fill')).toMatch(/^url\(['"]?\/fake-path#.*['"]?\)$/);
-    });
-
-    it('should account for location hash when prefixing the SVG references', () => {
-      fakePath = '/fake-path#anchor';
-
-      const fixture = createComponent(BasicProgressBar);
-      fixture.detectChanges();
-
-      const rect = fixture.debugElement.query(By.css('rect')).nativeElement;
-      expect(rect.getAttribute('fill')).not.toContain('#anchor#');
-    });
-
-    it('should not be able to tab into the underlying SVG element', () => {
-      const fixture = createComponent(BasicProgressBar);
-      fixture.detectChanges();
-
-      const svg = fixture.debugElement.query(By.css('svg')).nativeElement;
-      expect(svg.getAttribute('focusable')).toBe('false');
-    });
-  });
-
-  describe('buffer progress-bar', () => {
-    it('should not modify the mode if a valid mode is provided.', () => {
-      const fixture = createComponent(BufferProgressBar);
-      fixture.detectChanges();
-
-      const progressElement = fixture.debugElement.query(By.css('mat-progress-bar'));
-      expect(progressElement.componentInstance.mode).toBe('buffer');
->>>>>>> dad0ed0a
     });
   });
 });

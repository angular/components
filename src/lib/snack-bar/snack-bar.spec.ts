import {
  inject,
  async,
  ComponentFixture,
  TestBed,
  fakeAsync,
  flushMicrotasks,
  tick
} from '@angular/core/testing';
import {NgModule, Component, Directive, ViewChild, ViewContainerRef, Inject} from '@angular/core';
import {CommonModule} from '@angular/common';
import {NoopAnimationsModule} from '@angular/platform-browser/animations';
import {OverlayContainer} from '@angular/cdk/overlay';
import {LiveAnnouncer} from '@angular/cdk/a11y';
import {
  MdSnackBarModule,
  MdSnackBar,
  MdSnackBarConfig,
  MdSnackBarRef,
  SimpleSnackBar,
  MD_SNACK_BAR_DATA,
} from './index';


describe('MdSnackBar', () => {
  let snackBar: MdSnackBar;
  let liveAnnouncer: LiveAnnouncer;
  let overlayContainerElement: HTMLElement;

  let testViewContainerRef: ViewContainerRef;
  let viewContainerFixture: ComponentFixture<ComponentWithChildViewContainer>;

  let simpleMessage = 'Burritos are here!';
  let simpleActionLabel = 'pickup';

  beforeEach(async(() => {
    TestBed.configureTestingModule({
      imports: [MdSnackBarModule, SnackBarTestModule, NoopAnimationsModule],
      providers: [
        {provide: OverlayContainer, useFactory: () => {
          overlayContainerElement = document.createElement('div');
          return {getContainerElement: () => overlayContainerElement};
        }}
      ],
    });
    TestBed.compileComponents();
  }));

  beforeEach(inject([MdSnackBar, LiveAnnouncer], (sb: MdSnackBar, la: LiveAnnouncer) => {
    snackBar = sb;
    liveAnnouncer = la;
  }));

  afterEach(() => {
    overlayContainerElement.innerHTML = '';
    liveAnnouncer.ngOnDestroy();
  });

  beforeEach(() => {
    viewContainerFixture = TestBed.createComponent(ComponentWithChildViewContainer);

    viewContainerFixture.detectChanges();
    testViewContainerRef = viewContainerFixture.componentInstance.childViewContainer;
  });

  it('should have the role of alert', () => {
    let config: MdSnackBarConfig = {viewContainerRef: testViewContainerRef};
    snackBar.open(simpleMessage, simpleActionLabel, config);

    let containerElement = overlayContainerElement.querySelector('snack-bar-container')!;
    expect(containerElement.getAttribute('role'))
        .toBe('alert', 'Expected snack bar container to have role="alert"');
   });

   it('should open and close a snackbar without a ViewContainerRef', async(() => {
     let snackBarRef = snackBar.open('Snack time!', 'Chew');
     viewContainerFixture.detectChanges();

     let messageElement = overlayContainerElement.querySelector('snack-bar-container')!;
     expect(messageElement.textContent).toContain('Snack time!',
         'Expected snack bar to show a message without a ViewContainerRef');

     snackBarRef.dismiss();
     viewContainerFixture.detectChanges();

     viewContainerFixture.whenStable().then(() => {
       expect(overlayContainerElement.childNodes.length)
          .toBe(0, 'Expected snack bar to be dismissed without a ViewContainerRef');
     });
   }));

  it('should open a simple message with a button', () => {
    let config: MdSnackBarConfig = {viewContainerRef: testViewContainerRef};
    let snackBarRef = snackBar.open(simpleMessage, simpleActionLabel, config);

    viewContainerFixture.detectChanges();

    expect(snackBarRef.componentInstance instanceof SimpleSnackBar)
      .toBe(true, 'Expected the snack bar content component to be SimpleSnackBar');
<<<<<<< HEAD
    expect(snackBarRef.componentInstance.snackBarRef)
      .toBe(snackBarRef, 'Expected the snack bar reference to be placed in the component instance');
=======
    expect(snackBarRef.instance.snackBarRef)
      .toBe(snackBarRef,
            'Expected the snack bar reference to be placed in the component instance');
>>>>>>> df808b84

    let messageElement = overlayContainerElement.querySelector('snack-bar-container')!;
    expect(messageElement.textContent)
        .toContain(simpleMessage, `Expected the snack bar message to be '${simpleMessage}'`);

    let buttonElement = overlayContainerElement.querySelector('button.mat-simple-snackbar-action')!;
    expect(buttonElement.tagName)
        .toBe('BUTTON', 'Expected snack bar action label to be a <button>');
    expect(buttonElement.textContent)
        .toBe(simpleActionLabel,
              `Expected the snack bar action label to be '${simpleActionLabel}'`);
  });

  it('should open a simple message with no button', () => {
    let config: MdSnackBarConfig = {viewContainerRef: testViewContainerRef};
    let snackBarRef = snackBar.open(simpleMessage, undefined, config);

    viewContainerFixture.detectChanges();

    expect(snackBarRef.componentInstance instanceof SimpleSnackBar)
      .toBe(true, 'Expected the snack bar content component to be SimpleSnackBar');
    expect(snackBarRef.componentInstance.snackBarRef)
      .toBe(snackBarRef, 'Expected the snack bar reference to be placed in the component instance');

    let messageElement = overlayContainerElement.querySelector('snack-bar-container')!;
    expect(messageElement.textContent)
        .toContain(simpleMessage, `Expected the snack bar message to be '${simpleMessage}'`);
    expect(overlayContainerElement.querySelector('button.mat-simple-snackbar-action'))
        .toBeNull('Expected the query selection for action label to be null');
  });

  it('should dismiss the snack bar and remove itself from the view', async(() => {
    let config: MdSnackBarConfig = {viewContainerRef: testViewContainerRef};
    let dismissObservableCompleted = false;

    let snackBarRef = snackBar.open(simpleMessage, undefined, config);
    viewContainerFixture.detectChanges();
    expect(overlayContainerElement.childElementCount)
        .toBeGreaterThan(0, 'Expected overlay container element to have at least one child');

    snackBarRef.afterDismissed().subscribe(undefined, undefined, () => {
      dismissObservableCompleted = true;
    });

    snackBarRef.dismiss();
    viewContainerFixture.detectChanges();  // Run through animations for dismissal

    viewContainerFixture.whenStable().then(() => {
      expect(dismissObservableCompleted).toBeTruthy('Expected the snack bar to be dismissed');
      expect(overlayContainerElement.childElementCount)
          .toBe(0, 'Expected the overlay container element to have no child elements');
    });
  }));

  it('should be able to get dismissed through the service', async(() => {
    snackBar.open(simpleMessage);
    viewContainerFixture.detectChanges();
    expect(overlayContainerElement.childElementCount).toBeGreaterThan(0);

    snackBar.dismiss();
    viewContainerFixture.detectChanges();

    viewContainerFixture.whenStable().then(() => {
      expect(overlayContainerElement.childElementCount).toBe(0);
    });
  }));

  it('should clean itself up when the view container gets destroyed', async(() => {
    snackBar.open(simpleMessage, undefined, { viewContainerRef: testViewContainerRef });
    viewContainerFixture.detectChanges();
    expect(overlayContainerElement.childElementCount).toBeGreaterThan(0);

    viewContainerFixture.componentInstance.childComponentExists = false;
    viewContainerFixture.detectChanges();

    viewContainerFixture.whenStable().then(() => {
      expect(overlayContainerElement.childElementCount)
          .toBe(0, 'Expected snack bar to be removed after the view container was destroyed');
    });
  }));

  it('should set the animation state to visible on entry', () => {
    let config: MdSnackBarConfig = {viewContainerRef: testViewContainerRef};
    let snackBarRef = snackBar.open(simpleMessage, undefined, config);

    viewContainerFixture.detectChanges();
    expect(snackBarRef.containerInstance.getAnimationState())
        .toBe('visible-bottom', `Expected the animation state would be 'visible-bottom'.`);
    snackBarRef.dismiss();

    viewContainerFixture.detectChanges();
    expect(snackBarRef.containerInstance.getAnimationState())
        .toBe('hidden-bottom', `Expected the animation state would be 'hidden-bottom'.`);
  });

  it('should set the animation state to complete on exit', () => {
    let config: MdSnackBarConfig = {viewContainerRef: testViewContainerRef};
    let snackBarRef = snackBar.open(simpleMessage, undefined, config);
    snackBarRef.dismiss();

    viewContainerFixture.detectChanges();
    expect(snackBarRef.containerInstance.getAnimationState())
        .toBe('hidden-bottom', `Expected the animation state would be 'hidden-bottom'.`);
  });

  it(`should set the old snack bar animation state to complete and the new snack bar animation
      state to visible on entry of new snack bar`, async(() => {
    let config: MdSnackBarConfig = {viewContainerRef: testViewContainerRef};
    let snackBarRef = snackBar.open(simpleMessage, undefined, config);
    let dismissObservableCompleted = false;

    viewContainerFixture.detectChanges();
    expect(snackBarRef.containerInstance.getAnimationState())
        .toBe('visible-bottom', `Expected the animation state would be 'visible-bottom'.`);

    let config2 = {viewContainerRef: testViewContainerRef};
    let snackBarRef2 = snackBar.open(simpleMessage, undefined, config2);

    viewContainerFixture.detectChanges();
    snackBarRef.afterDismissed().subscribe(undefined, undefined, () => {
      dismissObservableCompleted = true;
    });

    viewContainerFixture.whenStable().then(() => {
      expect(dismissObservableCompleted).toBe(true);
      expect(snackBarRef.containerInstance.getAnimationState())
          .toBe('hidden-bottom', `Expected the animation state would be 'hidden-bottom'.`);
      expect(snackBarRef2.containerInstance.getAnimationState())
          .toBe('visible-bottom', `Expected the animation state would be 'visible-bottom'.`);
    });
  }));

  it('should open a new snackbar after dismissing a previous snackbar', async(() => {
    let config: MdSnackBarConfig = {viewContainerRef: testViewContainerRef};
    let snackBarRef = snackBar.open(simpleMessage, 'Dismiss', config);

    viewContainerFixture.detectChanges();

    snackBarRef.dismiss();
    viewContainerFixture.detectChanges();

    // Wait for the snackbar dismiss animation to finish.
    viewContainerFixture.whenStable().then(() => {
      snackBarRef = snackBar.open('Second snackbar', 'Dismiss', config);
      viewContainerFixture.detectChanges();

      // Wait for the snackbar open animation to finish.
      viewContainerFixture.whenStable().then(() => {
        expect(snackBarRef.containerInstance.getAnimationState())
            .toBe('visible-bottom', `Expected the animation state would be 'visible-bottom'.`);
      });
    });
  }));

  it('should remove past snackbars when opening new snackbars', async(() => {
    snackBar.open('First snackbar');
    viewContainerFixture.detectChanges();

    snackBar.open('Second snackbar');
    viewContainerFixture.detectChanges();

    viewContainerFixture.whenStable().then(() => {
      snackBar.open('Third snackbar');
      viewContainerFixture.detectChanges();

      viewContainerFixture.whenStable().then(() => {
        expect(overlayContainerElement.textContent!.trim()).toBe('Third snackbar');
      });
    });
  }));

  it('should remove snackbar if another is shown while its still animating open', fakeAsync(() => {
    snackBar.open('First snackbar');
    viewContainerFixture.detectChanges();

    snackBar.open('Second snackbar');
    viewContainerFixture.detectChanges();

    // Flush microtasks to make observables run, but don't tick such that any animations would run.
    flushMicrotasks();
    expect(overlayContainerElement.textContent!.trim()).toBe('Second snackbar');

    // Let remaining animations run.
    tick(500);
  }));

  it('should dismiss the snackbar when the action is called, notifying of both action and dismiss',
     fakeAsync(() => {
       let dismissObservableCompleted = false;
       let actionObservableCompleted = false;
       let snackBarRef = snackBar.open('Some content', 'Dismiss');
       viewContainerFixture.detectChanges();

       snackBarRef.afterDismissed().subscribe(undefined, undefined, () => {
         dismissObservableCompleted = true;
       });
       snackBarRef.onAction().subscribe(undefined, undefined, () => {
         actionObservableCompleted = true;
      });

      let actionButton =
        overlayContainerElement.querySelector('.mat-simple-snackbar-action') as HTMLButtonElement;
      actionButton.click();
      viewContainerFixture.detectChanges();
      flushMicrotasks();

      expect(dismissObservableCompleted).toBeTruthy('Expected the snack bar to be dismissed');
      expect(actionObservableCompleted).toBeTruthy('Expected the snack bar to notify of action');

      tick(500);
    }));

  it('should allow manually closing with an action', fakeAsync(() => {
    let dismissObservableCompleted = false;
    let actionObservableCompleted = false;
    let snackBarRef = snackBar.open('Some content');
    viewContainerFixture.detectChanges();

    snackBarRef.afterDismissed().subscribe(undefined, undefined, () => {
      dismissObservableCompleted = true;
    });
    snackBarRef.onAction().subscribe(undefined, undefined, () => {
      actionObservableCompleted = true;
    });

    snackBarRef.closeWithAction();
    viewContainerFixture.detectChanges();
    flushMicrotasks();

    expect(dismissObservableCompleted).toBeTruthy('Expected the snack bar to be dismissed');
    expect(actionObservableCompleted).toBeTruthy('Expected the snack bar to notify of action');

    tick(500);
  }));

  it('should dismiss automatically after a specified timeout', fakeAsync(() => {
    let dismissObservableCompleted = false;
    let config = new MdSnackBarConfig();
    config.duration = 250;
    let snackBarRef = snackBar.open('content', 'test', config);
    snackBarRef.afterDismissed().subscribe(() => {
      dismissObservableCompleted = true;
    });

    viewContainerFixture.detectChanges();
    flushMicrotasks();
    expect(dismissObservableCompleted).toBeFalsy('Expected the snack bar not to be dismissed');

    tick(1000);
    viewContainerFixture.detectChanges();
    flushMicrotasks();
    expect(dismissObservableCompleted).toBeTruthy('Expected the snack bar to be dismissed');
  }));

  it('should clear the dismiss timeout when dismissed before timeout expiration', fakeAsync(() => {
    let config = new MdSnackBarConfig();
    config.duration = 1000;
    snackBar.open('content', 'test', config);

    setTimeout(() => snackBar.dismiss(), 500);

    tick(600);
    viewContainerFixture.detectChanges();
    flushMicrotasks();

    expect(viewContainerFixture.isStable()).toBe(true);
  }));

  it('should add extra classes to the container', () => {
    snackBar.open(simpleMessage, simpleActionLabel, { extraClasses: ['one', 'two'] });
    viewContainerFixture.detectChanges();

    let containerClasses = overlayContainerElement.querySelector('snack-bar-container')!.classList;

    expect(containerClasses).toContain('one');
    expect(containerClasses).toContain('two');
  });

  it('should set the layout direction', () => {
    snackBar.open(simpleMessage, simpleActionLabel, { direction: 'rtl' });
    viewContainerFixture.detectChanges();

    let pane = overlayContainerElement.querySelector('.cdk-overlay-pane')!;

    expect(pane.getAttribute('dir')).toBe('rtl', 'Expected the pane to be in RTL mode.');
  });

  describe('with custom component', () => {
    it('should open a custom component', () => {
      const snackBarRef = snackBar.openFromComponent(BurritosNotification);

      expect(snackBarRef.componentInstance instanceof BurritosNotification)
        .toBe(true, 'Expected the snack bar content component to be BurritosNotification');
      expect(overlayContainerElement.textContent!.trim())
          .toBe('Burritos are on the way.', 'Expected component to have the proper text.');
    });

    it('should inject the snack bar reference into the component', () => {
      const snackBarRef = snackBar.openFromComponent(BurritosNotification);

      expect(snackBarRef.componentInstance.snackBarRef)
        .toBe(snackBarRef, 'Expected component to have an injected snack bar reference.');
    });

    it('should be able to inject arbitrary user data', () => {
      const snackBarRef = snackBar.openFromComponent(BurritosNotification, {
        data: {
          burritoType: 'Chimichanga'
        }
      });

      expect(snackBarRef.componentInstance.data)
          .toBeTruthy('Expected component to have a data object.');
      expect(snackBarRef.componentInstance.data.burritoType)
        .toBe('Chimichanga', 'Expected the injected data object to be the one the user provided.');
    });

    it('should allow manually closing with an action', fakeAsync(() => {
      let dismissObservableCompleted = false;
      let actionObservableCompleted = false;
      const snackBarRef = snackBar.openFromComponent(BurritosNotification);
      viewContainerFixture.detectChanges();

      snackBarRef.afterDismissed().subscribe(undefined, undefined, () => {
        dismissObservableCompleted = true;
      });
      snackBarRef.onAction().subscribe(undefined, undefined, () => {
        actionObservableCompleted = true;
      });

      snackBarRef.closeWithAction();
      viewContainerFixture.detectChanges();
      flushMicrotasks();

      expect(dismissObservableCompleted).toBeTruthy('Expected the snack bar to be dismissed');
      expect(actionObservableCompleted).toBeTruthy('Expected the snack bar to notify of action');

      tick(500);
    }));

  });

});

describe('MdSnackBar with parent MdSnackBar', () => {
  let parentSnackBar: MdSnackBar;
  let childSnackBar: MdSnackBar;
  let overlayContainerElement: HTMLElement;
  let fixture: ComponentFixture<ComponentThatProvidesMdSnackBar>;
  let liveAnnouncer: LiveAnnouncer;

  beforeEach(async(() => {
    TestBed.configureTestingModule({
      imports: [MdSnackBarModule, SnackBarTestModule, NoopAnimationsModule],
      declarations: [ComponentThatProvidesMdSnackBar],
      providers: [
        {provide: OverlayContainer, useFactory: () => {
          overlayContainerElement = document.createElement('div');
          return {getContainerElement: () => overlayContainerElement};
        }}
      ],
    });

    TestBed.compileComponents();
  }));

  beforeEach(inject([MdSnackBar, LiveAnnouncer], (sb: MdSnackBar, la: LiveAnnouncer) => {
    parentSnackBar = sb;
    liveAnnouncer = la;

    fixture = TestBed.createComponent(ComponentThatProvidesMdSnackBar);
    childSnackBar = fixture.componentInstance.snackBar;
    fixture.detectChanges();
  }));

  afterEach(() => {
    overlayContainerElement.innerHTML = '';
    liveAnnouncer.ngOnDestroy();
  });

  it('should close snackBars opened by parent when opening from child MdSnackBar', fakeAsync(() => {
    parentSnackBar.open('Pizza');
    fixture.detectChanges();
    tick(1000);

    expect(overlayContainerElement.textContent)
        .toContain('Pizza', 'Expected a snackBar to be opened');

    childSnackBar.open('Taco');
    fixture.detectChanges();
    tick(1000);

    expect(overlayContainerElement.textContent)
        .toContain('Taco', 'Expected parent snackbar msg to be dismissed by opening from child');
  }));

  it('should close snackBars opened by child when opening from parent MdSnackBar', fakeAsync(() => {
    childSnackBar.open('Pizza');
    fixture.detectChanges();
    tick(1000);

    expect(overlayContainerElement.textContent)
        .toContain('Pizza', 'Expected a snackBar to be opened');

    parentSnackBar.open('Taco');
    fixture.detectChanges();
    tick(1000);

    expect(overlayContainerElement.textContent)
        .toContain('Taco', 'Expected child snackbar msg to be dismissed by opening from parent');
  }));
});


describe('MdSnackBar Positioning', () => {
  let snackBar: MdSnackBar;
  let liveAnnouncer: LiveAnnouncer;
  let overlayContainerEl: HTMLElement;

  let testViewContainerRef: ViewContainerRef;
  let viewContainerFixture: ComponentFixture<ComponentWithChildViewContainer>;

  let simpleMessage = 'Burritos are here!';
  let simpleActionLabel = 'pickup';

  beforeEach(async(() => {
    TestBed.configureTestingModule({
      imports: [MdSnackBarModule, SnackBarTestModule, NoopAnimationsModule],
      providers: [
        {provide: OverlayContainer, useFactory: () => {
          overlayContainerEl = document.createElement('div');
          return {getContainerElement: () => overlayContainerEl};
        }}
      ],
    });
    TestBed.compileComponents();
  }));

  beforeEach(inject([MdSnackBar, LiveAnnouncer], (sb: MdSnackBar, la: LiveAnnouncer) => {
    snackBar = sb;
    liveAnnouncer = la;
  }));

  afterEach(() => {
    overlayContainerEl.innerHTML = '';
    liveAnnouncer.ngOnDestroy();
  });

  beforeEach(() => {
    viewContainerFixture = TestBed.createComponent(ComponentWithChildViewContainer);

    viewContainerFixture.detectChanges();
    testViewContainerRef = viewContainerFixture.componentInstance.childViewContainer;
  });

  it('should default to bottom center', () => {
    let config: MdSnackBarConfig = {};
    snackBar.open(simpleMessage, simpleActionLabel, config);
    let containerEl = overlayContainerEl.querySelector('snack-bar-container') as HTMLElement;
    let overlayPaneEl = overlayContainerEl.querySelector('.cdk-overlay-pane') as HTMLElement;

    expect(containerEl.classList.contains('mat-snack-bar-center')).toBeTruthy();
    expect(containerEl.classList.contains('mat-snack-bar-top')).toBeFalsy();
    expect(overlayPaneEl.style.marginBottom).toBe('0px', 'Expected margin-bottom to be "0px"');
    expect(overlayPaneEl.style.marginTop).toBe('', 'Expected margin-top to be ""');
    expect(overlayPaneEl.style.marginRight).toBe('', 'Expected margin-right to be ""');
    expect(overlayPaneEl.style.marginLeft).toBe('', 'Expected margin-left  to be ""');
   });

  it('should be in the bottom left corner', () => {
    let config: MdSnackBarConfig = {
      verticalPosition: 'bottom',
      horizontalPosition: 'left'
    };
    snackBar.open(simpleMessage, simpleActionLabel, config);
    let containerEl = overlayContainerEl.querySelector('snack-bar-container') as HTMLElement;
    let overlayPaneEl = overlayContainerEl.querySelector('.cdk-overlay-pane') as HTMLElement;

    expect(containerEl.classList.contains('mat-snack-bar-center')).toBeFalsy();
    expect(containerEl.classList.contains('mat-snack-bar-top')).toBeFalsy();
    expect(overlayPaneEl.style.marginBottom).toBe('0px', 'Expected margin-bottom to be "0px"');
    expect(overlayPaneEl.style.marginTop).toBe('', 'Expected margin-top to be ""');
    expect(overlayPaneEl.style.marginRight).toBe('', 'Expected margin-right to be ""');
    expect(overlayPaneEl.style.marginLeft).toBe('0px', 'Expected margin-left  to be "0px"');
   });

   it('should be in the bottom right corner', () => {
    let config: MdSnackBarConfig = {
      verticalPosition: 'bottom',
      horizontalPosition: 'right'
    };
    snackBar.open(simpleMessage, simpleActionLabel, config);
    let containerEl = overlayContainerEl.querySelector('snack-bar-container') as HTMLElement;
    let overlayPaneEl = overlayContainerEl.querySelector('.cdk-overlay-pane') as HTMLElement;

    expect(containerEl.classList.contains('mat-snack-bar-center')).toBeFalsy();
    expect(containerEl.classList.contains('mat-snack-bar-top')).toBeFalsy();
    expect(overlayPaneEl.style.marginBottom).toBe('0px', 'Expected margin-bottom to be "0px"');
    expect(overlayPaneEl.style.marginTop).toBe('', 'Expected margin-top to be ""');
    expect(overlayPaneEl.style.marginRight).toBe('0px', 'Expected margin-right to be "0px"');
    expect(overlayPaneEl.style.marginLeft).toBe('', 'Expected margin-left  to be ""');
   });

   it('should be in the bottom center', () => {
    let config: MdSnackBarConfig = {
      verticalPosition: 'bottom',
      horizontalPosition: 'center'
    };
    snackBar.open(simpleMessage, simpleActionLabel, config);
    let containerEl = overlayContainerEl.querySelector('snack-bar-container') as HTMLElement;
    let overlayPaneEl = overlayContainerEl.querySelector('.cdk-overlay-pane') as HTMLElement;

    expect(containerEl.classList.contains('mat-snack-bar-center')).toBeTruthy();
    expect(containerEl.classList.contains('mat-snack-bar-top')).toBeFalsy();
    expect(overlayPaneEl.style.marginBottom).toBe('0px', 'Expected margin-bottom to be "0px"');
    expect(overlayPaneEl.style.marginTop).toBe('', 'Expected margin-top to be ""');
    expect(overlayPaneEl.style.marginRight).toBe('', 'Expected margin-right to be ""');
    expect(overlayPaneEl.style.marginLeft).toBe('', 'Expected margin-left  to be ""');
   });

   it('should be in the top left corner', () => {
    let config: MdSnackBarConfig = {
      verticalPosition: 'top',
      horizontalPosition: 'left'
    };
    snackBar.open(simpleMessage, simpleActionLabel, config);
    let containerEl = overlayContainerEl.querySelector('snack-bar-container') as HTMLElement;
    let overlayPaneEl = overlayContainerEl.querySelector('.cdk-overlay-pane') as HTMLElement;

    expect(containerEl.classList.contains('mat-snack-bar-center')).toBeFalsy();
    expect(containerEl.classList.contains('mat-snack-bar-top')).toBeTruthy();
    expect(overlayPaneEl.style.marginBottom).toBe('', 'Expected margin-bottom to be ""');
    expect(overlayPaneEl.style.marginTop).toBe('0px', 'Expected margin-top to be "0px"');
    expect(overlayPaneEl.style.marginRight).toBe('', 'Expected margin-right to be ""');
    expect(overlayPaneEl.style.marginLeft).toBe('0px', 'Expected margin-left  to be "0px"');
   });

   it('should be in the top right corner', () => {
    let config: MdSnackBarConfig = {
      verticalPosition: 'top',
      horizontalPosition: 'right'
    };
    snackBar.open(simpleMessage, simpleActionLabel, config);
    let containerEl = overlayContainerEl.querySelector('snack-bar-container') as HTMLElement;
    let overlayPaneEl = overlayContainerEl.querySelector('.cdk-overlay-pane') as HTMLElement;

    expect(containerEl.classList.contains('mat-snack-bar-center')).toBeFalsy();
    expect(containerEl.classList.contains('mat-snack-bar-top')).toBeTruthy();
    expect(overlayPaneEl.style.marginBottom).toBe('', 'Expected margin-bottom to be ""');
    expect(overlayPaneEl.style.marginTop).toBe('0px', 'Expected margin-top to be "0px"');
    expect(overlayPaneEl.style.marginRight).toBe('0px', 'Expected margin-right to be "0px"');
    expect(overlayPaneEl.style.marginLeft).toBe('', 'Expected margin-left  to be ""');
   });

   it('should be in the top center', () => {
    let config: MdSnackBarConfig = {
      verticalPosition: 'top',
      horizontalPosition: 'center'
    };
    snackBar.open(simpleMessage, simpleActionLabel, config);
    let containerEl = overlayContainerEl.querySelector('snack-bar-container') as HTMLElement;
    let overlayPaneEl = overlayContainerEl.querySelector('.cdk-overlay-pane') as HTMLElement;

    expect(containerEl.classList.contains('mat-snack-bar-center')).toBeTruthy();
    expect(containerEl.classList.contains('mat-snack-bar-top')).toBeTruthy();
    expect(overlayPaneEl.style.marginBottom).toBe('', 'Expected margin-bottom to be ""');
    expect(overlayPaneEl.style.marginTop).toBe('0px', 'Expected margin-top to be "0px"');
    expect(overlayPaneEl.style.marginRight).toBe('', 'Expected margin-right to be ""');
    expect(overlayPaneEl.style.marginLeft).toBe('', 'Expected margin-left  to be ""');
   });

   it('should handle start based on direction (rtl)', () => {
    let config: MdSnackBarConfig = {
      verticalPosition: 'top',
      horizontalPosition: 'start',
      direction: 'rtl',
    };
    snackBar.open(simpleMessage, simpleActionLabel, config);
    let containerEl = overlayContainerEl.querySelector('snack-bar-container') as HTMLElement;
    let overlayPaneEl = overlayContainerEl.querySelector('.cdk-overlay-pane') as HTMLElement;

    expect(containerEl.classList.contains('mat-snack-bar-center')).toBeFalsy();
    expect(containerEl.classList.contains('mat-snack-bar-top')).toBeTruthy();
    expect(overlayPaneEl.style.marginBottom).toBe('', 'Expected margin-bottom to be ""');
    expect(overlayPaneEl.style.marginTop).toBe('0px', 'Expected margin-top to be "0px"');
    expect(overlayPaneEl.style.marginRight).toBe('0px', 'Expected margin-right to be "0px"');
    expect(overlayPaneEl.style.marginLeft).toBe('', 'Expected margin-left  to be ""');
  });

  it('should handle start based on direction (ltr)', () => {
    let config: MdSnackBarConfig = {
      verticalPosition: 'top',
      horizontalPosition: 'start',
      direction: 'ltr',
    };
    snackBar.open(simpleMessage, simpleActionLabel, config);
    let containerEl = overlayContainerEl.querySelector('snack-bar-container') as HTMLElement;
    let overlayPaneEl = overlayContainerEl.querySelector('.cdk-overlay-pane') as HTMLElement;

    expect(containerEl.classList.contains('mat-snack-bar-center')).toBeFalsy();
    expect(containerEl.classList.contains('mat-snack-bar-top')).toBeTruthy();
    expect(overlayPaneEl.style.marginBottom).toBe('', 'Expected margin-bottom to be ""');
    expect(overlayPaneEl.style.marginTop).toBe('0px', 'Expected margin-top to be "0px"');
    expect(overlayPaneEl.style.marginRight).toBe('', 'Expected margin-right to be ""');
    expect(overlayPaneEl.style.marginLeft).toBe('0px', 'Expected margin-left  to be "0px"');
  });


  it('should handle end based on direction (rtl)', () => {
    let config: MdSnackBarConfig = {
      verticalPosition: 'top',
      horizontalPosition: 'end',
      direction: 'rtl',
    };
    snackBar.open(simpleMessage, simpleActionLabel, config);
    let containerEl = overlayContainerEl.querySelector('snack-bar-container') as HTMLElement;
    let overlayPaneEl = overlayContainerEl.querySelector('.cdk-overlay-pane') as HTMLElement;

    expect(containerEl.classList.contains('mat-snack-bar-center')).toBeFalsy();
    expect(containerEl.classList.contains('mat-snack-bar-top')).toBeTruthy();
    expect(overlayPaneEl.style.marginBottom).toBe('', 'Expected margin-bottom to be ""');
    expect(overlayPaneEl.style.marginTop).toBe('0px', 'Expected margin-top to be "0px"');
    expect(overlayPaneEl.style.marginRight).toBe('', 'Expected margin-right to be ""');
    expect(overlayPaneEl.style.marginLeft).toBe('0px', 'Expected margin-left  to be "0px"');
  });

  it('should handle end based on direction (ltr)', () => {
    let config: MdSnackBarConfig = {
      verticalPosition: 'top',
      horizontalPosition: 'end',
      direction: 'ltr',
    };
    snackBar.open(simpleMessage, simpleActionLabel, config);
    let containerEl = overlayContainerEl.querySelector('snack-bar-container') as HTMLElement;
    let overlayPaneEl = overlayContainerEl.querySelector('.cdk-overlay-pane') as HTMLElement;

    expect(containerEl.classList.contains('mat-snack-bar-center')).toBeFalsy();
    expect(containerEl.classList.contains('mat-snack-bar-top')).toBeTruthy();
    expect(overlayPaneEl.style.marginBottom).toBe('', 'Expected margin-bottom to be ""');
    expect(overlayPaneEl.style.marginTop).toBe('0px', 'Expected margin-top to be "0px"');
    expect(overlayPaneEl.style.marginRight).toBe('0px', 'Expected margin-right to be "0px"');
    expect(overlayPaneEl.style.marginLeft).toBe('', 'Expected margin-left  to be ""');
  });

});


@Directive({selector: 'dir-with-view-container'})
class DirectiveWithViewContainer {
  constructor(public viewContainerRef: ViewContainerRef) { }
}

@Component({
  selector: 'arbitrary-component',
  template: `<dir-with-view-container *ngIf="childComponentExists"></dir-with-view-container>`,
})
class ComponentWithChildViewContainer {
  @ViewChild(DirectiveWithViewContainer) childWithViewContainer: DirectiveWithViewContainer;

  childComponentExists: boolean = true;

  get childViewContainer() {
    return this.childWithViewContainer.viewContainerRef;
  }
}

/** Simple component for testing ComponentPortal. */
@Component({template: '<p>Burritos are on the way.</p>'})
class BurritosNotification {
  constructor(
    public snackBarRef: MdSnackBarRef<BurritosNotification>,
    @Inject(MD_SNACK_BAR_DATA) public data: any) { }
}


@Component({
  template: '',
  providers: [MdSnackBar]
})
class ComponentThatProvidesMdSnackBar {
  constructor(public snackBar: MdSnackBar) {}
}


/** Simple component to open snack bars from.
 * Create a real (non-test) NgModule as a workaround forRoot
 * https://github.com/angular/angular/issues/10760
 */
const TEST_DIRECTIVES = [ComponentWithChildViewContainer,
                         BurritosNotification,
                         DirectiveWithViewContainer];
@NgModule({
  imports: [CommonModule, MdSnackBarModule],
  exports: TEST_DIRECTIVES,
  declarations: TEST_DIRECTIVES,
  entryComponents: [ComponentWithChildViewContainer, BurritosNotification],
})
class SnackBarTestModule { }<|MERGE_RESOLUTION|>--- conflicted
+++ resolved
@@ -97,14 +97,10 @@
 
     expect(snackBarRef.componentInstance instanceof SimpleSnackBar)
       .toBe(true, 'Expected the snack bar content component to be SimpleSnackBar');
-<<<<<<< HEAD
+
     expect(snackBarRef.componentInstance.snackBarRef)
-      .toBe(snackBarRef, 'Expected the snack bar reference to be placed in the component instance');
-=======
-    expect(snackBarRef.instance.snackBarRef)
       .toBe(snackBarRef,
             'Expected the snack bar reference to be placed in the component instance');
->>>>>>> df808b84
 
     let messageElement = overlayContainerElement.querySelector('snack-bar-container')!;
     expect(messageElement.textContent)

@import '../core/style/elevation';

$md-snack-bar-padding: 14px 24px !default;
$md-snack-bar-height: 20px !default;
$md-snack-bar-min-width: 288px !default;
$md-snack-bar-max-width: 568px !default;


:host {
  @include md-elevation(24);
  background: #323232;
  border-radius: 2px;
  display: block;
  height: $md-snack-bar-height;
  max-width: $md-snack-bar-max-width;
  min-width: $md-snack-bar-min-width;
  overflow: hidden;
  padding: $md-snack-bar-padding;
<<<<<<< HEAD
  // Initial transformation is applied to start snack bar out of view.
  transform: translateY(100%);
=======
  box-sizing: content-box;
>>>>>>> 580da741
}<|MERGE_RESOLUTION|>--- conflicted
+++ resolved
@@ -10,16 +10,13 @@
   @include md-elevation(24);
   background: #323232;
   border-radius: 2px;
+  box-sizing: content-box;
   display: block;
   height: $md-snack-bar-height;
   max-width: $md-snack-bar-max-width;
   min-width: $md-snack-bar-min-width;
   overflow: hidden;
   padding: $md-snack-bar-padding;
-<<<<<<< HEAD
   // Initial transformation is applied to start snack bar out of view.
   transform: translateY(100%);
-=======
-  box-sizing: content-box;
->>>>>>> 580da741
 }
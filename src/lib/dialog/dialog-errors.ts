<<<<<<< HEAD
import {MdError} from 'md2/core/errors/error';
=======
import {MdError} from '@angular2-material/core';
>>>>>>> 0390bd57

/** Exception thrown when a ComponentPortal is attached to a DomPortalHost without an origin. */
export class MdDialogContentAlreadyAttachedError extends MdError {
  constructor() {
      super('Attempting to attach dialog content after content is already attached');
  }
}<|MERGE_RESOLUTION|>--- conflicted
+++ resolved
@@ -1,8 +1,4 @@
-<<<<<<< HEAD
-import {MdError} from 'md2/core/errors/error';
-=======
 import {MdError} from '@angular2-material/core';
->>>>>>> 0390bd57
 
 /** Exception thrown when a ComponentPortal is attached to a DomPortalHost without an origin. */
 export class MdDialogContentAlreadyAttachedError extends MdError {

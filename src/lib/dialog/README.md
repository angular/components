--- conflicted
+++ resolved
@@ -70,17 +70,13 @@
 @Component({
   selector: 'pizza-dialog',
   template: `
-<<<<<<< HEAD
-  <button md-button (click)="dialogRef.close('yes')">Yes</button>
-  <button md-button (click)="dialogRef.close('no')">No</button>
-=======
+
   <h1 md-dialog-title>Would you like to order pizza?</h1>
 
   <md-dialog-actions>
-    <button (click)="dialogRef.close('yes')">Yes</button>
+    <button md-button (click)="dialogRef.close('yes')">Yes</button>
     <button md-dialog-close>No</button>
   </md-dialog-actions>
->>>>>>> 026c70a0
   `
 })
 export class PizzaDialog {

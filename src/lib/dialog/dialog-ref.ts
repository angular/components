--- conflicted
+++ resolved
@@ -57,12 +57,13 @@
   }
 
   /**
-<<<<<<< HEAD
    * Gets an observable that is notified when a close attempt is made
    */
   closeAttempt(): Observable<MdDialogCloseAttempt> {
     return this._containerInstance._closeAttempt.asObservable();
-=======
+  }
+
+  /**
    * Updates the dialog's position.
    * @param position New dialog position.
    */
@@ -100,6 +101,5 @@
   /** Fetches the position strategy object from the overlay ref. */
   private _getPositionStrategy(): GlobalPositionStrategy {
     return this._overlayRef.getState().positionStrategy as GlobalPositionStrategy;
->>>>>>> f40296e0
   }
 }
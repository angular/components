--- conflicted
+++ resolved
@@ -9,13 +9,8 @@
     "target": "es5",
     "types": ["jasmine"],
     "paths": {
-<<<<<<< HEAD
       "@uiux/material/*": ["./*"],
-      "@uiux/cdk/*": ["../../dist/packages/cdk/*/public_api"]
-=======
-      "@angular/material/*": ["./*"],
-      "@angular/cdk/*": ["../../dist/packages/cdk/*/public-api"]
->>>>>>> 4d972717
+      "@uiux/cdk/*": ["../../dist/packages/cdk/*/public-api"]
     }
   },
   "include": [

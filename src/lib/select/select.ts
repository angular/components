--- conflicted
+++ resolved
@@ -406,17 +406,13 @@
   @Output() onClose: EventEmitter<void> = this.closed;
 
   /** Event emitted when the selected value has been changed by the user. */
-<<<<<<< HEAD
-  @Output() selectionChange: EventEmitter<MdSelectChange> = new EventEmitter<MdSelectChange>();
+  @Output() selectionChange: EventEmitter<MatSelectChange> = new EventEmitter<MatSelectChange>();
 
   /**
    * Event emitted when the selected value has been changed by the user.
    * @deprecated Use `selectionChange` instead.
    */
-  @Output() change: EventEmitter<MdSelectChange> = this.selectionChange;
-=======
-  @Output() change: EventEmitter<MatSelectChange> = new EventEmitter<MatSelectChange>();
->>>>>>> 01622b1c
+  @Output() change: EventEmitter<MatSelectChange> = this.selectionChange;
 
   /**
    * Event that emits whenever the raw value of the select changes. This is here primarily
@@ -863,11 +859,8 @@
 
     this._value = valueToEmit;
     this._onChange(valueToEmit);
-<<<<<<< HEAD
-    this.selectionChange.emit(new MdSelectChange(this, valueToEmit));
-=======
+    this.selectionChange.emit(new MatSelectChange(this, valueToEmit));
     this.change.emit(new MatSelectChange(this, valueToEmit));
->>>>>>> 01622b1c
     this.valueChange.emit(valueToEmit);
     this._changeDetectorRef.markForCheck();
   }

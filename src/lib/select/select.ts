/**
 * @license
 * Copyright Google Inc. All Rights Reserved.
 *
 * Use of this source code is governed by an MIT-style license that can be
 * found in the LICENSE file at https://angular.io/license
 */

import {ActiveDescendantKeyManager} from '@angular/cdk/a11y';
import {Directionality} from '@angular/cdk/bidi';
import {coerceBooleanProperty} from '@angular/cdk/coercion';
import {SelectionModel} from '@angular/cdk/collections';
import {DOWN_ARROW, END, ENTER, HOME, SPACE, UP_ARROW} from '@angular/cdk/keycodes';
import {
  ConnectedOverlayDirective,
  Overlay,
  RepositionScrollStrategy,
  ScrollStrategy,
  ViewportRuler,
} from '@angular/cdk/overlay';
import {filter, first, map, startWith, RxChain} from '@angular/cdk/rxjs';
import {
  AfterContentInit,
  Attribute,
  ChangeDetectionStrategy,
  ChangeDetectorRef,
  Component,
  ContentChild,
  ContentChildren,
  Directive,
  ElementRef,
  EventEmitter,
  Inject,
  InjectionToken,
  Input,
  isDevMode,
  NgZone,
  OnDestroy,
  OnInit,
  Optional,
  Output,
  QueryList,
  Renderer2,
  Self,
  ViewChild,
  ViewEncapsulation,
} from '@angular/core';
import {ControlValueAccessor, FormGroupDirective, NgControl, NgForm} from '@angular/forms';
import {
  CanDisable,
  HasTabIndex,
  MatOptgroup,
  MatOption,
  MatOptionSelectionChange,
  mixinDisabled,
  mixinTabIndex,
} from '@angular/material/core';
import {MatFormField, MatFormFieldControl} from '@angular/material/form-field';
import {Observable} from 'rxjs/Observable';
import {merge} from 'rxjs/observable/merge';
import {Subject} from 'rxjs/Subject';
import {Subscription} from 'rxjs/Subscription';
import {fadeInContent, transformPanel} from './select-animations';
import {
  getMatSelectDynamicMultipleError,
  getMatSelectNonArrayValueError,
  getMatSelectNonFunctionValueError,
} from './select-errors';


let nextUniqueId = 0;

/**
 * The following style constants are necessary to save here in order
 * to properly calculate the alignment of the selected option over
 * the trigger element.
 */

/** The max height of the select's overlay panel */
export const SELECT_PANEL_MAX_HEIGHT = 256;

/** The panel's padding on the x-axis */
export const SELECT_PANEL_PADDING_X = 16;

/** The panel's x axis padding if it is indented (e.g. there is an option group). */
export const SELECT_PANEL_INDENT_PADDING_X = SELECT_PANEL_PADDING_X * 2;

/** The height of the select items in `em` units. */
export const SELECT_ITEM_HEIGHT_EM = 3;

/**
 * Distance between the panel edge and the option text in
 * multi-selection mode.
 *
 * (SELECT_PANEL_PADDING_X * 1.5) + 20 = 44
 * The padding is multiplied by 1.5 because the checkbox's margin is half the padding.
 * The checkbox width is 20px.
 */
export const SELECT_MULTIPLE_PANEL_PADDING_X = SELECT_PANEL_PADDING_X * 1.5 + 20;

/**
 * The select panel will only "fit" inside the viewport if it is positioned at
 * this value or more away from the viewport boundary.
 */
export const SELECT_PANEL_VIEWPORT_PADDING = 8;

/** Injection token that determines the scroll handling while a select is open. */
export const MAT_SELECT_SCROLL_STRATEGY =
    new InjectionToken<() => ScrollStrategy>('mat-select-scroll-strategy');

/** @docs-private */
export function MAT_SELECT_SCROLL_STRATEGY_PROVIDER_FACTORY(overlay: Overlay):
    () => RepositionScrollStrategy {
  return () => overlay.scrollStrategies.reposition();
}

/** @docs-private */
export const MAT_SELECT_SCROLL_STRATEGY_PROVIDER = {
  provide: MAT_SELECT_SCROLL_STRATEGY,
  deps: [Overlay],
  useFactory: MAT_SELECT_SCROLL_STRATEGY_PROVIDER_FACTORY,
};

/** Change event object that is emitted when the select value has changed. */
export class MatSelectChange {
  constructor(public source: MatSelect, public value: any) { }
}

// Boilerplate for applying mixins to MatSelect.
/** @docs-private */
export class MatSelectBase {
  constructor(public _renderer: Renderer2, public _elementRef: ElementRef) {}
}
export const _MatSelectMixinBase = mixinTabIndex(mixinDisabled(MatSelectBase));


/**
 * Allows the user to customize the trigger that is displayed when the select has a value.
 */
@Directive({
  selector: 'mat-select-trigger'
})
export class MatSelectTrigger {}


@Component({
  moduleId: module.id,
  selector: 'mat-select',
  templateUrl: 'select.html',
  styleUrls: ['select.css'],
  inputs: ['disabled', 'tabIndex'],
  encapsulation: ViewEncapsulation.None,
  preserveWhitespaces: false,
  changeDetection: ChangeDetectionStrategy.OnPush,
  host: {
    'role': 'listbox',
    '[attr.id]': 'id',
    '[attr.tabindex]': 'tabIndex',
    '[attr.aria-label]': '_ariaLabel',
    '[attr.aria-labelledby]': 'ariaLabelledby',
    '[attr.aria-required]': 'required.toString()',
    '[attr.aria-disabled]': 'disabled.toString()',
    '[attr.aria-invalid]': 'errorState',
    '[attr.aria-owns]': '_optionIds',
    '[attr.aria-multiselectable]': 'multiple',
    '[attr.aria-describedby]': '_ariaDescribedby || null',
    '[attr.aria-activedescendant]': '_getAriaActiveDescendant()',
    '[class.mat-select-disabled]': 'disabled',
    '[class.mat-select-invalid]': 'errorState',
    '[class.mat-select-required]': 'required',
    'class': 'mat-select',
    '(keydown)': '_handleKeydown($event)',
    '(focus)': '_onFocus()',
    '(blur)': '_onBlur()',
  },
  animations: [
    transformPanel,
    fadeInContent
  ],
  providers: [{provide: MatFormFieldControl, useExisting: MatSelect}],
  exportAs: 'matSelect',
})
export class MatSelect extends _MatSelectMixinBase implements AfterContentInit, OnDestroy, OnInit,
    ControlValueAccessor, CanDisable, HasTabIndex, MatFormFieldControl<any> {
  /** Whether or not the overlay panel is open. */
  private _panelOpen = false;

  /** Subscriptions to option events. */
  private _optionSubscription = Subscription.EMPTY;

  /** Subscription to changes in the option list. */
  private _changeSubscription = Subscription.EMPTY;

  /** Subscription to tab events while overlay is focused. */
  private _tabSubscription = Subscription.EMPTY;

  /** Whether filling out the select is required in the form.  */
  private _required: boolean = false;

  /** The scroll position of the overlay panel, calculated to center the selected option. */
  private _scrollTop = 0;

  /** The placeholder displayed in the trigger of the select. */
  private _placeholder: string;

  /** Whether the component is in multiple selection mode. */
  private _multiple: boolean = false;

  /** Comparison function to specify which option is displayed. Defaults to object equality. */
  private _compareWith = (o1: any, o2: any) => o1 === o2;

  /** Unique id for this input. */
  private _uid = `mat-select-${nextUniqueId++}`;

  /** The last measured value for the trigger's client bounding rect. */
  _triggerRect: ClientRect;

  /** The aria-describedby attribute on the select for improved a11y. */
  _ariaDescribedby: string;

  /** The cached font-size of the trigger element. */
  _triggerFontSize = 0;

  /** Deals with the selection logic. */
  _selectionModel: SelectionModel<MatOption>;

  /** Manages keyboard events for options in the panel. */
  _keyManager: ActiveDescendantKeyManager<MatOption>;

  /** View -> model callback called when value changes */
  _onChange: (value: any) => void = () => {};

  /** View -> model callback called when select has been touched */
  _onTouched = () => {};

  /** The IDs of child options to be passed to the aria-owns attribute. */
  _optionIds: string = '';

  /** The value of the select panel's transform-origin property. */
  _transformOrigin: string = 'top';

  /** Whether the panel's animation is done. */
  _panelDoneAnimating: boolean = false;

  /** Strategy that will be used to handle scrolling while the select panel is open. */
  _scrollStrategy = this._scrollStrategyFactory();

  /**
   * The y-offset of the overlay panel in relation to the trigger's top start corner.
   * This must be adjusted to align the selected option text over the trigger text.
   * when the panel opens. Will change based on the y-position of the selected option.
   */
  _offsetY = 0;

  /**
   * This position config ensures that the top "start" corner of the overlay
   * is aligned with with the top "start" of the origin by default (overlapping
   * the trigger completely). If the panel cannot fit below the trigger, it
   * will fall back to a position above the trigger.
   */
  _positions = [
    {
      originX: 'start',
      originY: 'top',
      overlayX: 'start',
      overlayY: 'top',
    },
    {
      originX: 'start',
      originY: 'bottom',
      overlayX: 'start',
      overlayY: 'bottom',
    },
  ];

  /**
   * Stream that emits whenever the state of the select changes such that the wrapping
   * `MatFormField` needs to run change detection.
   */
  stateChanges = new Subject<void>();

  /** Whether the select is focused. */
  focused = false;

  /** A name for this control that can be used by `mat-form-field`. */
  controlType = 'mat-select';

  /** Trigger that opens the select. */
  @ViewChild('trigger') trigger: ElementRef;

  /** Panel containing the select options. */
  @ViewChild('panel') panel: ElementRef;

  /** Overlay pane containing the options. */
  @ViewChild(ConnectedOverlayDirective) overlayDir: ConnectedOverlayDirective;

  /** All of the defined select options. */
  @ContentChildren(MatOption, { descendants: true }) options: QueryList<MatOption>;

  /** All of the defined groups of options. */
  @ContentChildren(MatOptgroup) optionGroups: QueryList<MatOptgroup>;

  /** Classes to be passed to the select panel. Supports the same syntax as `ngClass`. */
  @Input() panelClass: string|string[]|Set<string>|{[key: string]: any};

  /** User-supplied override of the trigger element. */
  @ContentChild(MatSelectTrigger) customTrigger: MatSelectTrigger;

  /** Placeholder to be shown if no value has been selected. */
  @Input()
  get placeholder() { return this._placeholder; }
  set placeholder(value: string) {
    this._placeholder = value;
    this.stateChanges.next();
  }

  /** Whether the component is required. */
  @Input()
  get required() { return this._required; }
  set required(value: any) {
    this._required = coerceBooleanProperty(value);
    this.stateChanges.next();
  }

  /** Whether the user should be allowed to select multiple options. */
  @Input()
  get multiple(): boolean { return this._multiple; }
  set multiple(value: boolean) {
    if (this._selectionModel) {
      throw getMatSelectDynamicMultipleError();
    }

    this._multiple = coerceBooleanProperty(value);
  }

  /**
   * A function to compare the option values with the selected values. The first argument
   * is a value from an option. The second is a value from the selection. A boolean
   * should be returned.
   */
  @Input()
  get compareWith() { return this._compareWith; }
  set compareWith(fn: (o1: any, o2: any) => boolean) {
    if (typeof fn !== 'function') {
      throw getMatSelectNonFunctionValueError();
    }
    this._compareWith = fn;
    if (this._selectionModel) {
      // A different comparator means the selection could change.
      this._initializeSelection();
    }
  }

  /** Value of the select control. */
  @Input()
  get value() { return this._value; }
  set value(newValue: any) {
    if (newValue !== this._value) {
      this.writeValue(newValue);
      this._value = newValue;
    }
  }
  private _value: any;

  /** Whether ripples for all options in the select are disabled. */
  @Input()
  get disableRipple(): boolean { return this._disableRipple; }
  set disableRipple(value: boolean) {
    this._disableRipple = coerceBooleanProperty(value);
    this._setOptionDisableRipple();
  }
  private _disableRipple: boolean = false;

  /** Aria label of the select. If not specified, the placeholder will be used as label. */
  @Input('aria-label') ariaLabel: string = '';

  /** Input that can be used to specify the `aria-labelledby` attribute. */
  @Input('aria-labelledby') ariaLabelledby: string;

  /** Unique id of the element. */
  @Input()
  get id() { return this._id; }
  set id(value: string) {
    this._id = value || this._uid;
    this.stateChanges.next();
  }
  private _id: string;

  /** Combined stream of all of the child options' change events. */
  get optionSelectionChanges(): Observable<MatOptionSelectionChange> {
    return merge(...this.options.map(option => option.onSelectionChange));
  }

  /** Event emitted when the select has been opened. */
  @Output() openedChange: EventEmitter<boolean> = new EventEmitter<boolean>();

  /** Event emitted when the select has been opened. */
  @Output('opened')
  get _openedStream(): Observable<void> {
    return RxChain.from(this.openedChange)
      .call(filter, o => o)
      .call(map, () => {})
      .result();
  }

  /** Event emitted when the select has been closed. */
  @Output('closed')
  get _closedStream(): Observable<void> {
    return RxChain.from(this.openedChange)
      .call(filter, o => !o)
      .call(map, () => {})
      .result();
  }

  /**
   * Event emitted when the select has been opened.
   * @deprecated Use `openedChange` instead.
   */
  @Output() onOpen: Observable<void> = this._openedStream;

  /**
   * Event emitted when the select has been closed.
   * @deprecated Use `openedChange` instead.
   */
  @Output() onClose: Observable<void> = this._closedStream;

  /** Event emitted when the selected value has been changed by the user. */
  @Output() selectionChange: EventEmitter<MatSelectChange> = new EventEmitter<MatSelectChange>();

  /**
   * Event emitted when the selected value has been changed by the user.
   * @deprecated Use `selectionChange` instead.
   */
  @Output() change: EventEmitter<MatSelectChange> = this.selectionChange;

  /**
   * Event that emits whenever the raw value of the select changes. This is here primarily
   * to facilitate the two-way binding for the `value` input.
   * @docs-private
   */
  @Output() valueChange = new EventEmitter<any>();

  constructor(
    private _viewportRuler: ViewportRuler,
    private _changeDetectorRef: ChangeDetectorRef,
    private _ngZone: NgZone,
    renderer: Renderer2,
    elementRef: ElementRef,
    @Optional() private _dir: Directionality,
    @Optional() private _parentForm: NgForm,
    @Optional() private _parentFormGroup: FormGroupDirective,
    @Optional() private _parentFormField: MatFormField,
    @Self() @Optional() public ngControl: NgControl,
    @Attribute('tabindex') tabIndex: string,
    @Inject(MAT_SELECT_SCROLL_STRATEGY) private _scrollStrategyFactory) {

    super(renderer, elementRef);

    if (this.ngControl) {
      this.ngControl.valueAccessor = this;
    }

    this.tabIndex = parseInt(tabIndex) || 0;

    // Force setter to be called in case id was not specified.
    this.id = this.id;
  }

  ngOnInit() {
    this._selectionModel = new SelectionModel<MatOption>(this.multiple, undefined, false);
    this.stateChanges.next();
  }

  ngAfterContentInit() {
    this._initKeyManager();

    this._changeSubscription = startWith.call(this.options.changes, null).subscribe(() => {
      this._resetOptions();
      this._initializeSelection();
    });
  }

  ngOnDestroy() {
    this._dropSubscriptions();
    this._changeSubscription.unsubscribe();
    this._tabSubscription.unsubscribe();
  }

  /** Toggles the overlay panel open or closed. */
  toggle(): void {
    this.panelOpen ? this.close() : this.open();
  }

  /** Opens the overlay panel. */
  open(): void {
    if (this.disabled || !this.options.length) {
      return;
    }

    this._triggerRect = this.trigger.nativeElement.getBoundingClientRect();
    // Note: The computed font-size will be a string pixel value (e.g. "16px").
    // `parseInt` ignores the trailing 'px' and converts this to a number.
    this._triggerFontSize = parseInt(getComputedStyle(this.trigger.nativeElement)['font-size']);

    this._calculateOverlayPosition();
    this._highlightCorrectOption();
    this._panelOpen = true;
    this._changeDetectorRef.markForCheck();

    // Set the font size on the panel element once it exists.
    first.call(this._ngZone.onStable).subscribe(() => {
      if (this._triggerFontSize && this.overlayDir.overlayRef &&
          this.overlayDir.overlayRef.overlayElement) {
        this.overlayDir.overlayRef.overlayElement.style.fontSize = `${this._triggerFontSize}px`;
      }
    });
  }

  /** Closes the overlay panel and focuses the host element. */
  close(): void {
    if (this._panelOpen) {
      this._panelOpen = false;
      this._changeDetectorRef.markForCheck();
      this.focus();
    }
  }

  /**
   * Sets the select's value. Part of the ControlValueAccessor interface
   * required to integrate with Angular's core forms API.
   *
   * @param value New value to be written to the model.
   */
  writeValue(value: any): void {
    if (this.options) {
      this._setSelectionByValue(value);
    }
  }

  /**
   * Saves a callback function to be invoked when the select's value
   * changes from user input. Part of the ControlValueAccessor interface
   * required to integrate with Angular's core forms API.
   *
   * @param fn Callback to be triggered when the value changes.
   */
  registerOnChange(fn: (value: any) => void): void {
    this._onChange = fn;
  }

  /**
   * Saves a callback function to be invoked when the select is blurred
   * by the user. Part of the ControlValueAccessor interface required
   * to integrate with Angular's core forms API.
   *
   * @param fn Callback to be triggered when the component has been touched.
   */
  registerOnTouched(fn: () => {}): void {
    this._onTouched = fn;
  }

  /**
   * Disables the select. Part of the ControlValueAccessor interface required
   * to integrate with Angular's core forms API.
   *
   * @param isDisabled Sets whether the component is disabled.
   */
  setDisabledState(isDisabled: boolean): void {
    this.disabled = isDisabled;
    this._changeDetectorRef.markForCheck();
    this.stateChanges.next();
  }

  /** Whether or not the overlay panel is open. */
  get panelOpen(): boolean {
    return this._panelOpen;
  }

  /** The currently selected option. */
  get selected(): MatOption | MatOption[] {
    return this.multiple ? this._selectionModel.selected : this._selectionModel.selected[0];
  }

  /** The value displayed in the trigger. */
  get triggerValue(): string {
    if (!this._selectionModel || this._selectionModel.isEmpty()) {
      return '';
    }

    if (this._multiple) {
      const selectedOptions = this._selectionModel.selected.map(option => option.viewValue);

      if (this._isRtl()) {
        selectedOptions.reverse();
      }

      // TODO(crisbeto): delimiter should be configurable for proper localization.
      return selectedOptions.join(', ');
    }

    return this._selectionModel.selected[0].viewValue;
  }

  /** Whether the element is in RTL mode. */
  _isRtl(): boolean {
    return this._dir ? this._dir.value === 'rtl' : false;
  }

  /** Handles all keydown events on the select. */
  _handleKeydown(event: KeyboardEvent): void {
    if (!this.disabled) {
      this.panelOpen ? this._handleOpenKeydown(event) : this._handleClosedKeydown(event);
    }
  }

  /** Handles keyboard events while the select is closed. */
  private _handleClosedKeydown(event: KeyboardEvent): void {
    if (event.keyCode === ENTER || event.keyCode === SPACE) {
      event.preventDefault(); // prevents the page from scrolling down when pressing space
      this.open();
    } else if (event.keyCode === UP_ARROW || event.keyCode === DOWN_ARROW) {
      this._handleClosedArrowKey(event);
    }
  }

  /** Handles keyboard events when the selected is open. */
  private _handleOpenKeydown(event: KeyboardEvent): void {
    const keyCode = event.keyCode;

    if (keyCode === HOME || keyCode === END) {
      event.preventDefault();
      keyCode === HOME ? this._keyManager.setFirstItemActive() :
                         this._keyManager.setLastItemActive();
    } else if ((keyCode === ENTER || keyCode === SPACE) && this._keyManager.activeItem) {
      event.preventDefault();
      this._keyManager.activeItem._selectViaInteraction();
    } else {
      this._keyManager.onKeydown(event);

      // TODO(crisbeto): get rid of the Promise.resolve when #6441 gets in.
      Promise.resolve().then(() => {
        if (this.panelOpen) {
          this._scrollActiveOptionIntoView();
        }
      });
    }
  }

  /**
   * When the panel element is finished transforming in (though not fading in), it
   * emits an event and focuses an option if the panel is open.
   */
  _onPanelDone(): void {
    if (this.panelOpen) {
<<<<<<< HEAD
      this._focusCorrectOption();
      this.openedChange.emit(true);
=======
      this._scrollTop = 0;
      this.onOpen.emit();
>>>>>>> ac70420c
    } else {
      this.openedChange.emit(false);
      this._panelDoneAnimating = false;
      this.overlayDir.offsetX = 0;
      this._changeDetectorRef.markForCheck();
    }
  }

  /**
   * When the panel content is done fading in, the _panelDoneAnimating property is
   * set so the proper class can be added to the panel.
   */
  _onFadeInDone(): void {
    this._panelDoneAnimating = this.panelOpen;
    this.panel.nativeElement.focus();
    this._changeDetectorRef.markForCheck();
  }

  _onFocus() {
    if (!this.disabled) {
      this.focused = true;
      this.stateChanges.next();
    }
  }

  /**
   * Calls the touched callback only if the panel is closed. Otherwise, the trigger will
   * "blur" to the panel when it opens, causing a false positive.
   */
  _onBlur() {
    if (!this.disabled && !this.panelOpen) {
      this.focused = false;
      this._onTouched();
      this._changeDetectorRef.markForCheck();
      this.stateChanges.next();
    }
  }

  /**
   * Callback that is invoked when the overlay panel has been attached.
   */
  _onAttached(): void {
    this._changeDetectorRef.detectChanges();
    this._calculateOverlayOffsetX();
    this.panel.nativeElement.scrollTop = this._scrollTop;
  }

  /** Returns the theme to be used on the panel. */
  _getPanelTheme(): string {
    return this._parentFormField ? `mat-${this._parentFormField.color}` : '';
  }

  /** Whether the select has a value. */
  get empty(): boolean {
    return !this._selectionModel || this._selectionModel.isEmpty();
  }

  /** Whether the select is in an error state. */
  get errorState(): boolean {
    const isInvalid = this.ngControl && this.ngControl.invalid;
    const isTouched = this.ngControl && this.ngControl.touched;
    const isSubmitted = (this._parentFormGroup && this._parentFormGroup.submitted) ||
        (this._parentForm && this._parentForm.submitted);

    return !!(isInvalid && (isTouched || isSubmitted));
  }

  private _initializeSelection(): void {
    // Defer setting the value in order to avoid the "Expression
    // has changed after it was checked" errors from Angular.
    Promise.resolve().then(() => {
      this._setSelectionByValue(this.ngControl ? this.ngControl.value : this._value);
    });
  }

  /**
   * Sets the selected option based on a value. If no option can be
   * found with the designated value, the select trigger is cleared.
   */
  private _setSelectionByValue(value: any | any[], isUserInput = false): void {
    const isArray = Array.isArray(value);

    if (this.multiple && value && !isArray) {
      throw getMatSelectNonArrayValueError();
    }

    this._clearSelection();

    if (isArray) {
      value.forEach((currentValue: any) => this._selectValue(currentValue, isUserInput));
      this._sortValues();
    } else {
      const correspondingOption = this._selectValue(value, isUserInput);

      // Shift focus to the active item. Note that we shouldn't do this in multiple
      // mode, because we don't know what option the user interacted with last.
      if (correspondingOption) {
        this._keyManager.setActiveItem(this.options.toArray().indexOf(correspondingOption));
      }
    }

    this._changeDetectorRef.markForCheck();
  }

  /**
   * Finds and selects and option based on its value.
   * @returns Option that has the corresponding value.
   */
  private _selectValue(value: any, isUserInput = false): MatOption | undefined {
    const correspondingOption = this.options.find((option: MatOption) => {
      try {
        // Treat null as a special reset value.
        return option.value != null && this._compareWith(option.value,  value);
      } catch (error) {
        if (isDevMode()) {
          // Notify developers of errors in their comparator.
          console.warn(error);
        }
        return false;
      }
    });

    if (correspondingOption) {
      isUserInput ? correspondingOption._selectViaInteraction() : correspondingOption.select();
      this._selectionModel.select(correspondingOption);
      this.stateChanges.next();
    }

    return correspondingOption;
  }


  /**
   * Clears the select trigger and deselects every option in the list.
   * @param skip Option that should not be deselected.
   */
  private _clearSelection(skip?: MatOption): void {
    this._selectionModel.clear();
    this.options.forEach(option => {
      if (option !== skip) {
        option.deselect();
      }
    });
    this.stateChanges.next();
  }

  /** Sets up a key manager to listen to keyboard events on the overlay panel. */
  private _initKeyManager() {
    this._keyManager = new ActiveDescendantKeyManager<MatOption>(this.options).withTypeAhead();
    this._tabSubscription = this._keyManager.tabOut.subscribe(() => this.close());
  }

  /** Drops current option subscriptions and IDs and resets from scratch. */
  private _resetOptions(): void {
    this._dropSubscriptions();
    this._listenToOptions();
    this._setOptionIds();
    this._setOptionMultiple();
    this._setOptionDisableRipple();
  }

  /** Listens to user-generated selection events on each option. */
  private _listenToOptions(): void {
    this._optionSubscription = filter.call(this.optionSelectionChanges,
      event => event.isUserInput).subscribe(event => {
        this._onSelect(event.source);

        if (!this.multiple) {
          this.close();
        }
      });
  }

  /** Invoked when an option is clicked. */
  private _onSelect(option: MatOption): void {
    const wasSelected = this._selectionModel.isSelected(option);

    // TODO(crisbeto): handle blank/null options inside multi-select.
    if (this.multiple) {
      this._selectionModel.toggle(option);
      this.stateChanges.next();
      wasSelected ? option.deselect() : option.select();
      this._sortValues();
    } else {
      this._clearSelection(option.value == null ? undefined : option);

      if (option.value == null) {
        this._propagateChanges(option.value);
      } else {
        this._selectionModel.select(option);
        this.stateChanges.next();
      }
    }

    if (wasSelected !== this._selectionModel.isSelected(option)) {
      this._propagateChanges();
    }
  }

  /**
   * Sorts the model values, ensuring that they keep the same
   * order that they have in the panel.
   */
  private _sortValues(): void {
    if (this._multiple) {
      this._selectionModel.clear();

      this.options.forEach(option => {
        if (option.selected) {
          this._selectionModel.select(option);
        }
      });
      this.stateChanges.next();
    }
  }

  /** Unsubscribes from all option subscriptions. */
  private _dropSubscriptions(): void {
    this._optionSubscription.unsubscribe();
  }

  /** Emits change event to set the model value. */
  private _propagateChanges(fallbackValue?: any): void {
    let valueToEmit: any = null;

    if (Array.isArray(this.selected)) {
      valueToEmit = this.selected.map(option => option.value);
    } else {
      valueToEmit = this.selected ? this.selected.value : fallbackValue;
    }

    this._value = valueToEmit;
    this._onChange(valueToEmit);
    this.selectionChange.emit(new MatSelectChange(this, valueToEmit));
    this.valueChange.emit(valueToEmit);
    this._changeDetectorRef.markForCheck();
  }

  /** Records option IDs to pass to the aria-owns property. */
  private _setOptionIds() {
    this._optionIds = this.options.map(option => option.id).join(' ');
  }

  /**
   * Sets the `multiple` property on each option. The promise is necessary
   * in order to avoid Angular errors when modifying the property after init.
   */
  private _setOptionMultiple() {
    if (this.multiple) {
      Promise.resolve(null).then(() => {
        this.options.forEach(option => option.multiple = this.multiple);
      });
    }
  }

  /** Sets the `disableRipple` property on each option. */
  private _setOptionDisableRipple() {
    if (this.options) {
      this.options.forEach(option => option.disableRipple = this.disableRipple);
    }
  }

  /**
   * Highlights the selected item. If no option is selected, it will highlight
   * the first item instead.
   */
  private _highlightCorrectOption(): void {
    if (this._selectionModel.isEmpty()) {
      this._keyManager.setFirstItemActive();
    } else {
      this._keyManager.setActiveItem(this._getOptionIndex(this._selectionModel.selected[0])!);
    }
  }

  /** Scrolls the active option into view. */
  private _scrollActiveOptionIntoView(): void {
    const itemHeight = this._getItemHeight();
    const activeOptionIndex = this._keyManager.activeItemIndex || 0;
    const labelCount = MatOption.countGroupLabelsBeforeOption(activeOptionIndex,
        this.options, this.optionGroups);
    const scrollOffset = (activeOptionIndex + labelCount) * itemHeight;
    const panelTop = this.panel.nativeElement.scrollTop;

    if (scrollOffset < panelTop) {
      this.panel.nativeElement.scrollTop = scrollOffset;
    } else if (scrollOffset + itemHeight > panelTop + SELECT_PANEL_MAX_HEIGHT) {
      this.panel.nativeElement.scrollTop =
          Math.max(0, scrollOffset - SELECT_PANEL_MAX_HEIGHT + itemHeight);
    }
  }

  /** Focuses the select element. */
  focus(): void {
    this._elementRef.nativeElement.focus();
  }

  /** Gets the index of the provided option in the option list. */
  private _getOptionIndex(option: MatOption): number | undefined {
    return this.options.reduce((result: number, current: MatOption, index: number) => {
      return result === undefined ? (option === current ? index : undefined) : result;
    }, undefined);
  }

  /** Calculates the scroll position and x- and y-offsets of the overlay panel. */
  private _calculateOverlayPosition(): void {
    const itemHeight = this._getItemHeight();
    const items = this._getItemCount();
    const panelHeight = Math.min(items * itemHeight, SELECT_PANEL_MAX_HEIGHT);
    const scrollContainerHeight = items * itemHeight;

    // The farthest the panel can be scrolled before it hits the bottom
    const maxScroll = scrollContainerHeight - panelHeight;

    // If no value is selected we open the popup to the first item.
    let selectedOptionOffset =
        this.empty ? 0 : this._getOptionIndex(this._selectionModel.selected[0])!;

    selectedOptionOffset += MatOption.countGroupLabelsBeforeOption(selectedOptionOffset,
        this.options, this.optionGroups);

    // We must maintain a scroll buffer so the selected option will be scrolled to the
    // center of the overlay panel rather than the top.
    const scrollBuffer = panelHeight / 2;
    this._scrollTop = this._calculateOverlayScroll(selectedOptionOffset, scrollBuffer, maxScroll);
    this._offsetY = this._calculateOverlayOffsetY(selectedOptionOffset, scrollBuffer, maxScroll);

    this._checkOverlayWithinViewport(maxScroll);
  }

  /**
   * Calculates the scroll position of the select's overlay panel.
   *
   * Attempts to center the selected option in the panel. If the option is
   * too high or too low in the panel to be scrolled to the center, it clamps the
   * scroll position to the min or max scroll positions respectively.
   */
  _calculateOverlayScroll(selectedIndex: number, scrollBuffer: number,
                          maxScroll: number): number {
    const itemHeight = this._getItemHeight();
    const optionOffsetFromScrollTop = itemHeight * selectedIndex;
    const halfOptionHeight = itemHeight / 2;

    // Starts at the optionOffsetFromScrollTop, which scrolls the option to the top of the
    // scroll container, then subtracts the scroll buffer to scroll the option down to
    // the center of the overlay panel. Half the option height must be re-added to the
    // scrollTop so the option is centered based on its middle, not its top edge.
    const optimalScrollPosition = optionOffsetFromScrollTop - scrollBuffer + halfOptionHeight;
    return Math.min(Math.max(0, optimalScrollPosition), maxScroll);
  }

  /** Returns the aria-label of the select component. */
  get _ariaLabel(): string | null {
    // If an ariaLabelledby value has been set, the select should not overwrite the
    // `aria-labelledby` value by setting the ariaLabel to the placeholder.
    return this.ariaLabelledby ? null : this.ariaLabel || this.placeholder;
  }

  /** Determines the `aria-activedescendant` to be set on the host. */
  _getAriaActiveDescendant(): string | null {
    if (this.panelOpen && this._keyManager && this._keyManager.activeItem) {
      return this._keyManager.activeItem.id;
    }

    return null;
  }

  /**
   * Sets the x-offset of the overlay panel in relation to the trigger's top start corner.
   * This must be adjusted to align the selected option text over the trigger text when
   * the panel opens. Will change based on LTR or RTL text direction. Note that the offset
   * can't be calculated until the panel has been attached, because we need to know the
   * content width in order to constrain the panel within the viewport.
   */
  private _calculateOverlayOffsetX(): void {
    const overlayRect = this.overlayDir.overlayRef.overlayElement.getBoundingClientRect();
    const viewportRect = this._viewportRuler.getViewportRect();
    const isRtl = this._isRtl();
    const paddingWidth = this.multiple ? SELECT_MULTIPLE_PANEL_PADDING_X + SELECT_PANEL_PADDING_X :
                                         SELECT_PANEL_PADDING_X * 2;
    let offsetX: number;

    // Adjust the offset, depending on the option padding.
    if (this.multiple) {
      offsetX = SELECT_MULTIPLE_PANEL_PADDING_X;
    } else {
      let selected = this._selectionModel.selected[0] || this.options.first;
      offsetX = selected && selected.group ? SELECT_PANEL_INDENT_PADDING_X : SELECT_PANEL_PADDING_X;
    }

    // Invert the offset in LTR.
    if (!isRtl) {
      offsetX *= -1;
    }

    // Determine how much the select overflows on each side.
    const leftOverflow = 0 - (overlayRect.left + offsetX - (isRtl ? paddingWidth : 0));
    const rightOverflow = overlayRect.right + offsetX - viewportRect.width
                          + (isRtl ? 0 : paddingWidth);

    // If the element overflows on either side, reduce the offset to allow it to fit.
    if (leftOverflow > 0) {
      offsetX += leftOverflow + SELECT_PANEL_VIEWPORT_PADDING;
    } else if (rightOverflow > 0) {
      offsetX -= rightOverflow + SELECT_PANEL_VIEWPORT_PADDING;
    }

    // Set the offset directly in order to avoid having to go through change detection and
    // potentially triggering "changed after it was checked" errors.
    this.overlayDir.offsetX = offsetX;
    this.overlayDir.overlayRef.updatePosition();
  }

  /**
   * Calculates the y-offset of the select's overlay panel in relation to the
   * top start corner of the trigger. It has to be adjusted in order for the
   * selected option to be aligned over the trigger when the panel opens.
   */
  private _calculateOverlayOffsetY(selectedIndex: number, scrollBuffer: number,
                                  maxScroll: number): number {
    const itemHeight = this._getItemHeight();
    const optionHeightAdjustment = (itemHeight - this._triggerRect.height) / 2;
    const maxOptionsDisplayed = Math.floor(SELECT_PANEL_MAX_HEIGHT / itemHeight);
    let optionOffsetFromPanelTop: number;

    if (this._scrollTop === 0) {
      optionOffsetFromPanelTop = selectedIndex * itemHeight;
    } else if (this._scrollTop === maxScroll) {
      const firstDisplayedIndex = this._getItemCount() - maxOptionsDisplayed;
      const selectedDisplayIndex = selectedIndex - firstDisplayedIndex;

      // The first item is partially out of the viewport. Therefore we need to calculate what
      // portion of it is shown in the viewport and account for it in our offset.
      let partialItemHeight =
          itemHeight - (this._getItemCount() * itemHeight - SELECT_PANEL_MAX_HEIGHT) % itemHeight;

      // Because the panel height is longer than the height of the options alone,
      // there is always extra padding at the top or bottom of the panel. When
      // scrolled to the very bottom, this padding is at the top of the panel and
      // must be added to the offset.
      optionOffsetFromPanelTop = selectedDisplayIndex * itemHeight + partialItemHeight;
    } else {
      // If the option was scrolled to the middle of the panel using a scroll buffer,
      // its offset will be the scroll buffer minus the half height that was added to
      // center it.
      optionOffsetFromPanelTop = scrollBuffer - itemHeight / 2;
    }

    // The final offset is the option's offset from the top, adjusted for the height
    // difference, multiplied by -1 to ensure that the overlay moves in the correct
    // direction up the page.
    return optionOffsetFromPanelTop * -1 - optionHeightAdjustment;
  }

  /**
   * Checks that the attempted overlay position will fit within the viewport.
   * If it will not fit, tries to adjust the scroll position and the associated
   * y-offset so the panel can open fully on-screen. If it still won't fit,
   * sets the offset back to 0 to allow the fallback position to take over.
   */
  private _checkOverlayWithinViewport(maxScroll: number): void {
    const itemHeight = this._getItemHeight();
    const viewportRect = this._viewportRuler.getViewportRect();

    const topSpaceAvailable = this._triggerRect.top - SELECT_PANEL_VIEWPORT_PADDING;
    const bottomSpaceAvailable =
        viewportRect.height - this._triggerRect.bottom - SELECT_PANEL_VIEWPORT_PADDING;

    const panelHeightTop = Math.abs(this._offsetY);
    const totalPanelHeight =
        Math.min(this._getItemCount() * itemHeight, SELECT_PANEL_MAX_HEIGHT);
    const panelHeightBottom = totalPanelHeight - panelHeightTop - this._triggerRect.height;

    if (panelHeightBottom > bottomSpaceAvailable) {
      this._adjustPanelUp(panelHeightBottom, bottomSpaceAvailable);
    } else if (panelHeightTop > topSpaceAvailable) {
     this._adjustPanelDown(panelHeightTop, topSpaceAvailable, maxScroll);
    } else {
      this._transformOrigin = this._getOriginBasedOnOption();
    }
  }

  /** Adjusts the overlay panel up to fit in the viewport. */
  private _adjustPanelUp(panelHeightBottom: number, bottomSpaceAvailable: number) {
    // Browsers ignore fractional scroll offsets, so we need to round.
    const distanceBelowViewport = Math.round(panelHeightBottom - bottomSpaceAvailable);

    // Scrolls the panel up by the distance it was extending past the boundary, then
    // adjusts the offset by that amount to move the panel up into the viewport.
    this._scrollTop -= distanceBelowViewport;
    this._offsetY -= distanceBelowViewport;
    this._transformOrigin = this._getOriginBasedOnOption();

    // If the panel is scrolled to the very top, it won't be able to fit the panel
    // by scrolling, so set the offset to 0 to allow the fallback position to take
    // effect.
    if (this._scrollTop <= 0) {
      this._scrollTop = 0;
      this._offsetY = 0;
      this._transformOrigin = `50% bottom 0px`;
    }
  }

  /** Adjusts the overlay panel down to fit in the viewport. */
  private _adjustPanelDown(panelHeightTop: number, topSpaceAvailable: number,
                           maxScroll: number) {
    // Browsers ignore fractional scroll offsets, so we need to round.
    const distanceAboveViewport = Math.round(panelHeightTop - topSpaceAvailable);

    // Scrolls the panel down by the distance it was extending past the boundary, then
    // adjusts the offset by that amount to move the panel down into the viewport.
    this._scrollTop += distanceAboveViewport;
    this._offsetY += distanceAboveViewport;
    this._transformOrigin = this._getOriginBasedOnOption();

    // If the panel is scrolled to the very bottom, it won't be able to fit the
    // panel by scrolling, so set the offset to 0 to allow the fallback position
    // to take effect.
    if (this._scrollTop >= maxScroll) {
      this._scrollTop = maxScroll;
      this._offsetY = 0;
      this._transformOrigin = `50% top 0px`;
      return;
    }
  }

  /** Sets the transform origin point based on the selected option. */
  private _getOriginBasedOnOption(): string {
    const itemHeight = this._getItemHeight();
    const optionHeightAdjustment = (itemHeight - this._triggerRect.height) / 2;
    const originY = Math.abs(this._offsetY) - optionHeightAdjustment + itemHeight / 2;
    return `50% ${originY}px 0px`;
  }

  /** Handles the user pressing the arrow keys on a closed select.  */
  private _handleClosedArrowKey(event: KeyboardEvent): void {
    if (this._multiple) {
      event.preventDefault();
      this.open();
    } else {
      const prevActiveItem = this._keyManager.activeItem;

      // Cycle though the select options even when the select is closed,
      // matching the behavior of the native select element.
      // TODO(crisbeto): native selects also cycle through the options with left/right arrows,
      // however the key manager only supports up/down at the moment.
      this._keyManager.onKeydown(event);

      // TODO(crisbeto): get rid of the Promise.resolve when #6441 gets in.
      Promise.resolve().then(() => {
        const currentActiveItem = this._keyManager.activeItem;

        if (currentActiveItem && currentActiveItem !== prevActiveItem) {
          this._clearSelection();
          this._setSelectionByValue(currentActiveItem.value, true);
        }
      });
    }
  }

  /** Calculates the amount of items in the select. This includes options and group labels. */
  private _getItemCount(): number {
    return this.options.length + this.optionGroups.length;
  }

  /** Calculates the height of the select's options. */
  private _getItemHeight(): number {
    return this._triggerFontSize * SELECT_ITEM_HEIGHT_EM;
  }

  // Implemented as part of MatFormFieldControl.
  setDescribedByIds(ids: string[]) {
    this._ariaDescribedby = ids.join(' ');
  }

  // Implemented as part of MatFormFieldControl.
  onContainerClick() {
    this.focus();
    this.open();
  }

  // Implemented as part of MatFormFieldControl.
  get shouldPlaceholderFloat() { return this._panelOpen || !this.empty; }
}<|MERGE_RESOLUTION|>--- conflicted
+++ resolved
@@ -652,13 +652,8 @@
    */
   _onPanelDone(): void {
     if (this.panelOpen) {
-<<<<<<< HEAD
-      this._focusCorrectOption();
+      this._scrollTop = 0;
       this.openedChange.emit(true);
-=======
-      this._scrollTop = 0;
-      this.onOpen.emit();
->>>>>>> ac70420c
     } else {
       this.openedChange.emit(false);
       this._panelDoneAnimating = false;

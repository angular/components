/**
 * @license
 * Copyright Google Inc. All Rights Reserved.
 *
 * Use of this source code is governed by an MIT-style license that can be
 * found in the LICENSE file at https://angular.io/license
 */

import {
  AfterContentInit,
  Component,
  ContentChildren,
  ElementRef,
  EventEmitter,
  Input,
  OnDestroy,
  Optional,
  Output,
  QueryList,
  Renderer2,
  Self,
  ViewEncapsulation,
  ViewChild,
  ChangeDetectorRef,
  Attribute,
  OnInit,
  Inject,
  ChangeDetectionStrategy,
} from '@angular/core';
import {MdOption, MdOptionSelectionChange, MdOptgroup} from '../core/option/index';
import {ENTER, SPACE, UP_ARROW, DOWN_ARROW, HOME, END} from '../core/keyboard/keycodes';
import {FocusKeyManager} from '../core/a11y/focus-key-manager';
import {Directionality} from '../core/bidi/index';
import {Observable} from 'rxjs/Observable';
import {Subscription} from 'rxjs/Subscription';
import {transformPlaceholder, transformPanel, fadeInContent} from './select-animations';
import {ControlValueAccessor, NgControl} from '@angular/forms';
import {coerceBooleanProperty} from '@angular/cdk';
import {ConnectedOverlayDirective} from '../core/overlay/overlay-directives';
import {ViewportRuler} from '../core/overlay/position/viewport-ruler';
import {SelectionModel} from '../core/selection/selection';
import {getMdSelectDynamicMultipleError, getMdSelectNonArrayValueError} from './select-errors';
import {startWith, filter} from '../core/rxjs/index';
import {merge} from 'rxjs/observable/merge';
import {CanColor, mixinColor} from '../core/common-behaviors/color';
import {CanDisable, mixinDisabled} from '../core/common-behaviors/disabled';
import {
  FloatPlaceholderType,
  PlaceholderOptions,
  MD_PLACEHOLDER_GLOBAL_OPTIONS
} from '../core/placeholder/placeholder-options';

/**
 * The following style constants are necessary to save here in order
 * to properly calculate the alignment of the selected option over
 * the trigger element.
 */

/** The fixed height of every option element (option, group header etc.). */
export const SELECT_ITEM_HEIGHT = 48;

/** The max height of the select's overlay panel */
export const SELECT_PANEL_MAX_HEIGHT = 256;

/** The max number of options visible at once in the select panel. */
export const SELECT_MAX_OPTIONS_DISPLAYED =
    Math.floor(SELECT_PANEL_MAX_HEIGHT / SELECT_ITEM_HEIGHT);

/** The fixed height of the select's trigger element. */
export const SELECT_TRIGGER_HEIGHT = 30;

/**
 * Must adjust for the difference in height between the option and the trigger,
 * so the text will align on the y axis.
 */
export const SELECT_OPTION_HEIGHT_ADJUSTMENT = (SELECT_ITEM_HEIGHT - SELECT_TRIGGER_HEIGHT) / 2;

/** The panel's padding on the x-axis */
export const SELECT_PANEL_PADDING_X = 16;

/** The panel's x axis padding if it is indented (e.g. there is an option group). */
export const SELECT_PANEL_INDENT_PADDING_X = SELECT_PANEL_PADDING_X * 2;

/**
 * Distance between the panel edge and the option text in
 * multi-selection mode.
 *
 * (SELECT_PADDING * 1.75) + 20 = 48
 * The padding is multiplied by 1.75 because the checkbox's margin is half the padding, and
 * the browser adds ~4px, because we're using inline elements.
 * The checkbox width is 20px.
 */
export const SELECT_MULTIPLE_PANEL_PADDING_X = SELECT_PANEL_PADDING_X * 1.75 + 20;

/**
 * The panel's padding on the y-axis. This padding indicates there are more
 * options available if you scroll.
 */
export const SELECT_PANEL_PADDING_Y = 16;

/**
 * The select panel will only "fit" inside the viewport if it is positioned at
 * this value or more away from the viewport boundary.
 */
export const SELECT_PANEL_VIEWPORT_PADDING = 8;

/** Change event object that is emitted when the select value has changed. */
export class MdSelectChange {
  constructor(public source: MdSelect, public value: any) { }
}

// Boilerplate for applying mixins to MdSelect.
/** @docs-private */
export class MdSelectBase {
  constructor(public _renderer: Renderer2, public _elementRef: ElementRef) {}
}
export const _MdSelectMixinBase = mixinColor(mixinDisabled(MdSelectBase), 'primary');

@Component({
  moduleId: module.id,
  selector: 'md-select, mat-select',
  templateUrl: 'select.html',
  styleUrls: ['select.css'],
  inputs: ['color', 'disabled'],
  encapsulation: ViewEncapsulation.None,
  changeDetection: ChangeDetectionStrategy.OnPush,
  host: {
    'role': 'listbox',
    '[attr.tabindex]': 'tabIndex',
    '[attr.aria-label]': '_ariaLabel',
    '[attr.aria-labelledby]': 'ariaLabelledby',
    '[attr.aria-required]': 'required.toString()',
    '[attr.aria-disabled]': 'disabled.toString()',
    '[attr.aria-invalid]': '_control?.invalid || "false"',
    '[attr.aria-owns]': '_optionIds',
    '[class.mat-select-disabled]': 'disabled',
    '[class.mat-select-required]': 'required',
    'class': 'mat-select',
    '(keydown)': '_handleClosedKeydown($event)',
    '(blur)': '_onBlur()',
  },
  animations: [
    transformPlaceholder,
    transformPanel,
    fadeInContent
  ],
  exportAs: 'mdSelect',
})
export class MdSelect extends _MdSelectMixinBase implements AfterContentInit, OnDestroy, OnInit,
    ControlValueAccessor, CanColor, CanDisable {
  /** Whether or not the overlay panel is open. */
  private _panelOpen = false;

  /** Subscriptions to option events. */
  private _optionSubscription: Subscription | null;

  /** Subscription to changes in the option list. */
  private _changeSubscription: Subscription;

  /** Subscription to tab events while overlay is focused. */
  private _tabSubscription: Subscription;

  /** Whether filling out the select is required in the form.  */
  private _required: boolean = false;

  /** The scroll position of the overlay panel, calculated to center the selected option. */
  private _scrollTop = 0;

  /** The placeholder displayed in the trigger of the select. */
  private _placeholder: string;

  /** Whether the component is in multiple selection mode. */
  private _multiple: boolean = false;

  /** Deals with the selection logic. */
  _selectionModel: SelectionModel<MdOption>;

  /** The animation state of the placeholder. */
  private _placeholderState = '';

  /** Tab index for the element. */
  private _tabIndex: number;

  /** Deals with configuring placeholder options */
  private _placeholderOptions: PlaceholderOptions;

  /**
   * The width of the trigger. Must be saved to set the min width of the overlay panel
   * and the width of the selected value.
   */
  _triggerWidth: number;

  /** Manages keyboard events for options in the panel. */
  _keyManager: FocusKeyManager;

  /**
   * The width of the selected option's value. Must be set programmatically
   * to ensure its overflow is clipped, as it's absolutely positioned.
   */
  _selectedValueWidth: number;

  /** View -> model callback called when value changes */
  _onChange: (value: any) => void = () => {};

  /** View -> model callback called when select has been touched */
  _onTouched = () => {};

  /** The IDs of child options to be passed to the aria-owns attribute. */
  _optionIds: string = '';

  /** The value of the select panel's transform-origin property. */
  _transformOrigin: string = 'top';

  /** Whether the panel's animation is done. */
  _panelDoneAnimating: boolean = false;

  /**
   * The y-offset of the overlay panel in relation to the trigger's top start corner.
   * This must be adjusted to align the selected option text over the trigger text.
   * when the panel opens. Will change based on the y-position of the selected option.
   */
  _offsetY = 0;

  /**
   * This position config ensures that the top "start" corner of the overlay
   * is aligned with with the top "start" of the origin by default (overlapping
   * the trigger completely). If the panel cannot fit below the trigger, it
   * will fall back to a position above the trigger.
   */
  _positions = [
    {
      originX: 'start',
      originY: 'top',
      overlayX: 'start',
      overlayY: 'top',
    },
    {
      originX: 'start',
      originY: 'bottom',
      overlayX: 'start',
      overlayY: 'bottom',
    },
  ];

  /** Trigger that opens the select. */
  @ViewChild('trigger') trigger: ElementRef;

  /** Overlay pane containing the options. */
  @ViewChild(ConnectedOverlayDirective) overlayDir: ConnectedOverlayDirective;

  /** All of the defined select options. */
  @ContentChildren(MdOption, { descendants: true }) options: QueryList<MdOption>;

  /** All of the defined groups of options. */
  @ContentChildren(MdOptgroup) optionGroups: QueryList<MdOptgroup>;

  /** Classes to be passed to the select panel. Supports the same syntax as `ngClass`. */
  @Input() panelClass: string|string[]|Set<string>|{[key: string]: any};

  /** Placeholder to be shown if no value has been selected. */
  @Input()
  get placeholder() { return this._placeholder; }
  set placeholder(value: string) {
    this._placeholder = value;

    // Must wait to record the trigger width to ensure placeholder width is included.
    Promise.resolve(null).then(() => this._setTriggerWidth());
  }

  /** Whether the component is required. */
  @Input()
  get required() { return this._required; }
  set required(value: any) { this._required = coerceBooleanProperty(value); }

  /** Whether the user should be allowed to select multiple options. */
  @Input()
  get multiple(): boolean { return this._multiple; }
  set multiple(value: boolean) {
    if (this._selectionModel) {
      throw getMdSelectDynamicMultipleError();
    }

    this._multiple = coerceBooleanProperty(value);
  }

  /** Whether to float the placeholder text. */
  @Input()
  get floatPlaceholder(): FloatPlaceholderType { return this._floatPlaceholder; }
  set floatPlaceholder(value: FloatPlaceholderType) {
    this._floatPlaceholder = value || this._placeholderOptions.float || 'auto';
  }
  private _floatPlaceholder: FloatPlaceholderType;

  /** Tab index for the select element. */
  @Input()
  get tabIndex(): number { return this.disabled ? -1 : this._tabIndex; }
  set tabIndex(value: number) {
    if (typeof value !== 'undefined') {
      this._tabIndex = value;
    }
  }

  /** Aria label of the select. If not specified, the placeholder will be used as label. */
  @Input('aria-label') ariaLabel: string = '';

  /** Input that can be used to specify the `aria-labelledby` attribute. */
  @Input('aria-labelledby') ariaLabelledby: string = '';

  /** Combined stream of all of the child options' change events. */
  get optionSelectionChanges(): Observable<MdOptionSelectionChange> {
    return merge(...this.options.map(option => option.onSelectionChange));
  }

  /** Event emitted when the select has been opened. */
  @Output() onOpen: EventEmitter<void> = new EventEmitter<void>();

  /** Event emitted when the select has been closed. */
  @Output() onClose: EventEmitter<void> = new EventEmitter<void>();

  /** Event emitted when the selected value has been changed by the user. */
  @Output() change: EventEmitter<MdSelectChange> = new EventEmitter<MdSelectChange>();

  constructor(
    private _viewportRuler: ViewportRuler,
    private _changeDetectorRef: ChangeDetectorRef,
    renderer: Renderer2,
    elementRef: ElementRef,
    @Optional() private _dir: Directionality,
    @Self() @Optional() public _control: NgControl,
    @Attribute('tabindex') tabIndex: string,
    @Optional() @Inject(MD_PLACEHOLDER_GLOBAL_OPTIONS) placeholderOptions: PlaceholderOptions) {
    super(renderer, elementRef);

    if (this._control) {
      this._control.valueAccessor = this;
    }

    this._tabIndex = parseInt(tabIndex) || 0;
    this._placeholderOptions = placeholderOptions ? placeholderOptions : {};
    this.floatPlaceholder = this._placeholderOptions.float || 'auto';
  }

  ngOnInit() {
    this._selectionModel = new SelectionModel<MdOption>(this.multiple, undefined, false);
  }

  ngAfterContentInit() {
    this._initKeyManager();

    this._changeSubscription = startWith.call(this.options.changes, null).subscribe(() => {
      this._resetOptions();

      if (this._control) {
        // Defer setting the value in order to avoid the "Expression
        // has changed after it was checked" errors from Angular.
        Promise.resolve(null).then(() => this._setSelectionByValue(this._control.value));
      }
    });
  }

  ngOnDestroy() {
    this._dropSubscriptions();

    if (this._changeSubscription) {
      this._changeSubscription.unsubscribe();
    }

    if (this._tabSubscription) {
      this._tabSubscription.unsubscribe();
    }
  }

  /** Toggles the overlay panel open or closed. */
  toggle(): void {
    this.panelOpen ? this.close() : this.open();
  }

  /** Opens the overlay panel. */
  open(): void {
    if (this.disabled || !this.options.length) {
      return;
    }

    if (!this._triggerWidth) {
      this._setTriggerWidth();
    }

    this._calculateOverlayPosition();
    this._placeholderState = this._floatPlaceholderState();
    this._panelOpen = true;
    this._changeDetectorRef.markForCheck();
  }

  /** Closes the overlay panel and focuses the host element. */
  close(): void {
    if (this._panelOpen) {
      this._panelOpen = false;

      if (this._selectionModel.isEmpty()) {
        this._placeholderState = '';
      }

      this._changeDetectorRef.markForCheck();
      this.focus();
    }
  }

  /**
   * Sets the select's value. Part of the ControlValueAccessor interface
   * required to integrate with Angular's core forms API.
   *
   * @param value New value to be written to the model.
   */
  writeValue(value: any): void {
    if (this.options) {
      this._setSelectionByValue(value);
    }
  }

  /**
   * Saves a callback function to be invoked when the select's value
   * changes from user input. Part of the ControlValueAccessor interface
   * required to integrate with Angular's core forms API.
   *
   * @param fn Callback to be triggered when the value changes.
   */
  registerOnChange(fn: (value: any) => void): void {
    this._onChange = fn;
  }

  /**
   * Saves a callback function to be invoked when the select is blurred
   * by the user. Part of the ControlValueAccessor interface required
   * to integrate with Angular's core forms API.
   *
   * @param fn Callback to be triggered when the component has been touched.
   */
  registerOnTouched(fn: () => {}): void {
    this._onTouched = fn;
  }

  /**
   * Disables the select. Part of the ControlValueAccessor interface required
   * to integrate with Angular's core forms API.
   *
   * @param isDisabled Sets whether the component is disabled.
   */
  setDisabledState(isDisabled: boolean): void {
    this.disabled = isDisabled;
    this._changeDetectorRef.markForCheck();
  }

  /** Whether or not the overlay panel is open. */
  get panelOpen(): boolean {
    return this._panelOpen;
  }

  /** The currently selected option. */
  get selected(): MdOption | MdOption[] {
    return this.multiple ? this._selectionModel.selected : this._selectionModel.selected[0];
  }

  /** The value displayed in the trigger. */
  get triggerValue(): string {
    if (this._multiple) {
      let selectedOptions = this._selectionModel.selected.map(option => option.viewValue);

      if (this._isRtl()) {
        selectedOptions.reverse();
      }

      // TODO(crisbeto): delimiter should be configurable for proper localization.
      return selectedOptions.join(', ');
    }

    return this._selectionModel.selected[0].viewValue;
  }

  /** Whether the element is in RTL mode. */
  _isRtl(): boolean {
    return this._dir ? this._dir.value === 'rtl' : false;
  }

  /**
   * Sets the width of the trigger element. This is necessary to match
   * the overlay width to the trigger width.
   */
  private _setTriggerWidth(): void {
    this._triggerWidth = this._getTriggerRect().width;
    this._changeDetectorRef.markForCheck();
  }

  /** Handles the keyboard interactions of a closed select. */
  _handleClosedKeydown(event: KeyboardEvent): void {
    if (!this.disabled) {
      if (event.keyCode === ENTER || event.keyCode === SPACE) {
        event.preventDefault(); // prevents the page from scrolling down when pressing space
        this.open();
      } else if (event.keyCode === UP_ARROW || event.keyCode === DOWN_ARROW) {
        this._handleArrowKey(event);
      }
    }
  }

  /** Handles keypresses inside the panel. */
  _handlePanelKeydown(event: KeyboardEvent): void {
    if (event.keyCode === HOME || event.keyCode === END) {
      event.preventDefault();
      event.keyCode === HOME ? this._keyManager.setFirstItemActive() :
                               this._keyManager.setLastItemActive();
    } else {
      this._keyManager.onKeydown(event);
    }
  }

  /**
   * When the panel element is finished transforming in (though not fading in), it
   * emits an event and focuses an option if the panel is open.
   */
  _onPanelDone(): void {
    if (this.panelOpen) {
      this._focusCorrectOption();
      this.onOpen.emit();
    } else {
      this.onClose.emit();
      this._panelDoneAnimating = false;
      this.overlayDir.offsetX = 0;
      this._changeDetectorRef.markForCheck();
    }
  }

  /**
   * When the panel content is done fading in, the _panelDoneAnimating property is
   * set so the proper class can be added to the panel.
   */
  _onFadeInDone(): void {
    this._panelDoneAnimating = this.panelOpen;
    this._changeDetectorRef.markForCheck();
  }

  /**
   * Calls the touched callback only if the panel is closed. Otherwise, the trigger will
   * "blur" to the panel when it opens, causing a false positive.
   */
  _onBlur() {
    if (!this.disabled && !this.panelOpen) {
      this._onTouched();
      this._changeDetectorRef.markForCheck();
    }
  }

  /**
   * Callback that is invoked when the overlay panel has been attached.
   */
  _onAttached(): void {
    this._calculateOverlayOffsetX();
    this._setScrollTop();
  }

  /** Whether the select has a value. */
  _hasValue(): boolean {
    return this._selectionModel && this._selectionModel.hasValue();
  }

  /**
   * Sets the scroll position of the scroll container. This must be called after
   * the overlay pane is attached or the scroll container element will not yet be
   * present in the DOM.
   */
  private _setScrollTop(): void {
    const scrollContainer =
        this.overlayDir.overlayRef.overlayElement.querySelector('.mat-select-panel');
    scrollContainer!.scrollTop = this._scrollTop;
  }

  /**
   * Sets the selected option based on a value. If no option can be
   * found with the designated value, the select trigger is cleared.
   */
  private _setSelectionByValue(value: any | any[], isUserInput = false): void {
    const isArray = Array.isArray(value);

    if (this.multiple && value && !isArray) {
      throw getMdSelectNonArrayValueError();
    }

    this._clearSelection();

    if (isArray) {
      value.forEach((currentValue: any) => this._selectValue(currentValue, isUserInput));
      this._sortValues();
    } else {
      this._selectValue(value, isUserInput);
    }

    this._setValueWidth();

    if (this._selectionModel.isEmpty()) {
      this._placeholderState = '';
    }

    this._changeDetectorRef.markForCheck();
  }

  /**
   * Finds and selects and option based on its value.
   * @returns Option that has the corresponding value.
   */
  private _selectValue(value: any, isUserInput = false): MdOption | undefined {
    let optionsArray = this.options.toArray();
    let correspondingOption = optionsArray.find(option => {
      return option.value != null && option.value === value;
    });

    if (correspondingOption) {
      isUserInput ? correspondingOption._selectViaInteraction() : correspondingOption.select();
      this._selectionModel.select(correspondingOption);
      this._keyManager.setActiveItem(optionsArray.indexOf(correspondingOption));
    }

    return correspondingOption;
  }

  /**
   * Clears the select trigger and deselects every option in the list.
   * @param skip Option that should not be deselected.
   */
  private _clearSelection(skip?: MdOption): void {
    this._selectionModel.clear();
    this.options.forEach(option => {
      if (option !== skip) {
        option.deselect();
      }
    });
  }

  private _getTriggerRect(): ClientRect {
    return this.trigger.nativeElement.getBoundingClientRect();
  }

  /** Sets up a key manager to listen to keyboard events on the overlay panel. */
  private _initKeyManager() {
    this._keyManager = new FocusKeyManager(this.options);
    this._tabSubscription = this._keyManager.tabOut.subscribe(() => this.close());
  }

  /** Drops current option subscriptions and IDs and resets from scratch. */
  private _resetOptions(): void {
    this._dropSubscriptions();
    this._listenToOptions();
    this._setOptionIds();
    this._setOptionMultiple();
  }

  /** Listens to user-generated selection events on each option. */
  private _listenToOptions(): void {
    this._optionSubscription = filter.call(this.optionSelectionChanges,
      event => event.isUserInput).subscribe(event => {
        this._onSelect(event.source);
        this._setValueWidth();

        if (!this.multiple) {
          this.close();
        }
      });
  }

  /** Invoked when an option is clicked. */
  private _onSelect(option: MdOption): void {
    const wasSelected = this._selectionModel.isSelected(option);

    // TODO(crisbeto): handle blank/null options inside multi-select.
    if (this.multiple) {
      this._selectionModel.toggle(option);
      wasSelected ? option.deselect() : option.select();
      this._sortValues();
    } else {
      this._clearSelection(option.value == null ? undefined : option);

      if (option.value == null) {
        this._propagateChanges(option.value);
      } else {
        this._selectionModel.select(option);
      }
    }

    if (wasSelected !== this._selectionModel.isSelected(option)) {
      this._propagateChanges();
    }
  }

  /**
   * Sorts the model values, ensuring that they keep the same
   * order that they have in the panel.
   */
  private _sortValues(): void {
    if (this._multiple) {
      this._selectionModel.clear();

      this.options.forEach(option => {
        if (option.selected) {
          this._selectionModel.select(option);
        }
      });
    }
  }

  /** Unsubscribes from all option subscriptions. */
  private _dropSubscriptions(): void {
    if (this._optionSubscription) {
      this._optionSubscription.unsubscribe();
      this._optionSubscription = null;
    }
  }

  /** Emits change event to set the model value. */
  private _propagateChanges(fallbackValue?: any): void {
    let valueToEmit: any = null;

    if (Array.isArray(this.selected)) {
      valueToEmit = this.selected.map(option => option.value);
    } else {
      valueToEmit = this.selected ? this.selected.value : fallbackValue;
    }

    this._onChange(valueToEmit);
    this.change.emit(new MdSelectChange(this, valueToEmit));
  }

  /** Records option IDs to pass to the aria-owns property. */
  private _setOptionIds() {
    this._optionIds = this.options.map(option => option.id).join(' ');
  }

  /**
   * Sets the `multiple` property on each option. The promise is necessary
   * in order to avoid Angular errors when modifying the property after init.
   */
  private _setOptionMultiple() {
    if (this.multiple) {
      Promise.resolve(null).then(() => {
        this.options.forEach(option => option.multiple = this.multiple);
      });
    }
  }

  /**
   * Must set the width of the selected option's value programmatically
   * for the placeholder so the flexbox expands correctly
   * The selection arrow is 9px wide.
   */
  private _setValueWidth() {
<<<<<<< HEAD
    if (!this._selectionModel.isEmpty()){
      this._selectedValueWidth = 0;
    }
    else {
    this._selectedValueWidth =  this._triggerWidth - 9;
    }
=======
    this._selectedValueWidth = this._triggerWidth - 13;
    this._changeDetectorRef.markForCheck();
>>>>>>> 219a8ae3
  }

  /**
   * Focuses the selected item. If no option is selected, it will focus
   * the first item instead.
   */
  private _focusCorrectOption(): void {
    if (this._selectionModel.isEmpty()) {
      this._keyManager.setFirstItemActive();
    } else {
      this._keyManager.setActiveItem(this._getOptionIndex(this._selectionModel.selected[0])!);
    }
  }

  /** Focuses the select element. */
  focus(): void {
    this._elementRef.nativeElement.focus();
  }

  /** Gets the index of the provided option in the option list. */
  private _getOptionIndex(option: MdOption): number | undefined {
    return this.options.reduce((result: number, current: MdOption, index: number) => {
      return result === undefined ? (option === current ? index : undefined) : result;
    }, undefined);
  }

  /** Calculates the scroll position and x- and y-offsets of the overlay panel. */
  private _calculateOverlayPosition(): void {
    const items = this._getItemCount();
    const panelHeight = Math.min(items * SELECT_ITEM_HEIGHT, SELECT_PANEL_MAX_HEIGHT);
    const scrollContainerHeight = items * SELECT_ITEM_HEIGHT;

    // The farthest the panel can be scrolled before it hits the bottom
    const maxScroll = scrollContainerHeight - panelHeight;

    if (this._hasValue()) {
      let selectedOptionOffset = this._getOptionIndex(this._selectionModel.selected[0])!;

      selectedOptionOffset += this._getLabelCountBeforeOption(selectedOptionOffset);

      // We must maintain a scroll buffer so the selected option will be scrolled to the
      // center of the overlay panel rather than the top.
      const scrollBuffer = panelHeight / 2;
      this._scrollTop = this._calculateOverlayScroll(selectedOptionOffset, scrollBuffer, maxScroll);
      this._offsetY = this._calculateOverlayOffsetY(selectedOptionOffset, scrollBuffer, maxScroll);
    } else {
      // If no option is selected, the panel centers on the first option. In this case,
      // we must only adjust for the height difference between the option element
      // and the trigger element, then multiply it by -1 to ensure the panel moves
      // in the correct direction up the page.
      this._offsetY = (SELECT_ITEM_HEIGHT - SELECT_TRIGGER_HEIGHT) / 2 * -1 -
          (this._getLabelCountBeforeOption(0) * SELECT_ITEM_HEIGHT);
    }

    this._checkOverlayWithinViewport(maxScroll);
  }

  /**
   * Calculates the scroll position of the select's overlay panel.
   *
   * Attempts to center the selected option in the panel. If the option is
   * too high or too low in the panel to be scrolled to the center, it clamps the
   * scroll position to the min or max scroll positions respectively.
   */
  _calculateOverlayScroll(selectedIndex: number, scrollBuffer: number,
                          maxScroll: number): number {
    const optionOffsetFromScrollTop = SELECT_ITEM_HEIGHT * selectedIndex;
    const halfOptionHeight = SELECT_ITEM_HEIGHT / 2;

    // Starts at the optionOffsetFromScrollTop, which scrolls the option to the top of the
    // scroll container, then subtracts the scroll buffer to scroll the option down to
    // the center of the overlay panel. Half the option height must be re-added to the
    // scrollTop so the option is centered based on its middle, not its top edge.
    const optimalScrollPosition = optionOffsetFromScrollTop - scrollBuffer + halfOptionHeight;
    return clampValue(0, optimalScrollPosition, maxScroll);
  }

  /**
   * Figures out the appropriate animation state for the placeholder.
   */
  _getPlaceholderAnimationState(): string {
    if (this.floatPlaceholder === 'never') {
      return '';
    }

    if (this.floatPlaceholder === 'always') {
      return this._floatPlaceholderState();
    }

    return this._placeholderState;
  }

  /**
   * Determines the CSS `opacity` of the placeholder element.
   */
  _getPlaceholderOpacity(): string {
    return (this.floatPlaceholder !== 'never' || this._selectionModel.isEmpty()) ? '1' : '0';
  }

  /** Returns the aria-label of the select component. */
  get _ariaLabel(): string | null {
    // If an ariaLabelledby value has been set, the select should not overwrite the
    // `aria-labelledby` value by setting the ariaLabel to the placeholder.
    return this.ariaLabelledby ? null : this.ariaLabel || this.placeholder;
  }

  /**
   * Sets the x-offset of the overlay panel in relation to the trigger's top start corner.
   * This must be adjusted to align the selected option text over the trigger text when
   * the panel opens. Will change based on LTR or RTL text direction. Note that the offset
   * can't be calculated until the panel has been attached, because we need to know the
   * content width in order to constrain the panel within the viewport.
   */
  private _calculateOverlayOffsetX(): void {
    const overlayRect = this.overlayDir.overlayRef.overlayElement.getBoundingClientRect();
    const viewportRect = this._viewportRuler.getViewportRect();
    const isRtl = this._isRtl();
    const paddingWidth = this.multiple ? SELECT_MULTIPLE_PANEL_PADDING_X + SELECT_PANEL_PADDING_X :
                                         SELECT_PANEL_PADDING_X * 2;
    let offsetX: number;

    // Adjust the offset, depending on the option padding.
    if (this.multiple) {
      offsetX = SELECT_MULTIPLE_PANEL_PADDING_X;
    } else {
      let selected = this._selectionModel.selected[0] || this.options.first;
      offsetX = selected && selected.group ? SELECT_PANEL_INDENT_PADDING_X : SELECT_PANEL_PADDING_X;
    }

    // Invert the offset in LTR.
    if (!isRtl) {
      offsetX *= -1;
    }

    // Determine how much the select overflows on each side.
    const leftOverflow = 0 - (overlayRect.left + offsetX - (isRtl ? paddingWidth : 0));
    const rightOverflow = overlayRect.right + offsetX - viewportRect.width
                          + (isRtl ? 0 : paddingWidth);

    // If the element overflows on either side, reduce the offset to allow it to fit.
    if (leftOverflow > 0) {
      offsetX += leftOverflow + SELECT_PANEL_VIEWPORT_PADDING;
    } else if (rightOverflow > 0) {
      offsetX -= rightOverflow + SELECT_PANEL_VIEWPORT_PADDING;
    }

    // Set the offset directly in order to avoid having to go through change detection and
    // potentially triggering "changed after it was checked" errors.
    this.overlayDir.offsetX = offsetX;
    this.overlayDir.overlayRef.updatePosition();
  }

  /**
   * Calculates the y-offset of the select's overlay panel in relation to the
   * top start corner of the trigger. It has to be adjusted in order for the
   * selected option to be aligned over the trigger when the panel opens.
   */
  private _calculateOverlayOffsetY(selectedIndex: number, scrollBuffer: number,
                                  maxScroll: number): number {
    let optionOffsetFromPanelTop: number;

    if (this._scrollTop === 0) {
      optionOffsetFromPanelTop = selectedIndex * SELECT_ITEM_HEIGHT;
    } else if (this._scrollTop === maxScroll) {
      const firstDisplayedIndex = this._getItemCount() - SELECT_MAX_OPTIONS_DISPLAYED;
      const selectedDisplayIndex = selectedIndex - firstDisplayedIndex;

      // Because the panel height is longer than the height of the options alone,
      // there is always extra padding at the top or bottom of the panel. When
      // scrolled to the very bottom, this padding is at the top of the panel and
      // must be added to the offset.
      optionOffsetFromPanelTop =
          selectedDisplayIndex * SELECT_ITEM_HEIGHT + SELECT_PANEL_PADDING_Y;
    } else {
      // If the option was scrolled to the middle of the panel using a scroll buffer,
      // its offset will be the scroll buffer minus the half height that was added to
      // center it.
      optionOffsetFromPanelTop = scrollBuffer - SELECT_ITEM_HEIGHT / 2;
    }

    // The final offset is the option's offset from the top, adjusted for the height
    // difference, multiplied by -1 to ensure that the overlay moves in the correct
    // direction up the page.
    return optionOffsetFromPanelTop * -1 - SELECT_OPTION_HEIGHT_ADJUSTMENT;
  }

  /**
   * Checks that the attempted overlay position will fit within the viewport.
   * If it will not fit, tries to adjust the scroll position and the associated
   * y-offset so the panel can open fully on-screen. If it still won't fit,
   * sets the offset back to 0 to allow the fallback position to take over.
   */
  private _checkOverlayWithinViewport(maxScroll: number): void {
    const viewportRect = this._viewportRuler.getViewportRect();
    const triggerRect = this._getTriggerRect();

    const topSpaceAvailable = triggerRect.top - SELECT_PANEL_VIEWPORT_PADDING;
    const bottomSpaceAvailable =
        viewportRect.height - triggerRect.bottom - SELECT_PANEL_VIEWPORT_PADDING;

    const panelHeightTop = Math.abs(this._offsetY);
    const totalPanelHeight =
        Math.min(this._getItemCount() * SELECT_ITEM_HEIGHT, SELECT_PANEL_MAX_HEIGHT);
    const panelHeightBottom = totalPanelHeight - panelHeightTop - triggerRect.height;

    if (panelHeightBottom > bottomSpaceAvailable) {
      this._adjustPanelUp(panelHeightBottom, bottomSpaceAvailable);
    } else if (panelHeightTop > topSpaceAvailable) {
     this._adjustPanelDown(panelHeightTop, topSpaceAvailable, maxScroll);
    } else {
      this._transformOrigin = this._getOriginBasedOnOption();
    }
  }

  /** Adjusts the overlay panel up to fit in the viewport. */
  private _adjustPanelUp(panelHeightBottom: number, bottomSpaceAvailable: number) {
    const distanceBelowViewport = panelHeightBottom - bottomSpaceAvailable;

    // Scrolls the panel up by the distance it was extending past the boundary, then
    // adjusts the offset by that amount to move the panel up into the viewport.
    this._scrollTop -= distanceBelowViewport;
    this._offsetY -= distanceBelowViewport;
    this._transformOrigin = this._getOriginBasedOnOption();

    // If the panel is scrolled to the very top, it won't be able to fit the panel
    // by scrolling, so set the offset to 0 to allow the fallback position to take
    // effect.
    if (this._scrollTop <= 0) {
      this._scrollTop = 0;
      this._offsetY = 0;
      this._transformOrigin = `50% bottom 0px`;
    }
  }

  /** Adjusts the overlay panel down to fit in the viewport. */
  private _adjustPanelDown(panelHeightTop: number, topSpaceAvailable: number,
                           maxScroll: number) {
    const distanceAboveViewport = panelHeightTop - topSpaceAvailable;

    // Scrolls the panel down by the distance it was extending past the boundary, then
    // adjusts the offset by that amount to move the panel down into the viewport.
    this._scrollTop += distanceAboveViewport;
    this._offsetY += distanceAboveViewport;
    this._transformOrigin = this._getOriginBasedOnOption();

    // If the panel is scrolled to the very bottom, it won't be able to fit the
    // panel by scrolling, so set the offset to 0 to allow the fallback position
    // to take effect.
    if (this._scrollTop >= maxScroll) {
      this._scrollTop = maxScroll;
      this._offsetY = 0;
      this._transformOrigin = `50% top 0px`;
      return;
    }
  }

  /** Sets the transform origin point based on the selected option. */
  private _getOriginBasedOnOption(): string {
    const originY =
        Math.abs(this._offsetY) - SELECT_OPTION_HEIGHT_ADJUSTMENT + SELECT_ITEM_HEIGHT / 2;
    return `50% ${originY}px 0px`;
  }

  /** Figures out the floating placeholder state value. */
  private _floatPlaceholderState(): string {
    return this._isRtl() ? 'floating-rtl' : 'floating-ltr';
  }

  /** Handles the user pressing the arrow keys on a closed select.  */
  private _handleArrowKey(event: KeyboardEvent): void {
    if (this._multiple) {
      event.preventDefault();
      this.open();
    } else {
      const prevActiveItem = this._keyManager.activeItem;

      // Cycle though the select options even when the select is closed,
      // matching the behavior of the native select element.
      // TODO(crisbeto): native selects also cycle through the options with left/right arrows,
      // however the key manager only supports up/down at the moment.
      this._keyManager.onKeydown(event);

      const currentActiveItem = this._keyManager.activeItem as MdOption;

      if (currentActiveItem !== prevActiveItem) {
        this._clearSelection();
        this._setSelectionByValue(currentActiveItem.value, true);
        this._propagateChanges();
      }
    }
  }

  /** Calculates the amount of items in the select. This includes options and group labels. */
  private _getItemCount(): number {
    return this.options.length + this.optionGroups.length;
  }

  /**
   * Calculates the amount of option group labels that precede the specified option.
   * Useful when positioning the panel, because the labels will offset the index of the
   * currently-selected option.
   */
  private _getLabelCountBeforeOption(optionIndex: number): number {
    if (this.optionGroups.length) {
      let options = this.options.toArray();
      let groups = this.optionGroups.toArray();
      let groupCounter = 0;

      for (let i = 0; i < optionIndex + 1; i++) {
        if (options[i].group && options[i].group === groups[groupCounter]) {
          groupCounter++;
        }
      }

      return groupCounter;
    }

    return 0;
  }

}

/** Clamps a value n between min and max values. */
function clampValue(min: number, n: number, max: number): number {
  return Math.min(Math.max(min, n), max);
}<|MERGE_RESOLUTION|>--- conflicted
+++ resolved
@@ -750,17 +750,14 @@
    * The selection arrow is 9px wide.
    */
   private _setValueWidth() {
-<<<<<<< HEAD
+
     if (!this._selectionModel.isEmpty()){
       this._selectedValueWidth = 0;
     }
     else {
     this._selectedValueWidth =  this._triggerWidth - 9;
     }
-=======
-    this._selectedValueWidth = this._triggerWidth - 13;
     this._changeDetectorRef.markForCheck();
->>>>>>> 219a8ae3
   }
 
   /**

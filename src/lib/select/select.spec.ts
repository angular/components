import {Directionality} from '@angular/cdk/bidi';
import {DOWN_ARROW, END, ENTER, HOME, SPACE, TAB, UP_ARROW} from '@angular/cdk/keycodes';
import {OverlayContainer} from '@angular/cdk/overlay';
import {Platform} from '@angular/cdk/platform';
import {ScrollDispatcher, ViewportRuler} from '@angular/cdk/scrolling';
import {
  createKeyboardEvent,
  dispatchEvent,
  dispatchFakeEvent,
  dispatchKeyboardEvent,
  wrappedErrorMessage,
} from '@angular/cdk/testing';
import {
  ChangeDetectionStrategy,
  Component,
  DebugElement,
  OnInit,
  QueryList,
  ViewChild,
  ViewChildren,
} from '@angular/core';
import {
  async,
  ComponentFixture,
  fakeAsync,
  flush,
  inject,
  TestBed,
  tick,
} from '@angular/core/testing';
import {
  ControlValueAccessor,
  FormControl,
  FormGroup,
  FormGroupDirective,
  FormsModule,
  NG_VALUE_ACCESSOR,
  ReactiveFormsModule,
  Validators,
} from '@angular/forms';
import {
  ErrorStateMatcher,
  FloatLabelType,
  MAT_LABEL_GLOBAL_OPTIONS,
  MatOption,
} from '@angular/material/core';
import {MatFormFieldModule} from '@angular/material/form-field';
import {By} from '@angular/platform-browser';
import {NoopAnimationsModule} from '@angular/platform-browser/animations';
import {map} from 'rxjs/operators/map';
import {Subject} from 'rxjs/Subject';
import {MatSelectModule} from './index';
import {MatSelect} from './select';
import {
  getMatSelectDynamicMultipleError,
  getMatSelectNonArrayValueError,
  getMatSelectNonFunctionValueError,
} from './select-errors';

/** The debounce interval when typing letters to select an option. */
const LETTER_KEY_DEBOUNCE_INTERVAL = 200;

const platform = new Platform();


describe('MatSelect', () => {
  let overlayContainer: OverlayContainer;
  let overlayContainerElement: HTMLElement;
  let dir: {value: 'ltr'|'rtl'};
  let scrolledSubject = new Subject();
  let viewportRuler: ViewportRuler;

  // Providers used for all mat-select tests
  const commonProviders = [
    {provide: Directionality, useFactory: () => dir = {value: 'ltr'}},
    {
      provide: ScrollDispatcher, useFactory: () => ({
        scrolled: () => scrolledSubject.asObservable(),
      }),
    },
  ];

  // NgModule imports used for all mat-select tests.
  const commonModuleImports = [
    MatFormFieldModule,
    MatSelectModule,
    ReactiveFormsModule,
    FormsModule,
    NoopAnimationsModule,
  ];

  /**
   * Configures the test module for MatSelect with the given declarations. This is broken out so
   * that we're only compiling the necessary test components for each test in order to speed up
   * overall test time.
   * @param declarations Components to declare for this block
   */
  function configureMatSelectTestingModule(declarations) {
    TestBed.configureTestingModule({
      imports: commonModuleImports,
      declarations: declarations,
      providers: commonProviders,
    }).compileComponents();

    inject([OverlayContainer], (oc: OverlayContainer) => {
      overlayContainer = oc;
      overlayContainerElement = oc.getContainerElement();
    })();
  }

  afterEach(() => {
    overlayContainer.ngOnDestroy();
  });

  describe('core', () => {
    beforeEach(async(() => {
      configureMatSelectTestingModule([
        BasicSelect,
        MultiSelect,
        SelectWithGroups,
      ]);
    }));

    describe('accessibility', () => {
      describe('for select', () => {
        let fixture: ComponentFixture<BasicSelect>;
        let select: HTMLElement;

        beforeEach(fakeAsync(() => {
          fixture = TestBed.createComponent(BasicSelect);
          fixture.detectChanges();
          select = fixture.debugElement.query(By.css('mat-select')).nativeElement;
        }));

        it('should set the role of the select to listbox', fakeAsync(() => {
          expect(select.getAttribute('role')).toEqual('listbox');
        }));

        it('should set the aria label of the select to the placeholder', fakeAsync(() => {
          expect(select.getAttribute('aria-label')).toEqual('Food');
        }));

        it('should support setting a custom aria-label', fakeAsync(() => {
          fixture.componentInstance.ariaLabel = 'Custom Label';
          fixture.detectChanges();

          expect(select.getAttribute('aria-label')).toEqual('Custom Label');
        }));

        it('should not set an aria-label if aria-labelledby is specified', fakeAsync(() => {
          fixture.componentInstance.ariaLabelledby = 'myLabelId';
          fixture.detectChanges();

          expect(select.getAttribute('aria-label')).toBeFalsy('Expected no aria-label to be set.');
          expect(select.getAttribute('aria-labelledby')).toBe('myLabelId');
        }));

        it('should not have aria-labelledby in the DOM if it`s not specified', fakeAsync(() => {
          fixture.detectChanges();
          expect(select.hasAttribute('aria-labelledby')).toBeFalsy();
        }));

        it('should set the tabindex of the select to 0 by default', fakeAsync(() => {
          expect(select.getAttribute('tabindex')).toEqual('0');
        }));

        it('should be able to override the tabindex', fakeAsync(() => {
          fixture.componentInstance.tabIndexOverride = 3;
          fixture.detectChanges();

          expect(select.getAttribute('tabindex')).toBe('3');
        }));

        it('should set aria-required for required selects', fakeAsync(() => {
          expect(select.getAttribute('aria-required'))
              .toEqual('false', `Expected aria-required attr to be false for normal selects.`);

          fixture.componentInstance.isRequired = true;
          fixture.detectChanges();

          expect(select.getAttribute('aria-required'))
              .toEqual('true', `Expected aria-required attr to be true for required selects.`);
        }));

        it('should set the mat-select-required class for required selects', fakeAsync(() => {
          expect(select.classList).not.toContain(
              'mat-select-required', `Expected the mat-select-required class not to be set.`);

          fixture.componentInstance.isRequired = true;
          fixture.detectChanges();

          expect(select.classList).toContain(
              'mat-select-required', `Expected the mat-select-required class to be set.`);
        }));

        it('should set aria-invalid for selects that are invalid and touched', fakeAsync(() => {
          expect(select.getAttribute('aria-invalid'))
              .toEqual('false', `Expected aria-invalid attr to be false for valid selects.`);

          fixture.componentInstance.isRequired = true;
          fixture.componentInstance.control.markAsTouched();
          fixture.detectChanges();

          expect(select.getAttribute('aria-invalid'))
              .toEqual('true', `Expected aria-invalid attr to be true for invalid selects.`);
        }));

        it('should set aria-disabled for disabled selects', fakeAsync(() => {
          expect(select.getAttribute('aria-disabled')).toEqual('false');

          fixture.componentInstance.control.disable();
          fixture.detectChanges();

          expect(select.getAttribute('aria-disabled')).toEqual('true');
        }));

        it('should set the tabindex of the select to -1 if disabled', fakeAsync(() => {
          fixture.componentInstance.control.disable();
          fixture.detectChanges();
          expect(select.getAttribute('tabindex')).toEqual('-1');

          fixture.componentInstance.control.enable();
          fixture.detectChanges();
          expect(select.getAttribute('tabindex')).toEqual('0');
        }));

        it('should select options via the arrow keys on a closed select', fakeAsync(() => {
          const formControl = fixture.componentInstance.control;
          const options = fixture.componentInstance.options.toArray();

          expect(formControl.value).toBeFalsy('Expected no initial value.');

          dispatchKeyboardEvent(select, 'keydown', DOWN_ARROW);

          expect(options[0].selected).toBe(true, 'Expected first option to be selected.');
          expect(formControl.value).toBe(options[0].value,
              'Expected value from first option to have been set on the model.');

          dispatchKeyboardEvent(select, 'keydown', DOWN_ARROW);
          dispatchKeyboardEvent(select, 'keydown', DOWN_ARROW);

          // Note that the third option is skipped, because it is disabled.
          expect(options[3].selected).toBe(true, 'Expected fourth option to be selected.');
          expect(formControl.value).toBe(options[3].value,
              'Expected value from fourth option to have been set on the model.');

          dispatchKeyboardEvent(select, 'keydown', UP_ARROW);

          expect(options[1].selected).toBe(true, 'Expected second option to be selected.');
          expect(formControl.value).toBe(options[1].value,
              'Expected value from second option to have been set on the model.');
        }));

        it('should be able to select options by typing on a closed select', fakeAsync(() => {
          const formControl = fixture.componentInstance.control;
          const options = fixture.componentInstance.options.toArray();

          expect(formControl.value).toBeFalsy('Expected no initial value.');

          dispatchEvent(select, createKeyboardEvent('keydown', 80, undefined, 'p'));
          tick(200);

          expect(options[1].selected).toBe(true, 'Expected second option to be selected.');
          expect(formControl.value).toBe(options[1].value,
            'Expected value from second option to have been set on the model.');

          dispatchEvent(select, createKeyboardEvent('keydown', 69, undefined, 'e'));
          tick(200);

          expect(options[5].selected).toBe(true, 'Expected sixth option to be selected.');
          expect(formControl.value).toBe(options[5].value,
            'Expected value from sixth option to have been set on the model.');
        }));

        it('should open the panel when pressing the arrow keys on a closed multiple select',
            fakeAsync(() => {
              fixture.destroy();

              const multiFixture = TestBed.createComponent(MultiSelect);
              const instance = multiFixture.componentInstance;

              multiFixture.detectChanges();
              select = multiFixture.debugElement.query(By.css('mat-select')).nativeElement;

              const initialValue = instance.control.value;

              expect(instance.select.panelOpen).toBe(false, 'Expected panel to be closed.');

              const event = dispatchKeyboardEvent(select, 'keydown', DOWN_ARROW);

              expect(instance.select.panelOpen).toBe(true, 'Expected panel to be open.');
              expect(instance.control.value).toBe(initialValue, 'Expected value to stay the same.');
              expect(event.defaultPrevented).toBe(true, 'Expected default to be prevented.');
            }));

        it('should do nothing when typing on a closed multi-select', fakeAsync(() => {
          fixture.destroy();

          const multiFixture = TestBed.createComponent(MultiSelect);
          const instance = multiFixture.componentInstance;

          multiFixture.detectChanges();
          select = multiFixture.debugElement.query(By.css('mat-select')).nativeElement;

          const initialValue = instance.control.value;

          expect(instance.select.panelOpen).toBe(false, 'Expected panel to be closed.');

          dispatchEvent(select, createKeyboardEvent('keydown', 80, undefined, 'p'));

          expect(instance.select.panelOpen).toBe(false, 'Expected panel to stay closed.');
          expect(instance.control.value).toBe(initialValue, 'Expected value to stay the same.');
        }));

        it('should do nothing if the key manager did not change the active item', fakeAsync(() => {
          const formControl = fixture.componentInstance.control;

          expect(formControl.value).toBeNull('Expected form control value to be empty.');
          expect(formControl.pristine).toBe(true, 'Expected form control to be clean.');

          dispatchKeyboardEvent(select, 'keydown', 16); // Press a random key.

          expect(formControl.value).toBeNull('Expected form control value to stay empty.');
          expect(formControl.pristine).toBe(true, 'Expected form control to stay clean.');
        }));

        it('should continue from the selected option when the value is set programmatically',
            fakeAsync(() => {
              const formControl = fixture.componentInstance.control;

              formControl.setValue('eggs-5');
              fixture.detectChanges();

              dispatchKeyboardEvent(select, 'keydown', DOWN_ARROW);

              expect(formControl.value).toBe('pasta-6');
              expect(fixture.componentInstance.options.toArray()[6].selected).toBe(true);
            }));

        it('should not shift focus when the selected options are updated programmatically ' +
            'in a multi select', fakeAsync(() => {
          fixture.destroy();

          const multiFixture = TestBed.createComponent(MultiSelect);

          multiFixture.detectChanges();
          select = multiFixture.debugElement.query(By.css('mat-select')).nativeElement;
          multiFixture.componentInstance.select.open();
          multiFixture.detectChanges();

          const options =
              overlayContainerElement.querySelectorAll('mat-option') as NodeListOf<HTMLElement>;

          options[3].focus();
          expect(document.activeElement).toBe(options[3], 'Expected fourth option to be focused.');

          multiFixture.componentInstance.control.setValue(['steak-0', 'sushi-7']);
          multiFixture.detectChanges();

          expect(document.activeElement)
              .toBe(options[3], 'Expected fourth option to remain focused.');
        }));

        it('should not cycle through the options if the control is disabled', fakeAsync(() => {
          const formControl = fixture.componentInstance.control;

          formControl.setValue('eggs-5');
          formControl.disable();

          dispatchKeyboardEvent(select, 'keydown', DOWN_ARROW);

          expect(formControl.value).toBe('eggs-5', 'Expected value to remain unchaged.');
        }));

        it('should not wrap selection after reaching the end of the options', fakeAsync(() => {
          const lastOption = fixture.componentInstance.options.last;

          fixture.componentInstance.options.forEach(() => {
            dispatchKeyboardEvent(select, 'keydown', DOWN_ARROW);
          });

          expect(lastOption.selected).toBe(true, 'Expected last option to be selected.');

          dispatchKeyboardEvent(select, 'keydown', DOWN_ARROW);

          expect(lastOption.selected).toBe(true, 'Expected last option to stay selected.');
        }));

        it('should not open a multiple select when tabbing through', fakeAsync(() => {
          fixture.destroy();

          const multiFixture = TestBed.createComponent(MultiSelect);

          multiFixture.detectChanges();
          select = multiFixture.debugElement.query(By.css('mat-select')).nativeElement;

          expect(multiFixture.componentInstance.select.panelOpen)
              .toBe(false, 'Expected panel to be closed initially.');

          dispatchKeyboardEvent(select, 'keydown', TAB);

          expect(multiFixture.componentInstance.select.panelOpen)
              .toBe(false, 'Expected panel to stay closed.');
        }));

        it('should prevent the default action when pressing space', fakeAsync(() => {
          const event = dispatchKeyboardEvent(select, 'keydown', SPACE);
          expect(event.defaultPrevented).toBe(true);
        }));

        it('should consider the selection a result of a user action when closed', fakeAsync(() => {
          const option = fixture.componentInstance.options.first;
          const spy = jasmine.createSpy('option selection spy');
          const subscription =
              option.onSelectionChange.pipe(map(e => e.isUserInput)).subscribe(spy);

          dispatchKeyboardEvent(select, 'keydown', DOWN_ARROW);
          expect(spy).toHaveBeenCalledWith(true);

          subscription.unsubscribe();
        }));

        it('should be able to focus the select trigger', fakeAsync(() => {
          document.body.focus(); // ensure that focus isn't on the trigger already

          fixture.componentInstance.select.focus();

          expect(document.activeElement).toBe(select, 'Expected select element to be focused.');
        }));

        // Having `aria-hidden` on the trigger avoids issues where
        // screen readers read out the wrong amount of options.
        it('should set aria-hidden on the trigger element', fakeAsync(() => {
          const trigger = fixture.debugElement.query(By.css('.mat-select-trigger')).nativeElement;

          expect(trigger.getAttribute('aria-hidden'))
              .toBe('true', 'Expected aria-hidden to be true when the select is open.');
        }));

        it('should set `aria-multiselectable` to true on multi-select instances', fakeAsync(() => {
          fixture.destroy();

          const multiFixture = TestBed.createComponent(MultiSelect);

          multiFixture.detectChanges();
          select = multiFixture.debugElement.query(By.css('mat-select')).nativeElement;

          expect(select.getAttribute('aria-multiselectable')).toBe('true');
        }));

        it('should set aria-multiselectable false on single-selection instances', fakeAsync(() => {
          expect(select.getAttribute('aria-multiselectable')).toBe('false');
        }));

        it('should set aria-activedescendant only while the panel is open', fakeAsync(() => {
          fixture.componentInstance.control.setValue('chips-4');
          fixture.detectChanges();

          const host = fixture.debugElement.query(By.css('mat-select')).nativeElement;

          expect(host.hasAttribute('aria-activedescendant'))
              .toBe(false, 'Expected no aria-activedescendant on init.');

          fixture.componentInstance.select.open();
          fixture.detectChanges();
          flush();

          const options = overlayContainerElement.querySelectorAll('mat-option');

          expect(host.getAttribute('aria-activedescendant'))
              .toBe(options[4].id, 'Expected aria-activedescendant to match the active option.');

          fixture.componentInstance.select.close();
          fixture.detectChanges();
          flush();

          expect(host.hasAttribute('aria-activedescendant'))
              .toBe(false, 'Expected no aria-activedescendant when closed.');
        }));

        it('should set aria-activedescendant based on the focused option', fakeAsync(() => {
          const host = fixture.debugElement.query(By.css('mat-select')).nativeElement;

          fixture.componentInstance.select.open();
          fixture.detectChanges();
          flush();

          const options = overlayContainerElement.querySelectorAll('mat-option');

          expect(host.getAttribute('aria-activedescendant')).toBe(options[0].id);

          [1, 2, 3].forEach(() => {
            dispatchKeyboardEvent(host, 'keydown', DOWN_ARROW);
            fixture.detectChanges();
          });

          expect(host.getAttribute('aria-activedescendant')).toBe(options[4].id);

          dispatchKeyboardEvent(host, 'keydown', UP_ARROW);
          fixture.detectChanges();

          expect(host.getAttribute('aria-activedescendant')).toBe(options[3].id);
        }));

      });

      describe('for options', () => {
        let fixture: ComponentFixture<BasicSelect>;
        let trigger: HTMLElement;
        let options: NodeListOf<HTMLElement>;

        beforeEach(fakeAsync(() => {
          fixture = TestBed.createComponent(BasicSelect);
          fixture.detectChanges();
          trigger = fixture.debugElement.query(By.css('.mat-select-trigger')).nativeElement;
          trigger.click();
          fixture.detectChanges();

          options =
              overlayContainerElement.querySelectorAll('mat-option') as NodeListOf<HTMLElement>;
        }));

        it('should set the role of mat-option to option', fakeAsync(() => {
          expect(options[0].getAttribute('role')).toEqual('option');
          expect(options[1].getAttribute('role')).toEqual('option');
          expect(options[2].getAttribute('role')).toEqual('option');
        }));

        it('should set aria-selected on each option', fakeAsync(() => {
          expect(options[0].getAttribute('aria-selected')).toEqual('false');
          expect(options[1].getAttribute('aria-selected')).toEqual('false');
          expect(options[2].getAttribute('aria-selected')).toEqual('false');

          options[1].click();
          fixture.detectChanges();

          trigger.click();
          fixture.detectChanges();
          flush();

          expect(options[0].getAttribute('aria-selected')).toEqual('false');
          expect(options[1].getAttribute('aria-selected')).toEqual('true');
          expect(options[2].getAttribute('aria-selected')).toEqual('false');
        }));

        it('should set the tabindex of each option according to disabled state', fakeAsync(() => {
          expect(options[0].getAttribute('tabindex')).toEqual('0');
          expect(options[1].getAttribute('tabindex')).toEqual('0');
          expect(options[2].getAttribute('tabindex')).toEqual('-1');
        }));

        it('should set aria-disabled for disabled options', fakeAsync(() => {
          expect(options[0].getAttribute('aria-disabled')).toEqual('false');
          expect(options[1].getAttribute('aria-disabled')).toEqual('false');
          expect(options[2].getAttribute('aria-disabled')).toEqual('true');

          fixture.componentInstance.foods[2]['disabled'] = false;
          fixture.detectChanges();

          expect(options[0].getAttribute('aria-disabled')).toEqual('false');
          expect(options[1].getAttribute('aria-disabled')).toEqual('false');
          expect(options[2].getAttribute('aria-disabled')).toEqual('false');
        }));
      });

      describe('for option groups', () => {
        let fixture: ComponentFixture<SelectWithGroups>;
        let trigger: HTMLElement;
        let groups: NodeListOf<HTMLElement>;

        beforeEach(fakeAsync(() => {
          fixture = TestBed.createComponent(SelectWithGroups);
          fixture.detectChanges();
          trigger = fixture.debugElement.query(By.css('.mat-select-trigger')).nativeElement;
          trigger.click();
          fixture.detectChanges();
          groups =
              overlayContainerElement.querySelectorAll('mat-optgroup') as NodeListOf<HTMLElement>;
        }));

        it('should set the appropriate role', fakeAsync(() => {
          expect(groups[0].getAttribute('role')).toBe('group');
        }));

        it('should set the `aria-labelledby` attribute', fakeAsync(() => {
          let group = groups[0];
          let label = group.querySelector('label')!;

          expect(label.getAttribute('id')).toBeTruthy('Expected label to have an id.');
          expect(group.getAttribute('aria-labelledby'))
              .toBe(label.getAttribute('id'), 'Expected `aria-labelledby` to match the label id.');
        }));

        it('should set the `aria-disabled` attribute if the group is disabled', fakeAsync(() => {
          expect(groups[1].getAttribute('aria-disabled')).toBe('true');
        }));
      });
    });

    describe('overlay panel', () => {
      let fixture: ComponentFixture<BasicSelect>;
      let trigger: HTMLElement;

      beforeEach(fakeAsync(() => {
        fixture = TestBed.createComponent(BasicSelect);
        fixture.detectChanges();
        trigger = fixture.debugElement.query(By.css('.mat-select-trigger')).nativeElement;
      }));

      it('should set the width of the overlay based on the trigger and resize', async(() => {
      trigger.style.width = '200px';
      fixture.detectChanges();
      fixture.whenStable().then(() => {
        trigger.click();
        fixture.detectChanges();
        const pane = overlayContainerElement.querySelector('.cdk-overlay-pane') as HTMLElement;
        expect(pane.style.minWidth).toBe('200px',
            'Expected pane minWidth to be 200px initially');

        const backdrop =
            overlayContainerElement.querySelector('.cdk-overlay-backdrop') as HTMLElement;
        backdrop.click();
        fixture.detectChanges();
        fixture.whenStable().then(() => {

          trigger.style.width = '400px';
          fixture.detectChanges();
          fixture.whenStable().then(() => {
            trigger.click();
            fixture.detectChanges();
            expect(pane.style.minWidth).toBe('400px',
                'Expected pane minWidth to be 400px after resize');
          });
        });
      });
    }));

      it('should not throw when attempting to open too early', () => {
        // Create component and then immediately open without running change detection
        fixture = TestBed.createComponent(BasicSelect);
        expect(() => fixture.componentInstance.select.open()).not.toThrow();
      });

      it('should open the panel when trigger is clicked', fakeAsync(() => {
        trigger.click();
        fixture.detectChanges();
        flush();

        expect(fixture.componentInstance.select.panelOpen).toBe(true);
        expect(overlayContainerElement.textContent).toContain('Steak');
        expect(overlayContainerElement.textContent).toContain('Pizza');
        expect(overlayContainerElement.textContent).toContain('Tacos');
      }));

      it('should close the panel when an item is clicked', fakeAsync(() => {
        trigger.click();
        fixture.detectChanges();
        flush();

        const option = overlayContainerElement.querySelector('mat-option') as HTMLElement;
        option.click();
        fixture.detectChanges();
        flush();

        expect(overlayContainerElement.textContent).toEqual('');
        expect(fixture.componentInstance.select.panelOpen).toBe(false);
      }));

      it('should close the panel when a click occurs outside the panel', fakeAsync(() => {
        trigger.click();
        fixture.detectChanges();
        flush();

        const backdrop =
            overlayContainerElement.querySelector('.cdk-overlay-backdrop') as HTMLElement;

        backdrop.click();
        fixture.detectChanges();
        flush();

        expect(overlayContainerElement.textContent).toEqual('');
        expect(fixture.componentInstance.select.panelOpen).toBe(false);
      }));

      it('should set the width of the overlay based on the trigger', fakeAsync(() => {
        trigger.style.width = '200px';

        trigger.click();
        fixture.detectChanges();
        flush();

        const pane = overlayContainerElement.querySelector('.cdk-overlay-pane') as HTMLElement;
        expect(pane.style.minWidth).toBe('200px');
      }));



      it('should not attempt to open a select that does not have any options', fakeAsync(() => {
        fixture.componentInstance.foods = [];
        fixture.detectChanges();

        trigger.click();
        fixture.detectChanges();

        expect(fixture.componentInstance.select.panelOpen).toBe(false);
      }));



      it('should close the panel when tabbing out', fakeAsync(() => {
        trigger.click();
        fixture.detectChanges();
        flush();

        expect(fixture.componentInstance.select.panelOpen).toBe(true);

        dispatchKeyboardEvent(trigger, 'keydown', TAB);
        fixture.detectChanges();
        flush();

        expect(fixture.componentInstance.select.panelOpen).toBe(false);
      }));

      it('should focus the first option when pressing HOME', fakeAsync(() => {
        fixture.componentInstance.control.setValue('pizza-1');
        fixture.detectChanges();

        trigger.click();
        fixture.detectChanges();
        flush();

        const event = dispatchKeyboardEvent(trigger, 'keydown', HOME);
        fixture.detectChanges();

        expect(fixture.componentInstance.select._keyManager.activeItemIndex).toBe(0);
        expect(event.defaultPrevented).toBe(true);
      }));

      it('should focus the last option when pressing END', fakeAsync(() => {
        fixture.componentInstance.control.setValue('pizza-1');
        fixture.detectChanges();

        trigger.click();
        fixture.detectChanges();
        flush();

        const event = dispatchKeyboardEvent(trigger, 'keydown', END);
        fixture.detectChanges();

        expect(fixture.componentInstance.select._keyManager.activeItemIndex).toBe(7);
        expect(event.defaultPrevented).toBe(true);
      }));

      it('should be able to set extra classes on the panel', fakeAsync(() => {
        trigger.click();
        fixture.detectChanges();

        const panel = overlayContainerElement.querySelector('.mat-select-panel') as HTMLElement;

        expect(panel.classList).toContain('custom-one');
        expect(panel.classList).toContain('custom-two');
      }));

      it('should prevent the default action when pressing SPACE on an option', fakeAsync(() => {
        trigger.click();
        fixture.detectChanges();

        const option = overlayContainerElement.querySelector('mat-option')!;
        const event = dispatchKeyboardEvent(option, 'keydown', SPACE);

        expect(event.defaultPrevented).toBe(true);
      }));

      it('should prevent the default action when pressing ENTER on an option', fakeAsync(() => {
        trigger.click();
        fixture.detectChanges();

        const option = overlayContainerElement.querySelector('mat-option')!;
        const event = dispatchKeyboardEvent(option, 'keydown', ENTER);

        expect(event.defaultPrevented).toBe(true);
      }));

      it('should update disableRipple properly on each option', fakeAsync(() => {
        const options = fixture.componentInstance.options.toArray();

        expect(options.every(option => option.disableRipple === false))
            .toBeTruthy('Expected all options to have disableRipple set to false initially.');

        fixture.componentInstance.disableRipple = true;
        fixture.detectChanges();

        expect(options.every(option => option.disableRipple === true))
            .toBeTruthy('Expected all options to have disableRipple set to true.');
      }));

      it('should not show ripples if they were disabled', fakeAsync(() => {
        fixture.componentInstance.disableRipple = true;
        fixture.detectChanges();

        trigger.click();
        fixture.detectChanges();
        flush();

        const option = overlayContainerElement.querySelector('mat-option')!;

        dispatchFakeEvent(option, 'mousedown');
        dispatchFakeEvent(option, 'mouseup');

        expect(option.querySelectorAll('.mat-ripple-element').length).toBe(0);
      }));
    });

    describe('selection logic', () => {
      let fixture: ComponentFixture<BasicSelect>;
      let trigger: HTMLElement;
      let formField: HTMLElement;

      beforeEach(fakeAsync(() => {
        fixture = TestBed.createComponent(BasicSelect);
        fixture.detectChanges();
        trigger = fixture.debugElement.query(By.css('.mat-select-trigger')).nativeElement;
        formField = fixture.debugElement.query(By.css('.mat-form-field')).nativeElement;
      }));

      it('should not float label if no option is selected', fakeAsync(() => {
        expect(formField.classList.contains('mat-form-field-should-float'))
            .toBe(false, 'Label should not be floating');
      }));

      it('should focus the first option if no option is selected', fakeAsync(() => {
        trigger.click();
        fixture.detectChanges();
        flush();

        expect(fixture.componentInstance.select._keyManager.activeItemIndex).toEqual(0);
      }));

      it('should select an option when it is clicked', fakeAsync(() => {
        trigger.click();
        fixture.detectChanges();
        flush();

        let option = overlayContainerElement.querySelector('mat-option') as HTMLElement;
        option.click();
        fixture.detectChanges();
        flush();

        trigger.click();
        fixture.detectChanges();
        flush();

        option = overlayContainerElement.querySelector('mat-option') as HTMLElement;

        expect(option.classList).toContain('mat-selected');
        expect(fixture.componentInstance.options.first.selected).toBe(true);
        expect(fixture.componentInstance.select.selected)
            .toBe(fixture.componentInstance.options.first);
      }));

      it('should deselect other options when one is selected', fakeAsync(() => {
        trigger.click();
        fixture.detectChanges();
        flush();

        let options =
            overlayContainerElement.querySelectorAll('mat-option') as NodeListOf<HTMLElement>;

        options[0].click();
        fixture.detectChanges();
        flush();

        trigger.click();
        fixture.detectChanges();
        flush();

        options =
            overlayContainerElement.querySelectorAll('mat-option') as NodeListOf<HTMLElement>;
        expect(options[1].classList).not.toContain('mat-selected');
        expect(options[2].classList).not.toContain('mat-selected');

        const optionInstances = fixture.componentInstance.options.toArray();
        expect(optionInstances[1].selected).toBe(false);
        expect(optionInstances[2].selected).toBe(false);
      }));

      it('should deselect other options when one is programmatically selected', fakeAsync(() => {
        let control = fixture.componentInstance.control;
        let foods = fixture.componentInstance.foods;

        trigger.click();
        fixture.detectChanges();
        flush();

        let options =
            overlayContainerElement.querySelectorAll('mat-option') as NodeListOf<HTMLElement>;

        options[0].click();
        fixture.detectChanges();
        flush();

        control.setValue(foods[1].value);
        fixture.detectChanges();

        trigger.click();
        fixture.detectChanges();
        flush();

        options = overlayContainerElement.querySelectorAll('mat-option') as NodeListOf<HTMLElement>;

        expect(options[0].classList)
            .not.toContain('mat-selected', 'Expected first option to no longer be selected');
        expect(options[1].classList)
            .toContain('mat-selected', 'Expected second option to be selected');

        const optionInstances = fixture.componentInstance.options.toArray();

        expect(optionInstances[0].selected)
            .toBe(false, 'Expected first option to no longer be selected');
        expect(optionInstances[1].selected)
            .toBe(true, 'Expected second option to be selected');
      }));

      it('should remove selection if option has been removed', fakeAsync(() => {
        let select = fixture.componentInstance.select;

        trigger.click();
        fixture.detectChanges();
        flush();

        let firstOption = overlayContainerElement.querySelectorAll('mat-option')[0] as HTMLElement;

        firstOption.click();
        fixture.detectChanges();

        expect(select.selected).toBe(select.options.first, 'Expected first option to be selected.');

        fixture.componentInstance.foods = [];
        fixture.detectChanges();
        flush();

        expect(select.selected)
            .toBeUndefined('Expected selection to be removed when option no longer exists.');
      }));

      it('should display the selected option in the trigger', fakeAsync(() => {
        trigger.click();
        fixture.detectChanges();
        flush();

        const option = overlayContainerElement.querySelector('mat-option') as HTMLElement;
        option.click();
        fixture.detectChanges();
        flush();

        const value = fixture.debugElement.query(By.css('.mat-select-value')).nativeElement;

        expect(formField.classList.contains('mat-form-field-should-float'))
            .toBe(true, 'Label should be floating');
        expect(value.textContent).toContain('Steak');
      }));

      it('should focus the selected option if an option is selected', fakeAsync(() => {
        // must wait for initial writeValue promise to finish
        flush();

        fixture.componentInstance.control.setValue('pizza-1');
        fixture.detectChanges();

        trigger.click();
        fixture.detectChanges();
        flush();

        // must wait for animation to finish
        fixture.detectChanges();
        expect(fixture.componentInstance.select._keyManager.activeItemIndex).toEqual(1);
      }));

      it('should select an option that was added after initialization', fakeAsync(() => {
        fixture.componentInstance.foods.push({viewValue: 'Potatoes', value: 'potatoes-8'});
        trigger.click();
        fixture.detectChanges();
        flush();

        const options =
            overlayContainerElement.querySelectorAll('mat-option') as NodeListOf<HTMLElement>;
        options[8].click();
        fixture.detectChanges();
        flush();

        expect(trigger.textContent).toContain('Potatoes');
        expect(fixture.componentInstance.select.selected)
            .toBe(fixture.componentInstance.options.last);
      }));

      it('should not select disabled options', fakeAsync(() => {
        trigger.click();
        fixture.detectChanges();

        const options =
            overlayContainerElement.querySelectorAll('mat-option') as NodeListOf<HTMLElement>;
        options[2].click();
        fixture.detectChanges();

        expect(fixture.componentInstance.select.panelOpen).toBe(true);
        expect(options[2].classList).not.toContain('mat-selected');
        expect(fixture.componentInstance.select.selected).toBeUndefined();
      }));

      it('should not select options inside a disabled group', fakeAsync(() => {
        fixture.destroy();

        const groupFixture = TestBed.createComponent(SelectWithGroups);
        groupFixture.detectChanges();
        groupFixture.debugElement.query(By.css('.mat-select-trigger')).nativeElement.click();
        groupFixture.detectChanges();

        const disabledGroup = overlayContainerElement.querySelectorAll('mat-optgroup')[1];
        const options = disabledGroup.querySelectorAll('mat-option');

        (options[0] as HTMLElement).click();
        groupFixture.detectChanges();

        expect(groupFixture.componentInstance.select.panelOpen).toBe(true);
        expect(options[0].classList).not.toContain('mat-selected');
        expect(groupFixture.componentInstance.select.selected).toBeUndefined();
      }));

      it('should not throw if triggerValue accessed with no selected value', fakeAsync(() => {
        expect(() => fixture.componentInstance.select.triggerValue).not.toThrow();
      }));
    });

    describe('forms integration', () => {
      let fixture: ComponentFixture<BasicSelect>;
      let trigger: HTMLElement;

      beforeEach(fakeAsync(() => {
        fixture = TestBed.createComponent(BasicSelect);
        fixture.detectChanges();
        trigger = fixture.debugElement.query(By.css('.mat-select-trigger')).nativeElement;
      }));

      it('should take an initial view value with reactive forms', fakeAsync(() => {
        fixture.componentInstance.control = new FormControl('pizza-1');
        fixture.detectChanges();

        const value = fixture.debugElement.query(By.css('.mat-select-value'));
        expect(value.nativeElement.textContent)
            .toContain('Pizza', `Expected trigger to be populated by the control's initial value.`);

        trigger = fixture.debugElement.query(By.css('.mat-select-trigger')).nativeElement;
        trigger.click();
        fixture.detectChanges();
        flush();

        const options =
            overlayContainerElement.querySelectorAll('mat-option') as NodeListOf<HTMLElement>;
        expect(options[1].classList)
            .toContain('mat-selected',
                `Expected option with the control's initial value to be selected.`);
      }));

      it('should set the view value from the form', fakeAsync(() => {
        let value = fixture.debugElement.query(By.css('.mat-select-value'));
        expect(value.nativeElement.textContent.trim()).toBe('Food');

        fixture.componentInstance.control.setValue('pizza-1');
        fixture.detectChanges();

        value = fixture.debugElement.query(By.css('.mat-select-value'));
        expect(value.nativeElement.textContent)
            .toContain('Pizza', `Expected trigger to be populated by the control's new value.`);

        trigger.click();
        fixture.detectChanges();
        flush();

        const options =
            overlayContainerElement.querySelectorAll('mat-option') as NodeListOf<HTMLElement>;
        expect(options[1].classList).toContain(
            'mat-selected', `Expected option with the control's new value to be selected.`);
      }));

      it('should update the form value when the view changes', fakeAsync(() => {
        expect(fixture.componentInstance.control.value)
            .toEqual(null, `Expected the control's value to be empty initially.`);

        trigger.click();
        fixture.detectChanges();
        flush();

        const option = overlayContainerElement.querySelector('mat-option') as HTMLElement;
        option.click();
        fixture.detectChanges();
        flush();

        expect(fixture.componentInstance.control.value)
            .toEqual('steak-0', `Expected control's value to be set to the new option.`);
      }));

      it('should clear the selection when a nonexistent option value is selected', fakeAsync(() => {
        fixture.componentInstance.control.setValue('pizza-1');
        fixture.detectChanges();

        fixture.componentInstance.control.setValue('gibberish');
        fixture.detectChanges();

        const value = fixture.debugElement.query(By.css('.mat-select-value'));
        expect(value.nativeElement.textContent.trim())
            .toBe('Food', `Expected trigger to show the placeholder.`);
        expect(trigger.textContent)
            .not.toContain('Pizza', `Expected trigger is cleared when option value is not found.`);

        trigger.click();
        fixture.detectChanges();
        flush();

        const options =
            overlayContainerElement.querySelectorAll('mat-option') as NodeListOf<HTMLElement>;
        expect(options[1].classList)
            .not.toContain('mat-selected', `Expected option w/ the old value not to be selected.`);
      }));


      it('should clear the selection when the control is reset', fakeAsync(() => {
        fixture.componentInstance.control.setValue('pizza-1');
        fixture.detectChanges();

        fixture.componentInstance.control.reset();
        fixture.detectChanges();

        const value = fixture.debugElement.query(By.css('.mat-select-value'));
        expect(value.nativeElement.textContent.trim())
            .toBe('Food', `Expected trigger to show the placeholder.`);
        expect(trigger.textContent)
            .not.toContain('Pizza', `Expected trigger is cleared when option value is not found.`);

        trigger.click();
        fixture.detectChanges();
        flush();

        const options =
            overlayContainerElement.querySelectorAll('mat-option') as NodeListOf<HTMLElement>;
        expect(options[1].classList)
            .not.toContain('mat-selected', `Expected option w/ the old value not to be selected.`);
      }));

      it('should set the control to touched when the select is touched', fakeAsync(() => {
        expect(fixture.componentInstance.control.touched)
            .toEqual(false, `Expected the control to start off as untouched.`);

        trigger.click();
        dispatchFakeEvent(trigger, 'blur');
        fixture.detectChanges();
        flush();

        expect(fixture.componentInstance.control.touched)
            .toEqual(false, `Expected the control to stay untouched when menu opened.`);

        const backdrop =
            overlayContainerElement.querySelector('.cdk-overlay-backdrop') as HTMLElement;
        backdrop.click();
        dispatchFakeEvent(trigger, 'blur');
        fixture.detectChanges();
        flush();

        expect(fixture.componentInstance.control.touched)
            .toEqual(true, `Expected the control to be touched as soon as focus left the select.`);
      }));

      it('should not set touched when a disabled select is touched', fakeAsync(() => {
        expect(fixture.componentInstance.control.touched)
            .toBe(false, 'Expected the control to start off as untouched.');

        fixture.componentInstance.control.disable();
        dispatchFakeEvent(trigger, 'blur');

        expect(fixture.componentInstance.control.touched)
            .toBe(false, 'Expected the control to stay untouched.');
      }));

      it('should set the control to dirty when the select value changes in DOM', fakeAsync(() => {
        expect(fixture.componentInstance.control.dirty)
            .toEqual(false, `Expected control to start out pristine.`);

        trigger.click();
        fixture.detectChanges();
        flush();

        const option = overlayContainerElement.querySelector('mat-option') as HTMLElement;
        option.click();
        fixture.detectChanges();
        flush();

        expect(fixture.componentInstance.control.dirty)
            .toEqual(true, `Expected control to be dirty after value was changed by user.`);
      }));

      it('should not set the control to dirty when the value changes programmatically',
          fakeAsync(() => {
            expect(fixture.componentInstance.control.dirty)
                .toEqual(false, `Expected control to start out pristine.`);

            fixture.componentInstance.control.setValue('pizza-1');

            expect(fixture.componentInstance.control.dirty)
                .toEqual(false, `Expected control to stay pristine after programmatic change.`);
          }));

      it('should set an asterisk after the label if control is required', fakeAsync(() => {
        let requiredMarker = fixture.debugElement.query(By.css('.mat-form-field-required-marker'));
        expect(requiredMarker)
            .toBeNull(`Expected label not to have an asterisk, as control was not required.`);

        fixture.componentInstance.isRequired = true;
        fixture.detectChanges();

        requiredMarker = fixture.debugElement.query(By.css('.mat-form-field-required-marker'));
        expect(requiredMarker)
            .not.toBeNull(`Expected label to have an asterisk, as control was required.`);
      }));
    });

    describe('disabled behavior', () => {
      it('should disable itself when control is disabled programmatically', fakeAsync(() => {
        const fixture = TestBed.createComponent(BasicSelect);
        fixture.detectChanges();

        fixture.componentInstance.control.disable();
        fixture.detectChanges();
        let trigger =
            fixture.debugElement.query(By.css('.mat-select-trigger')).nativeElement;
        expect(getComputedStyle(trigger).getPropertyValue('cursor'))
            .toEqual('default', `Expected cursor to be default arrow on disabled control.`);

        trigger.click();
        fixture.detectChanges();

        expect(overlayContainerElement.textContent)
            .toEqual('', `Expected select panel to stay closed.`);
        expect(fixture.componentInstance.select.panelOpen)
            .toBe(false, `Expected select panelOpen property to stay false.`);

        fixture.componentInstance.control.enable();
        fixture.detectChanges();
        expect(getComputedStyle(trigger).getPropertyValue('cursor'))
            .toEqual('pointer', `Expected cursor to be a pointer on enabled control.`);

        trigger.click();
        fixture.detectChanges();

        expect(overlayContainerElement.textContent)
            .toContain('Steak', `Expected select panel to open normally on re-enabled control`);
        expect(fixture.componentInstance.select.panelOpen)
            .toBe(true, `Expected select panelOpen property to become true.`);
      }));
    });

    describe('animations', () => {
      let fixture: ComponentFixture<BasicSelect>;
      let trigger: HTMLElement;
      let formField: HTMLElement;

      beforeEach(fakeAsync(() => {
        fixture = TestBed.createComponent(BasicSelect);
        fixture.detectChanges();

        trigger = fixture.debugElement.query(By.css('.mat-select-trigger')).nativeElement;
        formField = fixture.debugElement.query(By.css('.mat-form-field')).nativeElement;
      }));

      it('should float the label when the panel is open and unselected', fakeAsync(() => {
        expect(formField.classList.contains('mat-form-field-should-float'))
            .toBe(false, 'Expected label to initially have a normal position.');

        fixture.componentInstance.select.open();
        fixture.detectChanges();
        flush();

        expect(formField.classList).toContain('mat-form-field-should-float',
            'Expected label to animate up to floating position.');

        fixture.componentInstance.select.close();
        fixture.detectChanges();
        flush();

        expect(formField.classList).not.toContain('mat-form-field-should-float',
            'Expected placeholder to animate back down to normal position.');
      }));

      it('should add a class to the panel when the menu is done animating', fakeAsync(() => {
        trigger.click();
        fixture.detectChanges();

        const panel = overlayContainerElement.querySelector('.mat-select-panel')!;

        expect(panel.classList).not.toContain('mat-select-panel-done-animating');

        flush();
        fixture.detectChanges();

        expect(panel.classList).toContain('mat-select-panel-done-animating');
      }));
    });

    describe('keyboard scrolling', () => {
      let fixture: ComponentFixture<BasicSelect>;
      let host: HTMLElement;
      let panel: HTMLElement;

      beforeEach(fakeAsync(() => {
        fixture = TestBed.createComponent(BasicSelect);

        fixture.componentInstance.foods = [];

        for (let i = 0; i < 30; i++) {
          fixture.componentInstance.foods.push({value: `value-${i}`, viewValue: `Option ${i}`});
        }

        fixture.detectChanges();
        fixture.componentInstance.select.open();
        fixture.detectChanges();
        flush();

        host = fixture.debugElement.query(By.css('mat-select')).nativeElement;
        panel = overlayContainerElement.querySelector('.mat-select-panel')! as HTMLElement;
      }));

      it('should not scroll to options that are completely in the view', fakeAsync(() => {
        const initialScrollPosition = panel.scrollTop;

        [1, 2, 3].forEach(() => {
          dispatchKeyboardEvent(host, 'keydown', DOWN_ARROW);
        });

        expect(panel.scrollTop)
            .toBe(initialScrollPosition, 'Expected scroll position not to change');
      }));

      it('should scroll down to the active option', fakeAsync(() => {
        for (let i = 0; i < 15; i++) {
          dispatchKeyboardEvent(host, 'keydown', DOWN_ARROW);
        }

        // <option index * height> - <panel height> = 16 * 48 - 256 = 512
        expect(panel.scrollTop).toBe(512, 'Expected scroll to be at the 16th option.');
      }));

      it('should scroll up to the active option', fakeAsync(() => {
        // Scroll to the bottom.
        for (let i = 0; i < fixture.componentInstance.foods.length; i++) {
          dispatchKeyboardEvent(host, 'keydown', DOWN_ARROW);
        }

        for (let i = 0; i < 20; i++) {
          dispatchKeyboardEvent(host, 'keydown', UP_ARROW);
        }

        // <option index * height> = 9 * 48 = 432
        expect(panel.scrollTop).toBe(432, 'Expected scroll to be at the 9th option.');
      }));

      it('should skip option group labels', fakeAsync(() => {
        fixture.destroy();

        const groupFixture = TestBed.createComponent(SelectWithGroups);

        groupFixture.detectChanges();
        groupFixture.componentInstance.select.open();
        groupFixture.detectChanges();
        flush();

        host = groupFixture.debugElement.query(By.css('mat-select')).nativeElement;
        panel = overlayContainerElement.querySelector('.mat-select-panel')! as HTMLElement;

        for (let i = 0; i < 5; i++) {
          dispatchKeyboardEvent(host, 'keydown', DOWN_ARROW);
        }

        // Note that we press down 5 times, but it will skip
        // 3 options because the second group is disabled.
        // <(option index + group labels) * height> - <panel height> = (9 + 3) * 48 - 256 = 320
        expect(panel.scrollTop).toBe(320, 'Expected scroll to be at the 9th option.');
      }));

      it('should scroll top the top when pressing HOME', fakeAsync(() => {
        for (let i = 0; i < 20; i++) {
          dispatchKeyboardEvent(host, 'keydown', DOWN_ARROW);
          fixture.detectChanges();
        }

        expect(panel.scrollTop).toBeGreaterThan(0, 'Expected panel to be scrolled down.');

        dispatchKeyboardEvent(host, 'keydown', HOME);
        fixture.detectChanges();

        expect(panel.scrollTop).toBe(0, 'Expected panel to be scrolled to the top');
      }));

      it('should scroll to the bottom of the panel when pressing END', fakeAsync(() => {
        dispatchKeyboardEvent(host, 'keydown', END);
        fixture.detectChanges();

        // <option amount> * <option height> - <panel height> = 30 * 48 - 256 = 1184
        expect(panel.scrollTop).toBe(1184, 'Expected panel to be scrolled to the bottom');
      }));

      it('should scroll to the active option when typing', fakeAsync(() => {
        for (let i = 0; i < 15; i++) {
          // Press the letter 'o' 15 times since all the options are named 'Option <index>'
          dispatchEvent(host, createKeyboardEvent('keydown', 79, undefined, 'o'));
          fixture.detectChanges();
          tick(LETTER_KEY_DEBOUNCE_INTERVAL);
        }
        flush();

        // <option index * height> - <panel height> = 16 * 48 - 256 = 512
        expect(panel.scrollTop).toBe(512, 'Expected scroll to be at the 16th option.');
      }));

    });
  });

  describe('when initialized without options', () => {
    beforeEach(async(() => configureMatSelectTestingModule([SelectInitWithoutOptions])));

    it('should select the proper option when option list is initialized later', fakeAsync(() => {
      const fixture = TestBed.createComponent(SelectInitWithoutOptions);
      const instance = fixture.componentInstance;

      fixture.detectChanges();
      flush();

      // Wait for the initial writeValue promise.
      expect(instance.select.selected).toBeFalsy();

      instance.addOptions();
      fixture.detectChanges();
      flush();

      // Wait for the next writeValue promise.
      expect(instance.select.selected).toBe(instance.options.toArray()[1]);
    }));
  });

  describe('with a selectionChange event handler', () => {
    beforeEach(async(() => configureMatSelectTestingModule([SelectWithChangeEvent])));

    let fixture: ComponentFixture<SelectWithChangeEvent>;
    let trigger: HTMLElement;

    beforeEach(fakeAsync(() => {
      fixture = TestBed.createComponent(SelectWithChangeEvent);
      fixture.detectChanges();

      trigger = fixture.debugElement.query(By.css('.mat-select-trigger')).nativeElement;
    }));

    it('should emit an event when the selected option has changed', fakeAsync(() => {
      trigger.click();
      fixture.detectChanges();

      (overlayContainerElement.querySelector('mat-option') as HTMLElement).click();

      expect(fixture.componentInstance.changeListener).toHaveBeenCalled();
    }));

    it('should not emit multiple change events for the same option', fakeAsync(() => {
      trigger.click();
      fixture.detectChanges();

      const option = overlayContainerElement.querySelector('mat-option') as HTMLElement;

      option.click();
      option.click();

      expect(fixture.componentInstance.changeListener).toHaveBeenCalledTimes(1);
    }));

    it('should only emit one event when pressing arrow keys on closed select', fakeAsync(() => {
      const select = fixture.debugElement.query(By.css('mat-select')).nativeElement;
      dispatchKeyboardEvent(select, 'keydown', DOWN_ARROW);

      expect(fixture.componentInstance.changeListener).toHaveBeenCalledTimes(1);
    }));
  });

  describe('with ngModel', () => {
    beforeEach(async(() => configureMatSelectTestingModule([NgModelSelect])));

    it('should disable itself when control is disabled using the property', fakeAsync(() => {
      const fixture = TestBed.createComponent(NgModelSelect);
      fixture.detectChanges();

      fixture.componentInstance.isDisabled = true;
      fixture.detectChanges();
      flush();

      fixture.detectChanges();
      const trigger =
          fixture.debugElement.query(By.css('.mat-select-trigger')).nativeElement;
      expect(getComputedStyle(trigger).getPropertyValue('cursor'))
          .toEqual('default', `Expected cursor to be default arrow on disabled control.`);

      trigger.click();
      fixture.detectChanges();

      expect(overlayContainerElement.textContent)
          .toEqual('', `Expected select panel to stay closed.`);
      expect(fixture.componentInstance.select.panelOpen)
          .toBe(false, `Expected select panelOpen property to stay false.`);

      fixture.componentInstance.isDisabled = false;
      fixture.detectChanges();
      flush();

      fixture.detectChanges();
      expect(getComputedStyle(trigger).getPropertyValue('cursor'))
          .toEqual('pointer', `Expected cursor to be a pointer on enabled control.`);

      trigger.click();
      fixture.detectChanges();

      expect(overlayContainerElement.textContent)
          .toContain('Steak', `Expected select panel to open normally on re-enabled control`);
      expect(fixture.componentInstance.select.panelOpen)
          .toBe(true, `Expected select panelOpen property to become true.`);
    }));
  });

  describe('with ngIf', () => {
    beforeEach(async(() => configureMatSelectTestingModule([NgIfSelect])));

    it('should handle nesting in an ngIf', fakeAsync(() => {
      const fixture = TestBed.createComponent(NgIfSelect);
      fixture.detectChanges();

      fixture.componentInstance.isShowing = true;
      fixture.detectChanges();

      const trigger = fixture.debugElement.query(By.css('.mat-select-trigger')).nativeElement;
      trigger.style.width = '300px';

      trigger.click();
      fixture.detectChanges();
      flush();

      const value = fixture.debugElement.query(By.css('.mat-select-value'));
      expect(value.nativeElement.textContent)
          .toContain('Pizza', `Expected trigger to be populated by the control's initial value.`);

      const pane = overlayContainerElement.querySelector('.cdk-overlay-pane') as HTMLElement;
      expect(pane.style.minWidth).toEqual('300px');

      expect(fixture.componentInstance.select.panelOpen).toBe(true);
      expect(overlayContainerElement.textContent).toContain('Steak');
      expect(overlayContainerElement.textContent).toContain('Pizza');
      expect(overlayContainerElement.textContent).toContain('Tacos');
    }));
  });

  describe('with multiple mat-select elements in one view', () => {
    beforeEach(async(() => configureMatSelectTestingModule([ManySelects])));

      let fixture: ComponentFixture<ManySelects>;
      let triggers: DebugElement[];
      let options: NodeListOf<HTMLElement>;

      beforeEach(fakeAsync(() => {
        fixture = TestBed.createComponent(ManySelects);
        fixture.detectChanges();
        triggers = fixture.debugElement.queryAll(By.css('.mat-select-trigger'));

        triggers[0].nativeElement.click();
        fixture.detectChanges();
        flush();

        options = overlayContainerElement.querySelectorAll('mat-option') as NodeListOf<HTMLElement>;
      }));

      it('should set aria-owns properly', fakeAsync(() => {
        const selects = fixture.debugElement.queryAll(By.css('mat-select'));

        expect(selects[0].nativeElement.getAttribute('aria-owns'))
            .toContain(options[0].id, `Expected aria-owns to contain IDs of its child options.`);
        expect(selects[0].nativeElement.getAttribute('aria-owns'))
            .toContain(options[1].id, `Expected aria-owns to contain IDs of its child options.`);

        const backdrop =
            overlayContainerElement.querySelector('.cdk-overlay-backdrop') as HTMLElement;
        backdrop.click();
        fixture.detectChanges();
        flush();

        triggers[1].nativeElement.click();
        fixture.detectChanges();
        flush();

        options =
            overlayContainerElement.querySelectorAll('mat-option') as NodeListOf<HTMLElement>;
        expect(selects[1].nativeElement.getAttribute('aria-owns'))
            .toContain(options[0].id, `Expected aria-owns to contain IDs of its child options.`);
        expect(selects[1].nativeElement.getAttribute('aria-owns'))
            .toContain(options[1].id, `Expected aria-owns to contain IDs of its child options.`);
      }));

      it('should set the option id properly', fakeAsync(() => {
        let firstOptionID = options[0].id;

        expect(options[0].id)
            .toContain('mat-option', `Expected option ID to have the correct prefix.`);
        expect(options[0].id).not.toEqual(options[1].id, `Expected option IDs to be unique.`);

        const backdrop =
            overlayContainerElement.querySelector('.cdk-overlay-backdrop') as HTMLElement;
        backdrop.click();
        fixture.detectChanges();
        flush();

        triggers[1].nativeElement.click();
        fixture.detectChanges();
        flush();

        options =
            overlayContainerElement.querySelectorAll('mat-option') as NodeListOf<HTMLElement>;
        expect(options[0].id)
            .toContain('mat-option', `Expected option ID to have the correct prefix.`);
        expect(options[0].id).not.toEqual(firstOptionID, `Expected option IDs to be unique.`);
        expect(options[0].id).not.toEqual(options[1].id, `Expected option IDs to be unique.`);
      }));
  });

  describe('with floatLabel', () => {
    beforeEach(async(() => configureMatSelectTestingModule([FloatLabelSelect])));

    let fixture: ComponentFixture<FloatLabelSelect>;
    let formField: HTMLElement;

    beforeEach(fakeAsync(() => {
      fixture = TestBed.createComponent(FloatLabelSelect);
      fixture.detectChanges();
      formField = fixture.debugElement.query(By.css('.mat-form-field')).nativeElement;
    }));

    it('should be able to disable the floating label', fakeAsync(() => {
      fixture.componentInstance.floatLabel = 'never';
      fixture.detectChanges();

      expect(formField.classList.contains('mat-form-field-can-float'))
          .toBe(false, 'Floating label should be disabled');

      fixture.componentInstance.control.setValue('pizza-1');
      fixture.detectChanges();

      expect(formField.classList.contains('mat-form-field-can-float'))
          .toBe(false, 'Floating label should be disabled');
    }));

    it('should be able to always float the label', fakeAsync(() => {
      expect(fixture.componentInstance.control.value).toBeFalsy();

      fixture.componentInstance.floatLabel = 'always';
      fixture.detectChanges();

      expect(formField.classList.contains('mat-form-field-can-float'))
          .toBe(true, 'Label should be able to float');
      expect(formField.classList.contains('mat-form-field-should-float'))
          .toBe(true, 'Label should be floating');
    }));

    it ('should default to global floating label type', fakeAsync(() => {
      fixture.destroy();

      TestBed.resetTestingModule();
      TestBed.configureTestingModule({
        imports: [
          MatFormFieldModule,
          MatSelectModule,
          ReactiveFormsModule,
          FormsModule,
          NoopAnimationsModule
        ],
        declarations: [
          FloatLabelSelect
        ],
        providers: [{ provide: MAT_LABEL_GLOBAL_OPTIONS, useValue: { float: 'always' } }]
      });

      fixture = TestBed.createComponent(FloatLabelSelect);
      fixture.componentInstance.floatLabel = null;
      fixture.detectChanges();
      formField = fixture.debugElement.query(By.css('.mat-form-field')).nativeElement;

      expect(formField.classList.contains('mat-form-field-can-float'))
          .toBe(true, 'Label should be able to float');
      expect(formField.classList.contains('mat-form-field-should-float'))
          .toBe(true, 'Label should be floating');
    }));
  });

  describe('with a sibling component that throws an error', () => {
    beforeEach(async(() => configureMatSelectTestingModule([
      SelectWithErrorSibling,
      ThrowsErrorOnInit,
    ])));

    it('should not crash the browser when a sibling throws an error on init', fakeAsync(() => {
      // Note that this test can be considered successful if the error being thrown didn't
      // end up crashing the testing setup altogether.
      expect(() => {
        TestBed.createComponent(SelectWithErrorSibling).detectChanges();
      }).toThrowError(new RegExp('Oh no!', 'g'));
    }));
  });

  describe('with tabindex', () => {
    beforeEach(async(() => configureMatSelectTestingModule([SelectWithPlainTabindex])));

    it('should be able to set the tabindex via the native attribute', fakeAsync(() => {
      const fixture = TestBed.createComponent(SelectWithPlainTabindex);
      fixture.detectChanges();

      const select = fixture.debugElement.query(By.css('mat-select')).nativeElement;
      expect(select.getAttribute('tabindex')).toBe('5');
    }));
  });

  describe('when initially hidden', () => {
    beforeEach(async(() => configureMatSelectTestingModule([BasicSelectInitiallyHidden])));

    it('should set the width of the overlay if the element was hidden initially', fakeAsync(() => {
      const fixture = TestBed.createComponent(BasicSelectInitiallyHidden);
      fixture.detectChanges();

      const trigger = fixture.debugElement.query(By.css('.mat-select-trigger')).nativeElement;
      trigger.style.width = '200px';
      fixture.componentInstance.isVisible = true;
      fixture.detectChanges();

      trigger.click();
      fixture.detectChanges();
      flush();

      const pane = overlayContainerElement.querySelector('.cdk-overlay-pane') as HTMLElement;
      expect(pane.style.minWidth).toBe('200px');
    }));
  });

  describe('with no placeholder', () => {
    beforeEach(async(() => configureMatSelectTestingModule([BasicSelectNoPlaceholder])));

    it('should set the width of the overlay if there is no placeholder', fakeAsync(() => {
      const fixture = TestBed.createComponent(BasicSelectNoPlaceholder);

      fixture.detectChanges();
      const trigger = fixture.debugElement.query(By.css('.mat-select-trigger')).nativeElement;

      trigger.click();
      fixture.detectChanges();
      flush();

      const pane = overlayContainerElement.querySelector('.cdk-overlay-pane') as HTMLElement;
      expect(parseInt(pane.style.minWidth as string)).toBeGreaterThan(0);
    }));
  });

  describe('with theming', () => {
    beforeEach(async(() => configureMatSelectTestingModule([BasicSelectWithTheming])));

    let fixture: ComponentFixture<BasicSelectWithTheming>;

    beforeEach(fakeAsync(() => {
      fixture = TestBed.createComponent(BasicSelectWithTheming);
      fixture.detectChanges();
    }));

    it('should transfer the theme to the select panel', fakeAsync(() => {
      fixture.componentInstance.theme = 'warn';
      fixture.detectChanges();

      fixture.componentInstance.select.open();
      fixture.detectChanges();

      const panel = overlayContainerElement.querySelector('.mat-select-panel')! as HTMLElement;
      expect(panel.classList).toContain('mat-warn');
    }));
  });

  describe('when invalid inside a form', () => {
    beforeEach(async(() => configureMatSelectTestingModule([InvalidSelectInForm])));

    it('should not throw SelectionModel errors in addition to ngModel errors', fakeAsync(() => {
      const fixture = TestBed.createComponent(InvalidSelectInForm);

      // The first change detection run will throw the "ngModel is missing a name" error.
      expect(() => fixture.detectChanges()).toThrowError(/the name attribute must be set/g);

      // The second run shouldn't throw selection-model related errors.
      expect(() => fixture.detectChanges()).not.toThrow();
    }));
  });

  describe('with ngModel using compareWith', () => {
    beforeEach(async(() => configureMatSelectTestingModule([NgModelCompareWithSelect])));

    let fixture: ComponentFixture<NgModelCompareWithSelect>;
    let instance: NgModelCompareWithSelect;

    beforeEach(fakeAsync(() => {
      fixture = TestBed.createComponent(NgModelCompareWithSelect);
      instance = fixture.componentInstance;
      fixture.detectChanges();
    }));

    describe('comparing by value', () => {

      it('should have a selection', fakeAsync(() => {
        const selectedOption = instance.select.selected as MatOption;
        expect(selectedOption.value.value).toEqual('pizza-1');
      }));

      it('should update when making a new selection', fakeAsync(() => {
        instance.options.last._selectViaInteraction();
        fixture.detectChanges();
        flush();

        const selectedOption = instance.select.selected as MatOption;
        expect(instance.selectedFood.value).toEqual('tacos-2');
        expect(selectedOption.value.value).toEqual('tacos-2');
      }));
    });

    describe('comparing by reference', () => {
      beforeEach(fakeAsync(() => {
        spyOn(instance, 'compareByReference').and.callThrough();
        instance.useCompareByReference();
        fixture.detectChanges();
      }));

      it('should use the comparator', fakeAsync(() => {
        expect(instance.compareByReference).toHaveBeenCalled();
      }));

      it('should initialize with no selection despite having a value', fakeAsync(() => {
        expect(instance.selectedFood.value).toBe('pizza-1');
        expect(instance.select.selected).toBeUndefined();
      }));

      it('should not update the selection if value is copied on change', fakeAsync(() => {
        instance.options.first._selectViaInteraction();
        fixture.detectChanges();
        flush();

        expect(instance.selectedFood.value).toEqual('steak-0');
        expect(instance.select.selected).toBeUndefined();
      }));

      it('should throw an error when using a non-function comparator', fakeAsync(() => {
        instance.useNullComparator();

        expect(() => {
          fixture.detectChanges();
        }).toThrowError(wrappedErrorMessage(getMatSelectNonFunctionValueError()));
      }));
    });
  });

  describe(`when the select's value is accessed on initialization`, () => {
    beforeEach(async(() => configureMatSelectTestingModule([SelectEarlyAccessSibling])));

    it('should not throw when trying to access the selected value on init', fakeAsync(() => {
      expect(() => {
        TestBed.createComponent(SelectEarlyAccessSibling).detectChanges();
      }).not.toThrow();
    }));
  });

  describe('inside of a form group', () => {
    beforeEach(async(() => configureMatSelectTestingModule([SelectInsideFormGroup])));

    let fixture: ComponentFixture<SelectInsideFormGroup>;
    let testComponent: SelectInsideFormGroup;
    let select: HTMLElement;

    beforeEach(fakeAsync(() => {
      fixture = TestBed.createComponent(SelectInsideFormGroup);
      fixture.detectChanges();
      testComponent = fixture.componentInstance;
      select = fixture.debugElement.query(By.css('mat-select')).nativeElement;
    }));

    it('should not set the invalid class on a clean select', fakeAsync(() => {
      expect(testComponent.formGroup.untouched).toBe(true, 'Expected the form to be untouched.');
      expect(testComponent.formControl.invalid).toBe(true, 'Expected form control to be invalid.');
      expect(select.classList)
          .not.toContain('mat-select-invalid', 'Expected select not to appear invalid.');
      expect(select.getAttribute('aria-invalid'))
          .toBe('false', 'Expected aria-invalid to be set to false.');
    }));

    it('should appear as invalid if it becomes touched', fakeAsync(() => {
      expect(select.classList)
          .not.toContain('mat-select-invalid', 'Expected select not to appear invalid.');
      expect(select.getAttribute('aria-invalid'))
          .toBe('false', 'Expected aria-invalid to be set to false.');

      testComponent.formControl.markAsTouched();
      fixture.detectChanges();

      expect(select.classList)
          .toContain('mat-select-invalid', 'Expected select to appear invalid.');
      expect(select.getAttribute('aria-invalid'))
          .toBe('true', 'Expected aria-invalid to be set to true.');
    }));

    it('should not have the invalid class when the select becomes valid', fakeAsync(() => {
      testComponent.formControl.markAsTouched();
      fixture.detectChanges();

      expect(select.classList)
          .toContain('mat-select-invalid', 'Expected select to appear invalid.');
      expect(select.getAttribute('aria-invalid'))
          .toBe('true', 'Expected aria-invalid to be set to true.');

      testComponent.formControl.setValue('pizza-1');
      fixture.detectChanges();

      expect(select.classList)
          .not.toContain('mat-select-invalid', 'Expected select not to appear invalid.');
      expect(select.getAttribute('aria-invalid'))
          .toBe('false', 'Expected aria-invalid to be set to false.');
    }));

    it('should appear as invalid when the parent form group is submitted', fakeAsync(() => {
      expect(select.classList)
          .not.toContain('mat-select-invalid', 'Expected select not to appear invalid.');
      expect(select.getAttribute('aria-invalid'))
          .toBe('false', 'Expected aria-invalid to be set to false.');

      dispatchFakeEvent(fixture.debugElement.query(By.css('form')).nativeElement, 'submit');
      fixture.detectChanges();

      expect(select.classList)
          .toContain('mat-select-invalid', 'Expected select to appear invalid.');
      expect(select.getAttribute('aria-invalid'))
          .toBe('true', 'Expected aria-invalid to be set to true.');
    }));

    it('should render the error messages when the parent form is submitted', fakeAsync(() => {
      const debugEl = fixture.debugElement.nativeElement;

      expect(debugEl.querySelectorAll('mat-error').length).toBe(0, 'Expected no error messages');

      dispatchFakeEvent(fixture.debugElement.query(By.css('form')).nativeElement, 'submit');
      fixture.detectChanges();

      expect(debugEl.querySelectorAll('mat-error').length).toBe(1, 'Expected one error message');
    }));

    it('should override error matching behavior via injection token', fakeAsync(() => {
      const errorStateMatcher: ErrorStateMatcher = {
        isErrorState: jasmine.createSpy('error state matcher').and.returnValue(true)
      };

      fixture.destroy();

      TestBed.resetTestingModule().configureTestingModule({
        imports: [MatSelectModule, ReactiveFormsModule, FormsModule, NoopAnimationsModule],
        declarations: [SelectInsideFormGroup],
        providers: [{ provide: ErrorStateMatcher, useValue: errorStateMatcher }],
      });

      const errorFixture = TestBed.createComponent(SelectInsideFormGroup);
      const component = errorFixture.componentInstance;

      errorFixture.detectChanges();

      expect(component.select.errorState).toBe(true);
      expect(errorStateMatcher.isErrorState).toHaveBeenCalled();
    }));
  });

  describe('with custom error behavior', () => {
    beforeEach(async(() => configureMatSelectTestingModule([CustomErrorBehaviorSelect])));

    it('should be able to override the error matching behavior via an @Input', fakeAsync(() => {
      const fixture = TestBed.createComponent(CustomErrorBehaviorSelect);
      const component = fixture.componentInstance;
      const matcher = jasmine.createSpy('error state matcher').and.returnValue(true);

      fixture.detectChanges();

      expect(component.control.invalid).toBe(false);
      expect(component.select.errorState).toBe(false);

      fixture.componentInstance.errorStateMatcher = { isErrorState: matcher };
      fixture.detectChanges();

      expect(component.select.errorState).toBe(true);
      expect(matcher).toHaveBeenCalled();
    }));
  });

  describe('with preselected array values', () => {
    beforeEach(async(() => configureMatSelectTestingModule([
      SingleSelectWithPreselectedArrayValues,
    ])));

    it('should be able to preselect an array value in single-selection mode', fakeAsync(() => {
      const fixture = TestBed.createComponent(SingleSelectWithPreselectedArrayValues);
      fixture.detectChanges();
      flush();
      fixture.detectChanges();

      const trigger = fixture.debugElement.query(By.css('.mat-select-trigger')).nativeElement;

      expect(trigger.textContent).toContain('Pizza');
      expect(fixture.componentInstance.options.toArray()[1].selected).toBe(true);
    }));
  });

  describe('with custom value accessor', () => {
    beforeEach(async(() => configureMatSelectTestingModule([
      CompWithCustomSelect,
      CustomSelectAccessor,
    ])));

    it('should support use inside a custom value accessor', fakeAsync(() => {
      const fixture = TestBed.createComponent(CompWithCustomSelect);
      spyOn(fixture.componentInstance.customAccessor, 'writeValue');
      fixture.detectChanges();

      expect(fixture.componentInstance.customAccessor.select.ngControl)
          .toBeFalsy('Expected mat-select NOT to inherit control from parent value accessor.');
      expect(fixture.componentInstance.customAccessor.writeValue).toHaveBeenCalled();
    }));
  });

  describe('with a falsy value', () => {
    beforeEach(async(() => configureMatSelectTestingModule([FalsyValueSelect])));

    it('should be able to programmatically select a falsy option', fakeAsync(() => {
      const fixture = TestBed.createComponent(FalsyValueSelect);

      fixture.detectChanges();
      fixture.debugElement.query(By.css('.mat-select-trigger')).nativeElement.click();
      fixture.componentInstance.control.setValue(0);
      fixture.detectChanges();
      flush();

      expect(fixture.componentInstance.options.first.selected)
          .toBe(true, 'Expected first option to be selected');
      expect(overlayContainerElement.querySelectorAll('mat-option')[0].classList)
          .toContain('mat-selected', 'Expected first option to be selected');
    }));
  });

  describe('with OnPush', () => {
    beforeEach(async(() => configureMatSelectTestingModule([
      BasicSelectOnPush,
      BasicSelectOnPushPreselected,
    ])));

    it('should set the trigger text based on the value when initialized', fakeAsync(() => {
      const fixture = TestBed.createComponent(BasicSelectOnPushPreselected);

      fixture.detectChanges();
      flush();

      const trigger = fixture.debugElement.query(By.css('.mat-select-trigger')).nativeElement;

      fixture.detectChanges();

      expect(trigger.textContent).toContain('Pizza');
    }));

    it('should update the trigger based on the value', fakeAsync(() => {
      const fixture = TestBed.createComponent(BasicSelectOnPush);
      fixture.detectChanges();
      const trigger = fixture.debugElement.query(By.css('.mat-select-trigger')).nativeElement;

      fixture.componentInstance.control.setValue('pizza-1');
      fixture.detectChanges();

      expect(trigger.textContent).toContain('Pizza');

      fixture.componentInstance.control.reset();
      fixture.detectChanges();

      expect(trigger.textContent).not.toContain('Pizza');
    }));
  });

  describe('with custom trigger', () => {
    beforeEach(async(() => configureMatSelectTestingModule([SelectWithCustomTrigger])));

    it('should allow the user to customize the label', fakeAsync(() => {
      const fixture = TestBed.createComponent(SelectWithCustomTrigger);
      fixture.detectChanges();

      fixture.componentInstance.control.setValue('pizza-1');
      fixture.detectChanges();

      const label = fixture.debugElement.query(By.css('.mat-select-value')).nativeElement;

      expect(label.textContent).toContain('azziP',
          'Expected the displayed text to be "Pizza" in reverse.');
    }));
  });

  describe('when reseting the value by setting null or undefined', () => {
    beforeEach(async(() => configureMatSelectTestingModule([ResetValuesSelect])));

    let fixture: ComponentFixture<ResetValuesSelect>;
    let trigger: HTMLElement;
    let formField: HTMLElement;
    let options: NodeListOf<HTMLElement>;

    beforeEach(fakeAsync(() => {
      fixture = TestBed.createComponent(ResetValuesSelect);
      fixture.detectChanges();
      trigger = fixture.debugElement.query(By.css('.mat-select-trigger')).nativeElement;
      formField = fixture.debugElement.query(By.css('.mat-form-field')).nativeElement;

      trigger.click();
      fixture.detectChanges();
      flush();

      options = overlayContainerElement.querySelectorAll('mat-option') as NodeListOf<HTMLElement>;
      options[0].click();
      fixture.detectChanges();
      flush();
    }));

    it('should reset when an option with an undefined value is selected', fakeAsync(() => {
      options[4].click();
      fixture.detectChanges();
      flush();

      expect(fixture.componentInstance.control.value).toBeUndefined();
      expect(fixture.componentInstance.select.selected).toBeFalsy();
      expect(formField.classList).not.toContain('mat-form-field-should-float');
      expect(trigger.textContent).not.toContain('Undefined');
    }));

    it('should reset when an option with a null value is selected', fakeAsync(() => {
      options[5].click();
      fixture.detectChanges();
      flush();

      expect(fixture.componentInstance.control.value).toBeNull();
      expect(fixture.componentInstance.select.selected).toBeFalsy();
      expect(formField.classList).not.toContain('mat-form-field-should-float');
      expect(trigger.textContent).not.toContain('Null');
    }));

    it('should reset when a blank option is selected', fakeAsync(() => {
      options[6].click();
      fixture.detectChanges();
      flush();

      expect(fixture.componentInstance.control.value).toBeUndefined();
      expect(fixture.componentInstance.select.selected).toBeFalsy();
      expect(formField.classList).not.toContain('mat-form-field-should-float');
      expect(trigger.textContent).not.toContain('None');
    }));

    it('should not reset when any other falsy option is selected', fakeAsync(() => {
      options[3].click();
      fixture.detectChanges();
      flush();

      expect(fixture.componentInstance.control.value).toBe(false);
      expect(fixture.componentInstance.select.selected).toBeTruthy();
      expect(formField.classList).toContain('mat-form-field-should-float');
      expect(trigger.textContent).toContain('Falsy');
    }));

    it('should not consider the reset values as selected when resetting the form control',
        fakeAsync(() => {
          expect(formField.classList).toContain('mat-form-field-should-float');

          fixture.componentInstance.control.reset();
          fixture.detectChanges();

          expect(fixture.componentInstance.control.value).toBeNull();
          expect(fixture.componentInstance.select.selected).toBeFalsy();
          expect(formField.classList).not.toContain('mat-formf-field-should-float');
          expect(trigger.textContent).not.toContain('Null');
          expect(trigger.textContent).not.toContain('Undefined');
        }));
  });

  describe('without Angular forms', () => {
    beforeEach(async(() => configureMatSelectTestingModule([
      BasicSelectWithoutForms,
      BasicSelectWithoutFormsPreselected,
      BasicSelectWithoutFormsMultiple,
    ])));

    it('should set the value when options are clicked', fakeAsync(() => {
      const fixture = TestBed.createComponent(BasicSelectWithoutForms);

      fixture.detectChanges();
      expect(fixture.componentInstance.selectedFood).toBeFalsy();

      const trigger = fixture.debugElement.query(By.css('.mat-select-trigger')).nativeElement;

      trigger.click();
      fixture.detectChanges();
      flush();

      (overlayContainerElement.querySelector('mat-option') as HTMLElement).click();
      fixture.detectChanges();
      flush();

      expect(fixture.componentInstance.selectedFood).toBe('steak-0');
      expect(fixture.componentInstance.select.value).toBe('steak-0');
      expect(trigger.textContent).toContain('Steak');

      trigger.click();
      fixture.detectChanges();
      flush();

      (overlayContainerElement.querySelectorAll('mat-option')[2] as HTMLElement).click();
      fixture.detectChanges();
      flush();

      expect(fixture.componentInstance.selectedFood).toBe('sandwich-2');
      expect(fixture.componentInstance.select.value).toBe('sandwich-2');
      expect(trigger.textContent).toContain('Sandwich');
    }));

    it('should mark options as selected when the value is set', fakeAsync(() => {
      const fixture = TestBed.createComponent(BasicSelectWithoutForms);

      fixture.detectChanges();
      fixture.componentInstance.selectedFood = 'sandwich-2';
      fixture.detectChanges();

      const trigger = fixture.debugElement.query(By.css('.mat-select-trigger')).nativeElement;
      expect(trigger.textContent).toContain('Sandwich');

      trigger.click();
      fixture.detectChanges();

      const option = overlayContainerElement.querySelectorAll('mat-option')[2];

      expect(option.classList).toContain('mat-selected');
      expect(fixture.componentInstance.select.value).toBe('sandwich-2');
    }));

    it('should reset the label when a null value is set', fakeAsync(() => {
      const fixture = TestBed.createComponent(BasicSelectWithoutForms);

      fixture.detectChanges();
      expect(fixture.componentInstance.selectedFood).toBeFalsy();

      const trigger = fixture.debugElement.query(By.css('.mat-select-trigger')).nativeElement;

      trigger.click();
      fixture.detectChanges();
      flush();

      (overlayContainerElement.querySelector('mat-option') as HTMLElement).click();
      fixture.detectChanges();
      flush();

      expect(fixture.componentInstance.selectedFood).toBe('steak-0');
      expect(fixture.componentInstance.select.value).toBe('steak-0');
      expect(trigger.textContent).toContain('Steak');

      fixture.componentInstance.selectedFood = null;
      fixture.detectChanges();

      expect(fixture.componentInstance.select.value).toBeNull();
      expect(trigger.textContent).not.toContain('Steak');
    }));

    it('should reflect the preselected value', fakeAsync(() => {
      const fixture = TestBed.createComponent(BasicSelectWithoutFormsPreselected);

      fixture.detectChanges();
      flush();

      const trigger = fixture.debugElement.query(By.css('.mat-select-trigger')).nativeElement;
      fixture.detectChanges();
      expect(trigger.textContent).toContain('Pizza');

      trigger.click();
      fixture.detectChanges();

      const option = overlayContainerElement.querySelectorAll('mat-option')[1];

      expect(option.classList).toContain('mat-selected');
      expect(fixture.componentInstance.select.value).toBe('pizza-1');
    }));

    it('should be able to select multiple values', fakeAsync(() => {
      const fixture = TestBed.createComponent(BasicSelectWithoutFormsMultiple);

      fixture.detectChanges();
      expect(fixture.componentInstance.selectedFoods).toBeFalsy();

      const trigger = fixture.debugElement.query(By.css('.mat-select-trigger')).nativeElement;

      trigger.click();
      fixture.detectChanges();

      const options =
          overlayContainerElement.querySelectorAll('mat-option') as NodeListOf<HTMLElement>;

      options[0].click();
      fixture.detectChanges();

      expect(fixture.componentInstance.selectedFoods).toEqual(['steak-0']);
      expect(fixture.componentInstance.select.value).toEqual(['steak-0']);
      expect(trigger.textContent).toContain('Steak');

      options[2].click();
      fixture.detectChanges();

      expect(fixture.componentInstance.selectedFoods).toEqual(['steak-0', 'sandwich-2']);
      expect(fixture.componentInstance.select.value).toEqual(['steak-0', 'sandwich-2']);
      expect(trigger.textContent).toContain('Steak, Sandwich');

      options[1].click();
      fixture.detectChanges();

      expect(fixture.componentInstance.selectedFoods).toEqual(['steak-0', 'pizza-1', 'sandwich-2']);
      expect(fixture.componentInstance.select.value).toEqual(['steak-0', 'pizza-1', 'sandwich-2']);
      expect(trigger.textContent).toContain('Steak, Pizza, Sandwich');
    }));

    it('should restore focus to the host element', fakeAsync(() => {
      const fixture = TestBed.createComponent(BasicSelectWithoutForms);

      fixture.detectChanges();
      fixture.debugElement.query(By.css('.mat-select-trigger')).nativeElement.click();
      fixture.detectChanges();
      flush();

      (overlayContainerElement.querySelector('mat-option') as HTMLElement).click();
      fixture.detectChanges();
      flush();

      const select = fixture.debugElement.nativeElement.querySelector('mat-select');

      expect(document.activeElement).toBe(select, 'Expected trigger to be focused.');
    }));
  });

  describe('positioning', () => {
    beforeEach(async(() => configureMatSelectTestingModule([
      BasicSelect,
      MultiSelect,
      SelectWithGroups,
    ])));

    beforeEach((inject([ViewportRuler], (vr: ViewportRuler) => {
      viewportRuler = vr;
    })));

    let fixture: ComponentFixture<BasicSelect>;
    let trigger: HTMLElement;
    let select: HTMLElement;
    let formField: HTMLElement;

    beforeEach(fakeAsync(() => {
      fixture = TestBed.createComponent(BasicSelect);
      fixture.detectChanges();
      trigger = fixture.debugElement.query(By.css('.mat-select-trigger')).nativeElement;
      select = fixture.debugElement.query(By.css('mat-select')).nativeElement;
      formField = fixture.debugElement.query(By.css('mat-form-field')).nativeElement;
    }));

    /**
     * Asserts that the given option is aligned with the trigger.
     * @param index The index of the option.
     * @param selectInstance Instance of the `mat-select` component to check against.
     */
    function checkTriggerAlignedWithOption(index: number, selectInstance =
        fixture.componentInstance.select): void {

      const overlayPane = overlayContainerElement.querySelector('.cdk-overlay-pane')!;
      const triggerTop = trigger.getBoundingClientRect().top;
      const overlayTop = overlayPane.getBoundingClientRect().top;
      const options = overlayPane.querySelectorAll('mat-option');
      const optionTop = options[index].getBoundingClientRect().top;
      const triggerFontSize = parseInt(window.getComputedStyle(trigger)['font-size']);
      const triggerLineHeightEm = 1.125;

      // Extra trigger height beyond the font size caused by the fact that the line-height is
      // greater than 1em.
      const triggerExtraLineSpaceAbove = (1 - triggerLineHeightEm) * triggerFontSize / 2;
      const topDifference = Math.floor(optionTop) -
          Math.floor(triggerTop - triggerFontSize - triggerExtraLineSpaceAbove);

      // Expect the coordinates to be within a pixel of each other. We can't rely on comparing
      // the exact value, because different browsers report the various sizes with slight (< 1px)
      // deviations.
      expect(Math.abs(topDifference) < 2)
          .toBe(true, `Expected trigger to align with option ${index}.`);

      // For the animation to start at the option's center, its origin must be the distance
      // from the top of the overlay to the option top + half the option height (48/2 = 24).
      const expectedOrigin = Math.floor(optionTop - overlayTop + 24);
      const rawYOrigin = selectInstance._transformOrigin.split(' ')[1].trim();
      const origin = Math.floor(parseInt(rawYOrigin));

      expect(origin).toBe(expectedOrigin,
          `Expected panel animation to originate in the center of option ${index}.`);
    }

    describe('ample space to open', () => {
      beforeEach(fakeAsync(() => {
        // these styles are necessary because we are first testing the overlay's position
        // if there is room for it to open to its full extent in either direction.
        formField.style.position = 'fixed';
        formField.style.top = '285px';
        formField.style.left = '20px';
      }));

      it('should align the first option with trigger text if no option is selected',
          fakeAsync(() => {
            trigger.click();
            fixture.detectChanges();
            flush();

            const scrollContainer = document.querySelector('.cdk-overlay-pane .mat-select-panel')!;

            // The panel should be scrolled to 0 because centering the option is not possible.
            expect(scrollContainer.scrollTop).toEqual(0, `Expected panel not to be scrolled.`);
            checkTriggerAlignedWithOption(0);
          }));

      it('should align a selected option too high to be centered with the trigger text',
          fakeAsync(() => {
            // Select the second option, because it can't be scrolled any further downward
            fixture.componentInstance.control.setValue('pizza-1');
            fixture.detectChanges();

            trigger.click();
            fixture.detectChanges();
            flush();

            const scrollContainer = document.querySelector('.cdk-overlay-pane .mat-select-panel')!;

            // The panel should be scrolled to 0 because centering the option is not possible.
            expect(scrollContainer.scrollTop).toEqual(0, `Expected panel not to be scrolled.`);
            checkTriggerAlignedWithOption(1);
          }));

      it('should align a selected option in the middle with the trigger text', fakeAsync(() => {
        // Select the fifth option, which has enough space to scroll to the center
        fixture.componentInstance.control.setValue('chips-4');
        fixture.detectChanges();
        flush();

        trigger.click();
        fixture.detectChanges();
        flush();

        const scrollContainer = document.querySelector('.cdk-overlay-pane .mat-select-panel')!;

        // The selected option should be scrolled to the center of the panel.
        // This will be its original offset from the scrollTop - half the panel height + half
        // the option height. 4 (index) * 48 (option height) = 192px offset from scrollTop
        // 192 - 256/2 + 48/2 = 88px
        expect(scrollContainer.scrollTop)
            .toEqual(88, `Expected overlay panel to be scrolled to center the selected option.`);

        checkTriggerAlignedWithOption(4);
      }));

      it('should align a selected option at the scroll max with the trigger text', fakeAsync(() => {
        // Select the last option in the list
        fixture.componentInstance.control.setValue('sushi-7');
        fixture.detectChanges();
        flush();

        trigger.click();
        fixture.detectChanges();
        flush();

        const scrollContainer = document.querySelector('.cdk-overlay-pane .mat-select-panel')!;

        // The selected option should be scrolled to the max scroll position.
        // This will be the height of the scrollContainer - the panel height.
        // 8 options * 48px = 384 scrollContainer height, 384 - 256 = 128px max scroll
        expect(scrollContainer.scrollTop)
            .toEqual(128, `Expected overlay panel to be scrolled to its maximum position.`);

        checkTriggerAlignedWithOption(7);
      }));

      it('should account for preceding label groups when aligning the option', fakeAsync(() => {
        // Test is off-by-one on edge for some reason, but verified that it looks correct through
        // manual testing.
        if (platform.EDGE) {
          return;
        }

        fixture.destroy();

        let groupFixture = TestBed.createComponent(SelectWithGroups);
        groupFixture.detectChanges();
        trigger = groupFixture.debugElement.query(By.css('.mat-select-trigger')).nativeElement;
        select = groupFixture.debugElement.query(By.css('mat-select')).nativeElement;
        formField = groupFixture.debugElement.query(By.css('mat-form-field')).nativeElement;

        formField.style.position = 'fixed';
        formField.style.top = '200px';
        formField.style.left = '100px';

        // Select an option in the third group, which has a couple of group labels before it.
        groupFixture.componentInstance.control.setValue('vulpix-7');
        groupFixture.detectChanges();

        trigger.click();
        groupFixture.detectChanges();
        flush();

        const scrollContainer = document.querySelector('.cdk-overlay-pane .mat-select-panel')!;

        // The selected option should be scrolled to the center of the panel.
        // This will be its original offset from the scrollTop - half the panel height + half the
        // option height. 10 (option index + 3 group labels before it) * 48 (option height) = 480
        // 480 (offset from scrollTop) - 256/2 + 48/2 = 376px
        expect(Math.floor(scrollContainer.scrollTop))
            .toBe(376, `Expected overlay panel to be scrolled to center the selected option.`);

        checkTriggerAlignedWithOption(7, groupFixture.componentInstance.select);
      }));
    });

    describe('limited space to open vertically', () => {
      beforeEach(fakeAsync(() => {
        formField.style.position = 'fixed';
        formField.style.left = '20px';
      }));

      it('should adjust position of centered option if there is little space above',
          fakeAsync(() => {
            const selectMenuHeight = 256;
            const selectMenuViewportPadding = 8;
            const selectItemHeight = 48;
            const selectedIndex = 4;
            const fontSize = 16;
            const lineHeightEm = 1.125;
            const expectedExtraScroll = 5;

            // Trigger element height.
            const triggerHeight = fontSize * lineHeightEm;

            // Ideal space above selected item in order to center it.
            const idealSpaceAboveSelectedItem = (selectMenuHeight - selectItemHeight) / 2;

            // Actual space above selected item.
            const actualSpaceAboveSelectedItem = selectItemHeight * selectedIndex;

            // Ideal scroll position to center.
            const idealScrollTop = actualSpaceAboveSelectedItem - idealSpaceAboveSelectedItem;

            // Top-most select-position that allows for perfect centering.
            const topMostPositionForPerfectCentering =
                idealSpaceAboveSelectedItem + selectMenuViewportPadding +
                (selectItemHeight - triggerHeight) / 2;

            // Position of select relative to top edge of mat-form-field.
            const formFieldTopSpace =
                trigger.getBoundingClientRect().top - formField.getBoundingClientRect().top;

            const formFieldTop =
                topMostPositionForPerfectCentering - formFieldTopSpace - expectedExtraScroll;

            formField.style.top = `${formFieldTop}px`;

            // Select an option in the middle of the list
            fixture.componentInstance.control.setValue('chips-4');
            fixture.detectChanges();
            flush();

            trigger.click();
            fixture.detectChanges();
            flush();

            const scrollContainer = document.querySelector('.cdk-overlay-pane .mat-select-panel')!;

            expect(Math.ceil(scrollContainer.scrollTop))
                .toEqual(Math.ceil(idealScrollTop + 5),
                    `Expected panel to adjust scroll position to fit in viewport.`);

            checkTriggerAlignedWithOption(4);
          }));

      it('should adjust position of centered option if there is little space below',
          fakeAsync(() => {
            const selectMenuHeight = 256;
            const selectMenuViewportPadding = 8;
            const selectItemHeight = 48;
            const selectedIndex = 4;
            const fontSize = 16;
            const lineHeightEm = 1.125;
            const expectedExtraScroll = 5;

            // Trigger element height.
            const triggerHeight = fontSize * lineHeightEm;

            // Ideal space above selected item in order to center it.
            const idealSpaceAboveSelectedItem = (selectMenuHeight - selectItemHeight) / 2;

            // Actual space above selected item.
            const actualSpaceAboveSelectedItem = selectItemHeight * selectedIndex;

            // Ideal scroll position to center.
            const idealScrollTop = actualSpaceAboveSelectedItem - idealSpaceAboveSelectedItem;

            // Bottom-most select-position that allows for perfect centering.
            const bottomMostPositionForPerfectCentering =
                idealSpaceAboveSelectedItem + selectMenuViewportPadding +
                (selectItemHeight - triggerHeight) / 2;

            // Position of select relative to bottom edge of mat-form-field:
            const formFieldBottomSpace =
                formField.getBoundingClientRect().bottom - trigger.getBoundingClientRect().bottom;

            const formFieldBottom =
                bottomMostPositionForPerfectCentering - formFieldBottomSpace - expectedExtraScroll;

            // Push the select to a position with not quite enough space on the bottom to open
            // with the option completely centered (needs 113px at least: 256/2 - 48/2 + 9)
            formField.style.bottom = `${formFieldBottom}px`;

            // Select an option in the middle of the list
            fixture.componentInstance.control.setValue('chips-4');
            fixture.detectChanges();
            flush();

            fixture.detectChanges();

            trigger.click();
            fixture.detectChanges();
            flush();

            const scrollContainer = document.querySelector('.cdk-overlay-pane .mat-select-panel')!;

            // Scroll should adjust by the difference between the bottom space available
            // (56px from the bottom of the screen - 8px padding = 48px)
            // and the height of the panel below the option (113px).
            // 113px - 48px = 75px difference. Original scrollTop 88px - 75px = 23px
            const difference = Math.ceil(scrollContainer.scrollTop) -
                Math.ceil(idealScrollTop - expectedExtraScroll);

            // Note that different browser/OS combinations report the different dimensions with
            // slight deviations (< 1px). We round the expectation and check that the values
            // are within a pixel of each other to avoid flakes.
            expect(Math.abs(difference) < 2)
                .toBe(true, `Expected panel to adjust scroll position to fit in viewport.`);

            checkTriggerAlignedWithOption(4);
          }));

      it('should fall back to "above" positioning if scroll adjustment will not help',
          fakeAsync(() => {
            // Push the select to a position with not enough space on the bottom to open
            formField.style.bottom = '56px';
            fixture.detectChanges();

            // Select an option that cannot be scrolled any farther upward
            fixture.componentInstance.control.setValue('coke-0');
            fixture.detectChanges();

            trigger.click();
            fixture.detectChanges();
            flush();

            const overlayPane = document.querySelector('.cdk-overlay-pane')!;
            const triggerBottom = trigger.getBoundingClientRect().bottom;
            const overlayBottom = overlayPane.getBoundingClientRect().bottom;
            const scrollContainer = overlayPane.querySelector('.mat-select-panel')!;

            // Expect no scroll to be attempted
            expect(scrollContainer.scrollTop).toEqual(0, `Expected panel not to be scrolled.`);

            const difference = Math.floor(overlayBottom) - Math.floor(triggerBottom);

            // Check that the values are within a pixel of each other. This avoids sub-pixel
            // deviations between OS and browser versions.
            expect(Math.abs(difference) < 2)
                .toEqual(true, `Expected trigger bottom to align with overlay bottom.`);

            expect(fixture.componentInstance.select._transformOrigin)
                .toContain(`bottom`, `Expected panel animation to originate at the bottom.`);
          }));

      it('should fall back to "below" positioning if scroll adjustment won\'t help',
          fakeAsync(() => {
            // Push the select to a position with not enough space on the top to open
            formField.style.top = '85px';

            // Select an option that cannot be scrolled any farther downward
            fixture.componentInstance.control.setValue('sushi-7');
            fixture.detectChanges();
            flush();

            trigger.click();
            fixture.detectChanges();
            flush();

            const overlayPane = document.querySelector('.cdk-overlay-pane')!;
            const triggerTop = trigger.getBoundingClientRect().top;
            const overlayTop = overlayPane.getBoundingClientRect().top;
            const scrollContainer = overlayPane.querySelector('.mat-select-panel')!;

            // Expect scroll to remain at the max scroll position
            expect(scrollContainer.scrollTop).toEqual(128, `Expected panel to be at max scroll.`);

            expect(Math.floor(overlayTop))
                .toEqual(Math.floor(triggerTop), `Expected trigger top to align with overlay top.`);

            expect(fixture.componentInstance.select._transformOrigin)
                .toContain(`top`, `Expected panel animation to originate at the top.`);
          }));

    });

    describe('limited space to open horizontally', () => {
      beforeEach(fakeAsync(() => {
        formField.style.position = 'absolute';
        formField.style.top = '200px';
      }));

      it('should stay within the viewport when overflowing on the left in ltr', fakeAsync(() => {
        formField.style.left = '-100px';
        trigger.click();
        fixture.detectChanges();
        flush();

        const panelLeft = document.querySelector('.mat-select-panel')!.getBoundingClientRect().left;

        expect(panelLeft).toBeGreaterThan(0,
            `Expected select panel to be inside the viewport in ltr.`);
      }));

      it('should stay within the viewport when overflowing on the left in rtl', fakeAsync(() => {
        dir.value = 'rtl';
        formField.style.left = '-100px';
        trigger.click();
        fixture.detectChanges();
        flush();

        const panelLeft = document.querySelector('.mat-select-panel')!.getBoundingClientRect().left;

<<<<<<< HEAD
        expect(panelLeft).toBeGreaterThan(0,
            `Expected select panel to be inside the viewport in rtl.`);
      }));
=======
    it('should set the width of the overlay based on the trigger and resize', async(() => {
      trigger.style.width = '200px';
      fixture.detectChanges();
      fixture.whenStable().then(() => {
        trigger.click();
        fixture.detectChanges();
        const pane = overlayContainerElement.querySelector('.cdk-overlay-pane') as HTMLElement;
        expect(pane.style.minWidth).toBe('200px',
            'Expected pane minWidth to be 200px initially');

        const backdrop =
            overlayContainerElement.querySelector('.cdk-overlay-backdrop') as HTMLElement;
        backdrop.click();
        fixture.detectChanges();
        fixture.whenStable().then(() => {

          trigger.style.width = '400px';
          fixture.detectChanges();
          fixture.whenStable().then(() => {
            trigger.click();
            fixture.detectChanges();
            expect(pane.style.minWidth).toBe('400px',
                'Expected pane minWidth to be 400px after resize');
          });
        });
      });
    }));

  });
>>>>>>> 46199b97

      it('should stay within the viewport when overflowing on the right in ltr', fakeAsync(() => {
        formField.style.right = '-100px';
        trigger.click();
        fixture.detectChanges();
        flush();

        const viewportRect = viewportRuler.getViewportRect().right;
        const panelRight = document.querySelector('.mat-select-panel')!
            .getBoundingClientRect().right;

        expect(viewportRect - panelRight).toBeGreaterThan(0,
            `Expected select panel to be inside the viewport in ltr.`);
      }));

      it('should stay within the viewport when overflowing on the right in rtl', fakeAsync(() => {
        dir.value = 'rtl';
        formField.style.right = '-100px';
        trigger.click();
        fixture.detectChanges();
        flush();

        const viewportRect = viewportRuler.getViewportRect().right;
        const panelRight = document.querySelector('.mat-select-panel')!
            .getBoundingClientRect().right;

        expect(viewportRect - panelRight).toBeGreaterThan(0,
            `Expected select panel to be inside the viewport in rtl.`);
      }));

      it('should keep the position within the viewport on repeat openings', fakeAsync(() => {
        formField.style.left = '-100px';
        trigger.click();
        fixture.detectChanges();
        flush();

        let panelLeft = document.querySelector('.mat-select-panel')!.getBoundingClientRect().left;

        expect(panelLeft).toBeGreaterThan(0, `Expected select panel to be inside the viewport.`);

        fixture.componentInstance.select.close();
        fixture.detectChanges();
        flush();

        trigger.click();
        fixture.detectChanges();
        flush();

        panelLeft = document.querySelector('.mat-select-panel')!.getBoundingClientRect().left;

        expect(panelLeft).toBeGreaterThan(0,
            `Expected select panel continue being inside the viewport.`);
      }));
    });

    describe('when scrolled', () => {
      const startingWindowHeight = window.innerHeight;

      // Need to set the scrollTop two different ways to support
      // both Chrome and Firefox.
      function setScrollTop(num: number) {
        document.body.scrollTop = num;
        document.documentElement.scrollTop = num;
      }

      beforeEach(fakeAsync(() => {
        // Make the div above the select very tall, so the page will scroll
        fixture.componentInstance.heightAbove = 2000;
        fixture.detectChanges();
        setScrollTop(0);

        // Give the select enough horizontal space to open
        formField.style.marginLeft = '20px';
        formField.style.marginRight = '20px';
      }));

      it('should align the first option properly when scrolled', fakeAsync(() => {
        // Give the select enough space to open
        fixture.componentInstance.heightBelow = 400;
        fixture.detectChanges();

        // Scroll the select into view
        setScrollTop(1700);

        // In the iOS simulator (BrowserStack & SauceLabs), adding the content to the
        // body causes karma's iframe for the test to stretch to fit that content once we attempt to
        // scroll the page. Setting width / height / maxWidth / maxHeight on the iframe does not
        // successfully constrain its size. As such, skip assertions in environments where the
        // window size has changed since the start of the test.
        if (window.innerHeight > startingWindowHeight) {
          return;
        }

        trigger.click();
        fixture.detectChanges();
        flush();

        checkTriggerAlignedWithOption(0);
      }));

      it('should align a centered option properly when scrolled', fakeAsync(() => {
        // Give the select enough space to open
        fixture.componentInstance.heightBelow = 400;
        fixture.detectChanges();

        fixture.componentInstance.control.setValue('chips-4');
        fixture.detectChanges();
        flush();

        // Scroll the select into view
        setScrollTop(1700);

        // In the iOS simulator (BrowserStack & SauceLabs), adding the content to the
        // body causes karma's iframe for the test to stretch to fit that content once we attempt
        // to scroll the page. Setting width / height / maxWidth / maxHeight on the iframe does
        // not successfully constrain its size. As such, skip assertions in environments where the
        // window size has changed since the start of the test.
        if (window.innerHeight > startingWindowHeight) {
          return;
        }

        trigger.click();
        fixture.detectChanges();
        flush();

        checkTriggerAlignedWithOption(4);
      }));

      it('should align a centered option properly when scrolling while the panel is open',
          fakeAsync(() => {
            fixture.componentInstance.heightBelow = 400;
            fixture.componentInstance.heightAbove = 400;
            fixture.componentInstance.control.setValue('chips-4');
            fixture.detectChanges();
            flush();

            trigger.click();
            fixture.detectChanges();
            flush();

            setScrollTop(100);
            scrolledSubject.next();
            fixture.detectChanges();

            checkTriggerAlignedWithOption(4);
          }));

      it('should fall back to "above" positioning properly when scrolled', fakeAsync(() => {
        // Give the select insufficient space to open below the trigger
        fixture.componentInstance.heightAbove = 0;
        fixture.componentInstance.heightBelow = 100;
        trigger.style.marginTop = '2000px';
        fixture.detectChanges();

        // Scroll the select into view
        setScrollTop(1400);

        // In the iOS simulator (BrowserStack & SauceLabs), adding the content to the
        // body causes karma's iframe for the test to stretch to fit that content once we attempt to
        // scroll the page. Setting width / height / maxWidth / maxHeight on the iframe does not
        // successfully constrain its size. As such, skip assertions in environments where the
        // window size has changed since the start of the test.
        if (window.innerHeight > startingWindowHeight) {
          return;
        }

        trigger.click();
        fixture.detectChanges();
        flush();

        const overlayPane = overlayContainerElement.querySelector('.cdk-overlay-pane')!;
        const triggerBottom = trigger.getBoundingClientRect().bottom;
        const overlayBottom = overlayPane.getBoundingClientRect().bottom;
        const difference = Math.floor(overlayBottom) - Math.floor(triggerBottom);

        // Check that the values are within a pixel of each other. This avoids sub-pixel
        // deviations between OS and browser versions.
        expect(Math.abs(difference) < 2)
            .toEqual(true, `Expected trigger bottom to align with overlay bottom.`);
      }));

      it('should fall back to "below" positioning properly when scrolled', fakeAsync(() => {
        // Give plenty of space for the select to open below the trigger
        fixture.componentInstance.heightBelow = 650;
        fixture.detectChanges();

        // Select an option too low in the list to fit in limited space above
        fixture.componentInstance.control.setValue('sushi-7');
        fixture.detectChanges();

        // Scroll the select so that it has insufficient space to open above the trigger
        setScrollTop(1950);

        // In the iOS simulator (BrowserStack & SauceLabs), adding the content to the
        // body causes karma's iframe for the test to stretch to fit that content once we attempt to
        // scroll the page. Setting width / height / maxWidth / maxHeight on the iframe does not
        // successfully constrain its size. As such, skip assertions in environments where the
        // window size has changed since the start of the test.
        if (window.innerHeight > startingWindowHeight) {
          return;
        }

        trigger.click();
        fixture.detectChanges();
        flush();

        const overlayPane = overlayContainerElement.querySelector('.cdk-overlay-pane')!;
        const triggerTop = trigger.getBoundingClientRect().top;
        const overlayTop = overlayPane.getBoundingClientRect().top;

        expect(Math.floor(overlayTop))
            .toEqual(Math.floor(triggerTop), `Expected trigger top to align with overlay top.`);
      }));
    });

    describe('x-axis positioning', () => {
      beforeEach(fakeAsync(() => {
        formField.style.position = 'fixed';
        formField.style.left = '30px';
      }));

      it('should align the trigger and the selected option on the x-axis in ltr', fakeAsync(() => {
        trigger.click();
        fixture.detectChanges();
        flush();

        const triggerLeft = trigger.getBoundingClientRect().left;
        const firstOptionLeft = document.querySelector('.cdk-overlay-pane mat-option')!
            .getBoundingClientRect().left;

        // Each option is 32px wider than the trigger, so it must be adjusted 16px
        // to ensure the text overlaps correctly.
        expect(Math.floor(firstOptionLeft)).toEqual(Math.floor(triggerLeft - 16),
            `Expected trigger to align with the selected option on the x-axis in LTR.`);
      }));

      it('should align the trigger and the selected option on the x-axis in rtl', fakeAsync(() => {
        dir.value = 'rtl';
        fixture.detectChanges();

        trigger.click();
        fixture.detectChanges();
        flush();

        const triggerRight = trigger.getBoundingClientRect().right;
        const firstOptionRight =
            document.querySelector('.cdk-overlay-pane mat-option')!.getBoundingClientRect().right;

        // Each option is 32px wider than the trigger, so it must be adjusted 16px
        // to ensure the text overlaps correctly.
        expect(Math.floor(firstOptionRight))
            .toEqual(Math.floor(triggerRight + 16),
                `Expected trigger to align with the selected option on the x-axis in RTL.`);
      }));
    });

    describe('x-axis positioning in multi select mode', () => {
      let multiFixture: ComponentFixture<MultiSelect>;

      beforeEach(fakeAsync(() => {
        multiFixture = TestBed.createComponent(MultiSelect);
        multiFixture.detectChanges();
        formField = multiFixture.debugElement.query(By.css('.mat-form-field')).nativeElement;
        trigger = multiFixture.debugElement.query(By.css('.mat-select-trigger')).nativeElement;
        select = multiFixture.debugElement.query(By.css('mat-select')).nativeElement;

        formField.style.position = 'fixed';
        formField.style.left = '60px';
      }));

      it('should adjust for the checkbox in ltr', fakeAsync(() => {
        trigger.click();
        multiFixture.detectChanges();
        flush();

        const triggerLeft = trigger.getBoundingClientRect().left;
        const firstOptionLeft =
            document.querySelector('.cdk-overlay-pane mat-option')!.getBoundingClientRect().left;

        // 44px accounts for the checkbox size, margin and the panel's padding.
        expect(Math.floor(firstOptionLeft))
            .toEqual(Math.floor(triggerLeft - 44),
                `Expected trigger label to align along x-axis, accounting for the checkbox.`);
      }));

      it('should adjust for the checkbox in rtl', fakeAsync(() => {
        dir.value = 'rtl';
        trigger.click();
        multiFixture.detectChanges();
        flush();

        const triggerRight = trigger.getBoundingClientRect().right;
        const firstOptionRight =
            document.querySelector('.cdk-overlay-pane mat-option')!.getBoundingClientRect().right;

        // 44px accounts for the checkbox size, margin and the panel's padding.
        expect(Math.floor(firstOptionRight))
            .toEqual(Math.floor(triggerRight + 44),
                `Expected trigger label to align along x-axis, accounting for the checkbox.`);
      }));
    });

    describe('x-axis positioning with groups', () => {
      let groupFixture: ComponentFixture<SelectWithGroups>;

      beforeEach(fakeAsync(() => {
        groupFixture = TestBed.createComponent(SelectWithGroups);
        groupFixture.detectChanges();
        formField = groupFixture.debugElement.query(By.css('.mat-form-field')).nativeElement;
        trigger = groupFixture.debugElement.query(By.css('.mat-select-trigger')).nativeElement;
        select = groupFixture.debugElement.query(By.css('mat-select')).nativeElement;

        formField.style.position = 'fixed';
        formField.style.left = '60px';
      }));

      it('should adjust for the group padding in ltr', fakeAsync(() => {
        groupFixture.componentInstance.control.setValue('oddish-1');
        groupFixture.detectChanges();

        trigger.click();
        groupFixture.detectChanges();

        groupFixture.whenStable().then(() => {
          const group = document.querySelector('.cdk-overlay-pane mat-optgroup')!;
          const triggerLeft = trigger.getBoundingClientRect().left;
          const selectedOptionLeft = group.querySelector('mat-option.mat-selected')!
              .getBoundingClientRect().left;

          // 32px is the 16px default padding plus 16px of padding when an option is in a group.
          expect(Math.floor(selectedOptionLeft)).toEqual(Math.floor(triggerLeft - 32),
              `Expected trigger label to align along x-axis, accounting for the padding in ltr.`);
        });
      }));

      it('should adjust for the group padding in rtl', fakeAsync(() => {
        dir.value = 'rtl';
        groupFixture.componentInstance.control.setValue('oddish-1');
        groupFixture.detectChanges();

        trigger.click();
        groupFixture.detectChanges();
        flush();

        const group = document.querySelector('.cdk-overlay-pane mat-optgroup')!;
        const triggerRight = trigger.getBoundingClientRect().right;
        const selectedOptionRight = group.querySelector('mat-option.mat-selected')!
            .getBoundingClientRect().right;

        // 32px is the 16px default padding plus 16px of padding when an option is in a group.
        expect(Math.floor(selectedOptionRight)).toEqual(Math.floor(triggerRight + 32),
            `Expected trigger label to align along x-axis, accounting for the padding in rtl.`);
      }));

      it('should not adjust if all options are within a group, except the selected one',
          fakeAsync(() => {
            groupFixture.componentInstance.control.setValue('mime-11');
            groupFixture.detectChanges();

            trigger.click();
            groupFixture.detectChanges();
            flush();

            const selected = document.querySelector('.cdk-overlay-pane mat-option.mat-selected')!;
            const selectedOptionLeft = selected.getBoundingClientRect().left;
            const triggerLeft = trigger.getBoundingClientRect().left;

            // 16px is the default option padding
            expect(Math.floor(selectedOptionLeft)).toEqual(Math.floor(triggerLeft - 16));
          }));

      it('should align the first option to the trigger, if nothing is selected', fakeAsync(() => {
        // Push down the form field so there is space for the item to completely align.
        formField.style.top = '100px';

        const menuItemHeight = 48;
        const triggerFontSize = 16;
        const triggerLineHeightEm = 1.125;
        const triggerHeight = triggerFontSize * triggerLineHeightEm;

        trigger.click();
        groupFixture.detectChanges();
        flush();

        const triggerTop = trigger.getBoundingClientRect().top;

        const option = overlayContainerElement.querySelector('.cdk-overlay-pane mat-option');
        const optionTop = option ? option.getBoundingClientRect().top : 0;

        // There appears to be a small rounding error on IE, so we verify that the value is close,
        // not exact.
        if (platform.TRIDENT) {
          let difference =
              Math.abs(optionTop + (menuItemHeight - triggerHeight) / 2 - triggerTop);
          expect(difference)
              .toBeLessThan(0.1, 'Expected trigger to align with the first option.');
        } else {
          expect(Math.floor(optionTop + (menuItemHeight - triggerHeight) / 2))
              .toBe(Math.floor(triggerTop), 'Expected trigger to align with the first option.');
        }
      }));
    });
  });

  describe('with multiple selection', () => {
    beforeEach(async(() => configureMatSelectTestingModule([MultiSelect])));

    let fixture: ComponentFixture<MultiSelect>;
    let testInstance: MultiSelect;
    let trigger: HTMLElement;

    beforeEach(fakeAsync(() => {
      fixture = TestBed.createComponent(MultiSelect);
      testInstance = fixture.componentInstance;
      fixture.detectChanges();

      trigger = fixture.debugElement.query(By.css('.mat-select-trigger')).nativeElement;
    }));

    it('should be able to select multiple values', fakeAsync(() => {
      trigger.click();
      fixture.detectChanges();

      const options = overlayContainerElement.querySelectorAll('mat-option') as
          NodeListOf<HTMLElement>;

      options[0].click();
      options[2].click();
      options[5].click();
      fixture.detectChanges();

      expect(testInstance.control.value).toEqual(['steak-0', 'tacos-2', 'eggs-5']);
    }));

    it('should be able to toggle an option on and off', fakeAsync(() => {
      trigger.click();
      fixture.detectChanges();

      const option = overlayContainerElement.querySelector('mat-option') as HTMLElement;

      option.click();
      fixture.detectChanges();

      expect(testInstance.control.value).toEqual(['steak-0']);

      option.click();
      fixture.detectChanges();

      expect(testInstance.control.value).toEqual([]);
    }));

    it('should update the label', fakeAsync(() => {
      trigger.click();
      fixture.detectChanges();
      flush();

      const options = overlayContainerElement.querySelectorAll('mat-option') as
          NodeListOf<HTMLElement>;

      options[0].click();
      options[2].click();
      options[5].click();
      fixture.detectChanges();

      expect(trigger.textContent).toContain('Steak, Tacos, Eggs');

      options[2].click();
      fixture.detectChanges();

      expect(trigger.textContent).toContain('Steak, Eggs');
    }));

    it('should be able to set the selected value by taking an array', fakeAsync(() => {
      trigger.click();
      testInstance.control.setValue(['steak-0', 'eggs-5']);
      fixture.detectChanges();

      const optionNodes = overlayContainerElement.querySelectorAll('mat-option') as
          NodeListOf<HTMLElement>;

      const optionInstances = testInstance.options.toArray();

      expect(optionNodes[0].classList).toContain('mat-selected');
      expect(optionNodes[5].classList).toContain('mat-selected');

      expect(optionInstances[0].selected).toBe(true);
      expect(optionInstances[5].selected).toBe(true);
    }));

    it('should override the previously-selected value when setting an array', fakeAsync(() => {
      trigger.click();
      fixture.detectChanges();

      const options = overlayContainerElement.querySelectorAll('mat-option') as
          NodeListOf<HTMLElement>;

      options[0].click();
      fixture.detectChanges();

      expect(options[0].classList).toContain('mat-selected');

      testInstance.control.setValue(['eggs-5']);
      fixture.detectChanges();

      expect(options[0].classList).not.toContain('mat-selected');
      expect(options[5].classList).toContain('mat-selected');
    }));

    it('should not close the panel when clicking on options', fakeAsync(() => {
      trigger.click();
      fixture.detectChanges();

      expect(testInstance.select.panelOpen).toBe(true);

      const options = overlayContainerElement.querySelectorAll('mat-option') as
          NodeListOf<HTMLElement>;

      options[0].click();
      options[1].click();
      fixture.detectChanges();

      expect(testInstance.select.panelOpen).toBe(true);
    }));

    it('should sort the selected options based on their order in the panel', fakeAsync(() => {
      trigger.click();
      fixture.detectChanges();
      flush();

      const options = overlayContainerElement.querySelectorAll('mat-option') as
          NodeListOf<HTMLElement>;

      options[2].click();
      options[0].click();
      options[1].click();
      fixture.detectChanges();

      expect(trigger.textContent).toContain('Steak, Pizza, Tacos');
      expect(fixture.componentInstance.control.value).toEqual(['steak-0', 'pizza-1', 'tacos-2']);
    }));

    it('should sort the selected options in reverse in rtl', fakeAsync(() => {
      dir.value = 'rtl';
      trigger.click();
      fixture.detectChanges();
      flush();

      const options = overlayContainerElement.querySelectorAll('mat-option') as
          NodeListOf<HTMLElement>;

      options[2].click();
      options[0].click();
      options[1].click();
      fixture.detectChanges();

      expect(trigger.textContent).toContain('Tacos, Pizza, Steak');
      expect(fixture.componentInstance.control.value).toEqual(['steak-0', 'pizza-1', 'tacos-2']);
    }));

    it('should sort the values that get set via the model based on the panel order',
        fakeAsync(() => {
          trigger.click();
          fixture.detectChanges();

          testInstance.control.setValue(['tacos-2', 'steak-0', 'pizza-1']);
          fixture.detectChanges();

          expect(trigger.textContent).toContain('Steak, Pizza, Tacos');
        }));

    it('should reverse sort the values, that get set via the model in rtl', fakeAsync(() => {
      dir.value = 'rtl';
      trigger.click();
      fixture.detectChanges();

      testInstance.control.setValue(['tacos-2', 'steak-0', 'pizza-1']);
      fixture.detectChanges();

      expect(trigger.textContent).toContain('Tacos, Pizza, Steak');
    }));

    it('should throw an exception when trying to set a non-array value', fakeAsync(() => {
      expect(() => {
        testInstance.control.setValue('not-an-array');
      }).toThrowError(wrappedErrorMessage(getMatSelectNonArrayValueError()));
    }));

    it('should throw an exception when trying to change multiple mode after init', fakeAsync(() => {
      expect(() => {
        testInstance.select.multiple = false;
      }).toThrowError(wrappedErrorMessage(getMatSelectDynamicMultipleError()));
    }));

    it('should pass the `multiple` value to all of the option instances', fakeAsync(() => {
      trigger.click();
      fixture.detectChanges();
      flush();

      expect(testInstance.options.toArray().every(option => !!option.multiple)).toBe(true,
          'Expected `multiple` to have been added to initial set of options.');

      testInstance.foods.push({ value: 'cake-8', viewValue: 'Cake' });
      fixture.detectChanges();

      expect(testInstance.options.toArray().every(option => !!option.multiple)).toBe(true,
          'Expected `multiple` to have been set on dynamically-added option.');
    }));

  });
});


@Component({
  selector: 'basic-select',
  template: `
    <div [style.height.px]="heightAbove"></div>
    <mat-form-field>
      <mat-select placeholder="Food" [formControl]="control" [required]="isRequired"
        [tabIndex]="tabIndexOverride" [aria-label]="ariaLabel" [aria-labelledby]="ariaLabelledby"
        [panelClass]="panelClass" [disableRipple]="disableRipple">
        <mat-option *ngFor="let food of foods" [value]="food.value" [disabled]="food.disabled">
          {{ food.viewValue }}
        </mat-option>
      </mat-select>
    </mat-form-field>
    <div [style.height.px]="heightBelow"></div>
  `
})
class BasicSelect {
  foods: any[] = [
    { value: 'steak-0', viewValue: 'Steak' },
    { value: 'pizza-1', viewValue: 'Pizza' },
    { value: 'tacos-2', viewValue: 'Tacos', disabled: true },
    { value: 'sandwich-3', viewValue: 'Sandwich' },
    { value: 'chips-4', viewValue: 'Chips' },
    { value: 'eggs-5', viewValue: 'Eggs' },
    { value: 'pasta-6', viewValue: 'Pasta' },
    { value: 'sushi-7', viewValue: 'Sushi' },
  ];
  control = new FormControl();
  isRequired: boolean;
  heightAbove = 0;
  heightBelow = 0;
  tabIndexOverride: number;
  ariaLabel: string;
  ariaLabelledby: string;
  panelClass = ['custom-one', 'custom-two'];
  disableRipple: boolean;

  @ViewChild(MatSelect) select: MatSelect;
  @ViewChildren(MatOption) options: QueryList<MatOption>;
}

@Component({
  selector: 'ng-model-select',
  template: `
    <mat-form-field>
      <mat-select placeholder="Food" ngModel [disabled]="isDisabled">
        <mat-option *ngFor="let food of foods"
                    [value]="food.value">{{ food.viewValue }}
        </mat-option>
      </mat-select>
    </mat-form-field>
  `
})
class NgModelSelect {
  foods: any[] = [
    { value: 'steak-0', viewValue: 'Steak' },
    { value: 'pizza-1', viewValue: 'Pizza' },
    { value: 'tacos-2', viewValue: 'Tacos' },
  ];
  isDisabled: boolean;

  @ViewChild(MatSelect) select: MatSelect;
  @ViewChildren(MatOption) options: QueryList<MatOption>;
}

@Component({
  selector: 'many-selects',
  template: `
    <mat-form-field>
      <mat-select placeholder="First">
        <mat-option value="one">one</mat-option>
        <mat-option value="two">two</mat-option>
      </mat-select>
    </mat-form-field>
    <mat-form-field>
      <mat-select placeholder="Second">
        <mat-option value="three">three</mat-option>
        <mat-option value="four">four</mat-option>
      </mat-select>
    </mat-form-field>
  `
})
class ManySelects {}

@Component({
  selector: 'ng-if-select',
  template: `
    <div *ngIf="isShowing">
      <mat-form-field>
        <mat-select placeholder="Food I want to eat right now" [formControl]="control">
          <mat-option *ngFor="let food of foods" [value]="food.value">
            {{ food.viewValue }}
          </mat-option>
        </mat-select>
      </mat-form-field>
    </div>
  `,
})
class NgIfSelect {
  isShowing = false;
  foods: any[] = [
    { value: 'steak-0', viewValue: 'Steak' },
    { value: 'pizza-1', viewValue: 'Pizza' },
    { value: 'tacos-2', viewValue: 'Tacos'}
  ];
  control = new FormControl('pizza-1');

  @ViewChild(MatSelect) select: MatSelect;
}

@Component({
  selector: 'select-with-change-event',
  template: `
    <mat-form-field>
      <mat-select (selectionChange)="changeListener($event)">
        <mat-option *ngFor="let food of foods" [value]="food">{{ food }}</mat-option>
      </mat-select>
    </mat-form-field>
  `
})
class SelectWithChangeEvent {
  foods: string[] = [
    'steak-0',
    'pizza-1',
    'tacos-2',
    'sandwich-3',
    'chips-4',
    'eggs-5',
    'pasta-6',
    'sushi-7'
  ];

  changeListener = jasmine.createSpy('MatSelect change listener');
}

@Component({
  selector: 'select-init-without-options',
  template: `
    <mat-form-field>
      <mat-select placeholder="Food I want to eat right now" [formControl]="control">
        <mat-option *ngFor="let food of foods" [value]="food.value">
          {{ food.viewValue }}
        </mat-option>
      </mat-select>
    </mat-form-field>
  `
})
class SelectInitWithoutOptions {
  foods: any[];
  control = new FormControl('pizza-1');

  @ViewChild(MatSelect) select: MatSelect;
  @ViewChildren(MatOption) options: QueryList<MatOption>;

  addOptions() {
    this.foods = [
      { value: 'steak-0', viewValue: 'Steak' },
      { value: 'pizza-1', viewValue: 'Pizza' },
      { value: 'tacos-2', viewValue: 'Tacos'}
    ];
  }
}

@Component({
  selector: 'custom-select-accessor',
  template: `<mat-form-field><mat-select></mat-select></mat-form-field>`,
  providers: [{
    provide: NG_VALUE_ACCESSOR,
    useExisting: CustomSelectAccessor,
    multi: true
  }]
})
class CustomSelectAccessor implements ControlValueAccessor {
  @ViewChild(MatSelect) select: MatSelect;

  writeValue: (value?: any) => void = () => {};
  registerOnChange: (changeFn?: (value: any) => void) => void = () => {};
  registerOnTouched: (touchedFn?: () => void) => void = () => {};
}

@Component({
  selector: 'comp-with-custom-select',
  template: `<custom-select-accessor [formControl]="ctrl"></custom-select-accessor>`,
  providers: [{
    provide: NG_VALUE_ACCESSOR,
    useExisting: CustomSelectAccessor,
    multi: true
  }]
})
class CompWithCustomSelect {
  ctrl = new FormControl('initial value');
  @ViewChild(CustomSelectAccessor) customAccessor: CustomSelectAccessor;
}

@Component({
  selector: 'select-infinite-loop',
  template: `
    <mat-form-field>
      <mat-select [(ngModel)]="value"></mat-select>
    </mat-form-field>
    <throws-error-on-init></throws-error-on-init>
  `
})
class SelectWithErrorSibling {
  value: string;
}

@Component({
  selector: 'throws-error-on-init',
  template: ''
})
class ThrowsErrorOnInit implements OnInit {
  ngOnInit() {
    throw Error('Oh no!');
  }
}

@Component({
  selector: 'basic-select-on-push',
  changeDetection: ChangeDetectionStrategy.OnPush,
  template: `
    <mat-form-field>
      <mat-select placeholder="Food" [formControl]="control">
        <mat-option *ngFor="let food of foods" [value]="food.value">
          {{ food.viewValue }}
        </mat-option>
      </mat-select>
    </mat-form-field>
  `
})
class BasicSelectOnPush {
  foods: any[] = [
    { value: 'steak-0', viewValue: 'Steak' },
    { value: 'pizza-1', viewValue: 'Pizza' },
    { value: 'tacos-2', viewValue: 'Tacos' },
  ];
  control = new FormControl();
}

@Component({
  selector: 'basic-select-on-push-preselected',
  changeDetection: ChangeDetectionStrategy.OnPush,
  template: `
    <mat-form-field>
      <mat-select placeholder="Food" [formControl]="control">
        <mat-option *ngFor="let food of foods" [value]="food.value">
          {{ food.viewValue }}
        </mat-option>
      </mat-select>
    </mat-form-field>
  `
})
class BasicSelectOnPushPreselected {
  foods: any[] = [
    { value: 'steak-0', viewValue: 'Steak' },
    { value: 'pizza-1', viewValue: 'Pizza' },
    { value: 'tacos-2', viewValue: 'Tacos' },
  ];
  control = new FormControl('pizza-1');
}

@Component({
  selector: 'floating-label-select',
  template: `
    <mat-form-field [floatLabel]="floatLabel">
      <mat-select placeholder="Food I want to eat right now" [formControl]="control">
        <mat-option *ngFor="let food of foods" [value]="food.value">
          {{ food.viewValue }}
        </mat-option>
      </mat-select>
    </mat-form-field>
    `,
})
class FloatLabelSelect {
  floatLabel: FloatLabelType | null = 'auto';
  control = new FormControl();
  foods: any[] = [
    { value: 'steak-0', viewValue: 'Steak' },
    { value: 'pizza-1', viewValue: 'Pizza' },
    { value: 'tacos-2', viewValue: 'Tacos'}
  ];

  @ViewChild(MatSelect) select: MatSelect;
}

@Component({
  selector: 'multi-select',
  template: `
    <mat-form-field>
      <mat-select multiple placeholder="Food" [formControl]="control">
        <mat-option *ngFor="let food of foods"
                    [value]="food.value">{{ food.viewValue }}
        </mat-option>
      </mat-select>
    </mat-form-field>
  `
})
class MultiSelect {
  foods: any[] = [
    { value: 'steak-0', viewValue: 'Steak' },
    { value: 'pizza-1', viewValue: 'Pizza' },
    { value: 'tacos-2', viewValue: 'Tacos' },
    { value: 'sandwich-3', viewValue: 'Sandwich' },
    { value: 'chips-4', viewValue: 'Chips' },
    { value: 'eggs-5', viewValue: 'Eggs' },
    { value: 'pasta-6', viewValue: 'Pasta' },
    { value: 'sushi-7', viewValue: 'Sushi' },
  ];
  control = new FormControl();

  @ViewChild(MatSelect) select: MatSelect;
  @ViewChildren(MatOption) options: QueryList<MatOption>;
}

@Component({
  selector: 'select-with-plain-tabindex',
  template: `<mat-form-field><mat-select tabindex="5"></mat-select></mat-form-field>`
})
class SelectWithPlainTabindex { }

@Component({
  selector: 'select-early-sibling-access',
  template: `
    <mat-form-field>
      <mat-select #select="matSelect"></mat-select>
    </mat-form-field>
    <div *ngIf="select.selected"></div>
  `
})
class SelectEarlyAccessSibling { }

@Component({
  selector: 'basic-select-initially-hidden',
  template: `
    <mat-form-field>
      <mat-select [style.display]="isVisible ? 'block' : 'none'">
        <mat-option value="value">There are no other options</mat-option>
      </mat-select>
    </mat-form-field>
  `
})
class BasicSelectInitiallyHidden {
  isVisible = false;
}

@Component({
  selector: 'basic-select-no-placeholder',
  template: `
    <mat-form-field>
      <mat-select>
        <mat-option value="value">There are no other options</mat-option>
      </mat-select>
    </mat-form-field>
  `
})
class BasicSelectNoPlaceholder { }

@Component({
  selector: 'basic-select-with-theming',
  template: `
    <mat-form-field [color]="theme">
      <mat-select placeholder="Food">
        <mat-option value="steak-0">Steak</mat-option>
        <mat-option value="pizza-1">Pizza</mat-option>
      </mat-select>
    </mat-form-field>
  `
})
class BasicSelectWithTheming {
  @ViewChild(MatSelect) select: MatSelect;
  theme: string;
}

@Component({
  selector: 'reset-values-select',
  template: `
    <mat-form-field>
      <mat-select placeholder="Food" [formControl]="control">
        <mat-option *ngFor="let food of foods" [value]="food.value">
          {{ food.viewValue }}
        </mat-option>
        <mat-option>None</mat-option>
      </mat-select>
    </mat-form-field>
  `
})
class ResetValuesSelect {
  foods: any[] = [
    { value: 'steak-0', viewValue: 'Steak' },
    { value: 'pizza-1', viewValue: 'Pizza' },
    { value: 'tacos-2', viewValue: 'Tacos' },
    { value: false, viewValue: 'Falsy' },
    { viewValue: 'Undefined' },
    { value: null, viewValue: 'Null' },
  ];
  control = new FormControl();

  @ViewChild(MatSelect) select: MatSelect;
}

@Component({
  template: `
    <mat-form-field>
      <mat-select [formControl]="control">
        <mat-option *ngFor="let food of foods"
                    [value]="food.value">{{ food.viewValue }}
        </mat-option>
      </mat-select>
    </mat-form-field>
  `
})
class FalsyValueSelect {
  foods: any[] = [
    { value: 0, viewValue: 'Steak' },
    { value: 1, viewValue: 'Pizza' },
  ];
  control = new FormControl();
  @ViewChildren(MatOption) options: QueryList<MatOption>;
}

@Component({
  selector: 'select-with-groups',
  template: `
    <mat-form-field>
      <mat-select placeholder="Pokemon" [formControl]="control">
        <mat-optgroup *ngFor="let group of pokemonTypes" [label]="group.name"
          [disabled]="group.disabled">
          <mat-option *ngFor="let pokemon of group.pokemon" [value]="pokemon.value">
            {{ pokemon.viewValue }}
          </mat-option>
        </mat-optgroup>
        <mat-option value="mime-11">Mr. Mime</mat-option>
      </mat-select>
    </mat-form-field>
  `
})
class SelectWithGroups {
  control = new FormControl();
  pokemonTypes = [
    {
      name: 'Grass',
      pokemon: [
        { value: 'bulbasaur-0', viewValue: 'Bulbasaur' },
        { value: 'oddish-1', viewValue: 'Oddish' },
        { value: 'bellsprout-2', viewValue: 'Bellsprout' }
      ]
    },
    {
      name: 'Water',
      disabled: true,
      pokemon: [
        { value: 'squirtle-3', viewValue: 'Squirtle' },
        { value: 'psyduck-4', viewValue: 'Psyduck' },
        { value: 'horsea-5', viewValue: 'Horsea' }
      ]
    },
    {
      name: 'Fire',
      pokemon: [
        { value: 'charmander-6', viewValue: 'Charmander' },
        { value: 'vulpix-7', viewValue: 'Vulpix' },
        { value: 'flareon-8', viewValue: 'Flareon' }
      ]
    },
    {
      name: 'Psychic',
      pokemon: [
        { value: 'mew-9', viewValue: 'Mew' },
        { value: 'mewtwo-10', viewValue: 'Mewtwo' },
      ]
    }
  ];

  @ViewChild(MatSelect) select: MatSelect;
  @ViewChildren(MatOption) options: QueryList<MatOption>;
}

@Component({
  template: `
    <form>
      <mat-form-field>
        <mat-select [(ngModel)]="value"></mat-select>
      </mat-form-field>
    </form>
  `
})
class InvalidSelectInForm {
  value: any;
}

@Component({
  template: `
    <form [formGroup]="formGroup">
      <mat-form-field>
        <mat-select placeholder="Food" formControlName="food">
          <mat-option value="steak-0">Steak</mat-option>
          <mat-option value="pizza-1">Pizza</mat-option>
        </mat-select>

        <mat-error>This field is required</mat-error>
      </mat-form-field>
    </form>
  `
})
class SelectInsideFormGroup {
  @ViewChild(FormGroupDirective) formGroupDirective: FormGroupDirective;
  @ViewChild(MatSelect) select: MatSelect;
  formControl = new FormControl('', Validators.required);
  formGroup = new FormGroup({
    food: this.formControl
  });
}

@Component({
  template: `
    <mat-form-field>
      <mat-select placeholder="Food" [(value)]="selectedFood">
        <mat-option *ngFor="let food of foods" [value]="food.value">
          {{ food.viewValue }}
        </mat-option>
      </mat-select>
    </mat-form-field>
  `
})
class BasicSelectWithoutForms {
  selectedFood: string | null;
  foods: any[] = [
    { value: 'steak-0', viewValue: 'Steak' },
    { value: 'pizza-1', viewValue: 'Pizza' },
    { value: 'sandwich-2', viewValue: 'Sandwich' },
  ];

  @ViewChild(MatSelect) select: MatSelect;
}

@Component({
  template: `
    <mat-form-field>
      <mat-select placeholder="Food" [(value)]="selectedFood">
        <mat-option *ngFor="let food of foods" [value]="food.value">
          {{ food.viewValue }}
        </mat-option>
      </mat-select>
    </mat-form-field>
  `
})
class BasicSelectWithoutFormsPreselected {
  selectedFood = 'pizza-1';
  foods: any[] = [
    { value: 'steak-0', viewValue: 'Steak' },
    { value: 'pizza-1', viewValue: 'Pizza' },
  ];

  @ViewChild(MatSelect) select: MatSelect;
}

@Component({
  template: `
    <mat-form-field>
      <mat-select placeholder="Food" [(value)]="selectedFoods" multiple>
        <mat-option *ngFor="let food of foods" [value]="food.value">
          {{ food.viewValue }}
        </mat-option>
      </mat-select>
    </mat-form-field>
  `
})
class BasicSelectWithoutFormsMultiple {
  selectedFoods: string[];
  foods: any[] = [
    { value: 'steak-0', viewValue: 'Steak' },
    { value: 'pizza-1', viewValue: 'Pizza' },
    { value: 'sandwich-2', viewValue: 'Sandwich' },
  ];

  @ViewChild(MatSelect) select: MatSelect;
}

@Component({
  selector: 'select-with-custom-trigger',
  template: `
    <mat-form-field>
      <mat-select placeholder="Food" [formControl]="control" #select="matSelect">
        <mat-select-trigger>
          {{ select.selected?.viewValue.split('').reverse().join('') }}
        </mat-select-trigger>
        <mat-option *ngFor="let food of foods" [value]="food.value">
          {{ food.viewValue }}
        </mat-option>
      </mat-select>
    </mat-form-field>
  `
})
class SelectWithCustomTrigger {
  foods: any[] = [
    { value: 'steak-0', viewValue: 'Steak' },
    { value: 'pizza-1', viewValue: 'Pizza' },
  ];
  control = new FormControl();
}

@Component({
  selector: 'ng-model-compare-with',
  template: `
    <mat-form-field>
      <mat-select [ngModel]="selectedFood" (ngModelChange)="setFoodByCopy($event)"
                 [compareWith]="comparator">
        <mat-option *ngFor="let food of foods" [value]="food">{{ food.viewValue }}</mat-option>
      </mat-select>
    </mat-form-field>
  `
})
class NgModelCompareWithSelect {
  foods: ({value: string, viewValue: string})[] = [
    { value: 'steak-0', viewValue: 'Steak' },
    { value: 'pizza-1', viewValue: 'Pizza' },
    { value: 'tacos-2', viewValue: 'Tacos' },
  ];
  selectedFood: {value: string, viewValue: string} = { value: 'pizza-1', viewValue: 'Pizza' };
  comparator: ((f1: any, f2: any) => boolean)|null = this.compareByValue;

  @ViewChild(MatSelect) select: MatSelect;
  @ViewChildren(MatOption) options: QueryList<MatOption>;

  useCompareByValue() { this.comparator = this.compareByValue; }

  useCompareByReference() { this.comparator = this.compareByReference; }

  useNullComparator() { this.comparator = null; }

  compareByValue(f1: any, f2: any) { return f1 && f2 && f1.value === f2.value; }

  compareByReference(f1: any, f2: any) { return f1 === f2; }

  setFoodByCopy(newValue: {value: string, viewValue: string}) {
    this.selectedFood = {...{}, ...newValue};
  }
}

@Component({
  template: `
    <mat-select placeholder="Food" [formControl]="control" [errorStateMatcher]="errorStateMatcher">
      <mat-option *ngFor="let food of foods" [value]="food.value">
        {{ food.viewValue }}
      </mat-option>
    </mat-select>
  `
})
class CustomErrorBehaviorSelect {
  @ViewChild(MatSelect) select: MatSelect;
  control = new FormControl();
  foods: any[] = [
    { value: 'steak-0', viewValue: 'Steak' },
    { value: 'pizza-1', viewValue: 'Pizza' },
  ];
  errorStateMatcher: ErrorStateMatcher;
}

@Component({
  template: `
    <mat-form-field>
      <mat-select placeholder="Food" [(ngModel)]="selectedFoods">
        <mat-option *ngFor="let food of foods"
                    [value]="food.value">{{ food.viewValue }}
        </mat-option>
      </mat-select>
    </mat-form-field>
  `
})
class SingleSelectWithPreselectedArrayValues {
  foods: any[] = [
    { value: ['steak-0', 'steak-1'], viewValue: 'Steak' },
    { value: ['pizza-1', 'pizza-2'], viewValue: 'Pizza' },
    { value: ['tacos-2', 'tacos-3'], viewValue: 'Tacos' },
  ];

  selectedFoods = this.foods[1].value;

  @ViewChild(MatSelect) select: MatSelect;
  @ViewChildren(MatOption) options: QueryList<MatOption>;
}<|MERGE_RESOLUTION|>--- conflicted
+++ resolved
@@ -608,32 +608,32 @@
       }));
 
       it('should set the width of the overlay based on the trigger and resize', async(() => {
-      trigger.style.width = '200px';
-      fixture.detectChanges();
-      fixture.whenStable().then(() => {
-        trigger.click();
-        fixture.detectChanges();
-        const pane = overlayContainerElement.querySelector('.cdk-overlay-pane') as HTMLElement;
-        expect(pane.style.minWidth).toBe('200px',
-            'Expected pane minWidth to be 200px initially');
-
-        const backdrop =
-            overlayContainerElement.querySelector('.cdk-overlay-backdrop') as HTMLElement;
-        backdrop.click();
+        trigger.style.width = '200px';
         fixture.detectChanges();
         fixture.whenStable().then(() => {
-
-          trigger.style.width = '400px';
+          trigger.click();
+          fixture.detectChanges();
+          const pane = overlayContainerElement.querySelector('.cdk-overlay-pane') as HTMLElement;
+          expect(pane.style.minWidth).toBe('200px',
+              'Expected pane minWidth to be 200px initially');
+
+          const backdrop =
+              overlayContainerElement.querySelector('.cdk-overlay-backdrop') as HTMLElement;
+          backdrop.click();
           fixture.detectChanges();
           fixture.whenStable().then(() => {
-            trigger.click();
+
+            trigger.style.width = '400px';
             fixture.detectChanges();
-            expect(pane.style.minWidth).toBe('400px',
-                'Expected pane minWidth to be 400px after resize');
+            fixture.whenStable().then(() => {
+              trigger.click();
+              fixture.detectChanges();
+              expect(pane.style.minWidth).toBe('400px',
+                  'Expected pane minWidth to be 400px after resize');
+            });
           });
         });
-      });
-    }));
+      }));
 
       it('should not throw when attempting to open too early', () => {
         // Create component and then immediately open without running change detection
@@ -2753,41 +2753,9 @@
 
         const panelLeft = document.querySelector('.mat-select-panel')!.getBoundingClientRect().left;
 
-<<<<<<< HEAD
         expect(panelLeft).toBeGreaterThan(0,
             `Expected select panel to be inside the viewport in rtl.`);
       }));
-=======
-    it('should set the width of the overlay based on the trigger and resize', async(() => {
-      trigger.style.width = '200px';
-      fixture.detectChanges();
-      fixture.whenStable().then(() => {
-        trigger.click();
-        fixture.detectChanges();
-        const pane = overlayContainerElement.querySelector('.cdk-overlay-pane') as HTMLElement;
-        expect(pane.style.minWidth).toBe('200px',
-            'Expected pane minWidth to be 200px initially');
-
-        const backdrop =
-            overlayContainerElement.querySelector('.cdk-overlay-backdrop') as HTMLElement;
-        backdrop.click();
-        fixture.detectChanges();
-        fixture.whenStable().then(() => {
-
-          trigger.style.width = '400px';
-          fixture.detectChanges();
-          fixture.whenStable().then(() => {
-            trigger.click();
-            fixture.detectChanges();
-            expect(pane.style.minWidth).toBe('400px',
-                'Expected pane minWidth to be 400px after resize');
-          });
-        });
-      });
-    }));
-
-  });
->>>>>>> 46199b97
 
       it('should stay within the viewport when overflowing on the right in ltr', fakeAsync(() => {
         formField.style.right = '-100px';

/**
 * @license
 * Copyright Google LLC All Rights Reserved.
 *
 * Use of this source code is governed by an MIT-style license that can be
 * found in the LICENSE file at https://angular.io/license
 */

export * from './tabs-module';
export * from './tab-group';
export {MatInkBar} from './ink-bar';
export {
  MatTabBody,
  MatTabBodyOriginState,
  MatTabBodyPositionState,
  MatTabBodyPortal
} from './tab-body';
export {MatTabHeader, ScrollDirection} from './tab-header';
export {MatTabLabelWrapper} from './tab-label-wrapper';
export {MatTab} from './tab';
export {MatTabLabel} from './tab-label';
export {MatTabNav, MatTabLink} from './tab-nav-bar/index';
<<<<<<< HEAD
export {MatTabContent} from './tab-content';
=======
export * from './tabs-animations';
>>>>>>> 45235566
<|MERGE_RESOLUTION|>--- conflicted
+++ resolved
@@ -20,8 +20,5 @@
 export {MatTab} from './tab';
 export {MatTabLabel} from './tab-label';
 export {MatTabNav, MatTabLink} from './tab-nav-bar/index';
-<<<<<<< HEAD
 export {MatTabContent} from './tab-content';
-=======
-export * from './tabs-animations';
->>>>>>> 45235566
+export * from './tabs-animations';
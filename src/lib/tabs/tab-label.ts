--- conflicted
+++ resolved
@@ -1,9 +1,5 @@
 import {Directive, TemplateRef, ViewContainerRef} from '@angular/core';
-<<<<<<< HEAD
-import {TemplatePortalDirective} from 'md2/core/portal/portal-directives';
-=======
 import {TemplatePortalDirective} from '@angular2-material/core';
->>>>>>> 0390bd57
 
 /** Used to flag tab labels for use with the portal directive */
 @Directive({

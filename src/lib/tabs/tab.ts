--- conflicted
+++ resolved
@@ -84,14 +84,11 @@
     super();
   }
 
-<<<<<<< HEAD
   ngOnInit(): void {
     this._contentPortal = new TemplatePortal(
         this._explicitContent || this._implicitContent, this._viewContainerRef);
   }
 
-=======
->>>>>>> f2cae6e8
   ngOnChanges(changes: SimpleChanges): void {
     if (changes.hasOwnProperty('textLabel')) {
       this._labelChange.next();
@@ -103,16 +100,8 @@
   }
 
   ngOnDestroy(): void {
-<<<<<<< HEAD
-    this._labelChange.complete();
-  }
-=======
     this._disableChange.complete();
     this._labelChange.complete();
   }
 
-  ngOnInit(): void {
-    this._contentPortal = new TemplatePortal(this._content, this._viewContainerRef);
-  }
->>>>>>> f2cae6e8
 }
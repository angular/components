/**
 * @license
 * Copyright Google LLC All Rights Reserved.
 *
 * Use of this source code is governed by an MIT-style license that can be
 * found in the LICENSE file at https://angular.io/license
 */

import {TemplatePortal} from '@angular/cdk/portal';
import {
  ChangeDetectionStrategy,
  Component,
  ContentChild,
  Input,
  OnChanges,
  OnDestroy,
  OnInit,
  SimpleChanges,
  TemplateRef,
  ViewChild,
  ViewContainerRef,
  ViewEncapsulation,
} from '@angular/core';
import {CanDisable, mixinDisabled} from '@angular/material/core';
import {Subject} from 'rxjs/Subject';
import {MatTabLabel} from './tab-label';
import {MatTabContent} from './tab-content';


// Boilerplate for applying mixins to MatTab.
/** @docs-private */
export class MatTabBase {}
export const _MatTabMixinBase = mixinDisabled(MatTabBase);

@Component({
  moduleId: module.id,
  selector: 'mat-tab',
  templateUrl: 'tab.html',
  inputs: ['disabled'],
  changeDetection: ChangeDetectionStrategy.OnPush,
  encapsulation: ViewEncapsulation.None,
  preserveWhitespaces: false,
  exportAs: 'matTab',
})
export class MatTab extends _MatTabMixinBase implements OnInit, CanDisable, OnChanges, OnDestroy {
  /** Content for the tab label given by `<ng-template mat-tab-label>`. */
  @ContentChild(MatTabLabel) templateLabel: MatTabLabel;

<<<<<<< HEAD
  /**
   * Template provided in the tab content that will be used if present, used to enable lazy-loading
   */
  @ContentChild(MatTabContent, {read: TemplateRef}) _explicitContent: TemplateRef<any>;

  /** Template inside the MatTab view that contains an <ng-content>. */
  @ViewChild(TemplateRef) _implicitContent: TemplateRef<any>;
=======
  /** Template inside the MatTab view that contains an `<ng-content>`. */
  @ViewChild(TemplateRef) _content: TemplateRef<any>;
>>>>>>> c306297b

  /** The plain text label for the tab, used when there is no template label. */
  @Input('label') textLabel: string = '';

  /** The portal that will be the hosted content of the tab */
  private _contentPortal: TemplatePortal | null = null;

  /** @docs-private */
  get content(): TemplatePortal | null {
    return this._contentPortal;
  }

  /** Emits whenever the label changes. */
  readonly _labelChange = new Subject<void>();

  /** Emits whenever the disable changes */
  readonly _disableChange = new Subject<void>();

  /**
   * The relatively indexed position where 0 represents the center, negative is left, and positive
   * represents the right.
   */
  position: number | null = null;

  /**
   * The initial relatively index origin of the tab if it was created and selected after there
   * was already a selected tab. Provides context of what position the tab should originate from.
   */
  origin: number | null = null;

  /**
   * Whether the tab is currently active.
   */
  isActive = false;

  constructor(private _viewContainerRef: ViewContainerRef) {
    super();
  }

  ngOnChanges(changes: SimpleChanges): void {
    if (changes.hasOwnProperty('textLabel')) {
      this._labelChange.next();
    }

    if (changes.hasOwnProperty('disabled')) {
      this._disableChange.next();
    }
  }

  ngOnDestroy(): void {
    this._disableChange.complete();
    this._labelChange.complete();
  }

  ngOnInit(): void {
    this._contentPortal = new TemplatePortal(
        this._explicitContent || this._implicitContent, this._viewContainerRef);
  }
}<|MERGE_RESOLUTION|>--- conflicted
+++ resolved
@@ -46,7 +46,6 @@
   /** Content for the tab label given by `<ng-template mat-tab-label>`. */
   @ContentChild(MatTabLabel) templateLabel: MatTabLabel;
 
-<<<<<<< HEAD
   /**
    * Template provided in the tab content that will be used if present, used to enable lazy-loading
    */
@@ -54,10 +53,6 @@
 
   /** Template inside the MatTab view that contains an <ng-content>. */
   @ViewChild(TemplateRef) _implicitContent: TemplateRef<any>;
-=======
-  /** Template inside the MatTab view that contains an `<ng-content>`. */
-  @ViewChild(TemplateRef) _content: TemplateRef<any>;
->>>>>>> c306297b
 
   /** The plain text label for the tab, used when there is no template label. */
   @Input('label') textLabel: string = '';

/**
 * @license
 * Copyright Google Inc. All Rights Reserved.
 *
 * Use of this source code is governed by an MIT-style license that can be
 * found in the LICENSE file at https://angular.io/license
 */

import {
  AfterContentChecked,
  AfterContentInit,
  AfterViewChecked,
  ChangeDetectionStrategy,
  ChangeDetectorRef,
  Component,
  ContentChildren,
  ElementRef,
  EventEmitter,
  Input,
  OnDestroy,
  Output,
  QueryList,
  Renderer2,
  ViewChild,
  ViewEncapsulation,
} from '@angular/core';
import {coerceBooleanProperty} from '@angular/cdk/coercion';
import {Subscription} from 'rxjs/Subscription';
import {MatTab} from './tab';
import {merge} from 'rxjs/observable/merge';
import {
  CanColor,
  CanDisableRipple,
  mixinColor,
  mixinDisableRipple,
  ThemePalette
} from '@angular/material/core';


/** Used to generate unique ID's for each tab component */
let nextId = 0;

/** A simple change event emitted on focus or selection changes. */
export class MatTabChangeEvent {
  index: number;
  tab: MatTab;
}

/** Possible positions for the tab header. */
export type MatTabHeaderPosition = 'above' | 'below';

// Boilerplate for applying mixins to MatTabGroup.
/** @docs-private */
export class MatTabGroupBase {
  constructor(public _renderer: Renderer2, public _elementRef: ElementRef) {}
}
export const _MatTabGroupMixinBase = mixinColor(mixinDisableRipple(MatTabGroupBase), 'primary');

/**
 * Material design tab-group component.  Supports basic tab pairs (label + content) and includes
 * animated ink-bar, keyboard navigation, and screen reader.
 * See: https://www.google.com/design/spec/components/tabs.html
 */
@Component({
  moduleId: module.id,
  selector: 'mat-tab-group',
  templateUrl: 'tab-group.html',
  styleUrls: ['tab-group.css'],
  encapsulation: ViewEncapsulation.None,
  preserveWhitespaces: false,
  changeDetection: ChangeDetectionStrategy.OnPush,
  inputs: ['color', 'disableRipple'],
  host: {
    'class': 'mat-tab-group',
    '[class.mat-tab-group-dynamic-height]': 'dynamicHeight',
    '[class.mat-tab-group-inverted-header]': 'headerPosition === "below"',
  },
})
export class MatTabGroup extends _MatTabGroupMixinBase implements AfterContentInit,
    AfterContentChecked, AfterViewChecked, OnDestroy, CanColor, CanDisableRipple {

  @ContentChildren(MatTab) _tabs: QueryList<MatTab>;

  @ViewChild('tabBodyWrapper') _tabBodyWrapper: ElementRef;

  /** Whether this component has been initialized. */
  private _isInitialized: boolean = false;

  /** The tab index that should be selected after the content has been checked. */
  private _indexToSelect: number | null = 0;

  /** Snapshot of the height of the tab body wrapper before another tab is activated. */
  private _tabBodyWrapperHeight: number = 0;

  /** Subscription to tabs being added/removed. */
  private _tabsSubscription = Subscription.EMPTY;

  /** Subscription to changes in the tab labels. */
  private _tabLabelSubscription = Subscription.EMPTY;

  /** Whether the tab group should grow to the size of the active tab. */
  @Input()
  get dynamicHeight(): boolean { return this._dynamicHeight; }
  set dynamicHeight(value: boolean) { this._dynamicHeight = coerceBooleanProperty(value); }
  private _dynamicHeight: boolean = false;

  /** @deprecated */
  @Input('mat-dynamic-height')
  get _dynamicHeightDeprecated(): boolean { return this._dynamicHeight; }
  set _dynamicHeightDeprecated(value: boolean) { this._dynamicHeight = value; }

  /** The index of the active tab. */
  @Input()
  set selectedIndex(value: number | null) { this._indexToSelect = value; }
  get selectedIndex(): number | null { return this._selectedIndex; }
  private _selectedIndex: number | null = null;

  /** Position of the tab header. */
  @Input() headerPosition: MatTabHeaderPosition = 'above';

  /** Background color of the tab group. */
  @Input()
  get backgroundColor(): ThemePalette { return this._backgroundColor; }
  set backgroundColor(value: ThemePalette) {
    let nativeElement = this._elementRef.nativeElement;

    this._renderer.removeClass(nativeElement, `mat-background-${this.backgroundColor}`);

    if (value) {
      this._renderer.addClass(nativeElement, `mat-background-${value}`);
    }

    this._backgroundColor = value;
  }
  private _backgroundColor: ThemePalette;

  /** Output to enable support for two-way binding on `[(selectedIndex)]` */
  @Output() selectedIndexChange: EventEmitter<number> = new EventEmitter();

  /** Event emitted when focus has changed within a tab group. */
  @Output() focusChange: EventEmitter<MatTabChangeEvent> = new EventEmitter<MatTabChangeEvent>();

  /** Event emitted when the tab selection has changed. */
<<<<<<< HEAD
  @Output() selectedTabChange: EventEmitter<MdTabChangeEvent> =
      new EventEmitter<MdTabChangeEvent>(true);

  /**
   * Event emitted when the tab selection has changed.
   * @deprecated Use `selectedTabChange` instead.
   */
  @Output() selectChange: EventEmitter<MdTabChangeEvent> = this.selectedTabChange;
=======
  @Output() selectChange: EventEmitter<MatTabChangeEvent> =
      new EventEmitter<MatTabChangeEvent>(true);
>>>>>>> ac70420c

  private _groupId: number;

  constructor(_renderer: Renderer2,
              elementRef: ElementRef,
              private _changeDetectorRef: ChangeDetectorRef) {
    super(_renderer, elementRef);
    this._groupId = nextId++;
  }

  /**
   * After the content is checked, this component knows what tabs have been defined
   * and what the selected index should be. This is where we can know exactly what position
   * each tab should be in according to the new selected index, and additionally we know how
   * a new selected tab should transition in (from the left or right).
   */
  ngAfterContentChecked(): void {
    // Clamp the next selected index to the boundsof 0 and the tabs length.
    // Note the `|| 0`, which ensures that values like NaN can't get through
    // and which would otherwise throw the component into an infinite loop
    // (since Math.max(NaN, 0) === NaN).
    let indexToSelect = this._indexToSelect =
        Math.min(this._tabs.length - 1, Math.max(this._indexToSelect || 0, 0));

    // If there is a change in selected index, emit a change event. Should not trigger if
    // the selected index has not yet been initialized.
    if (this._selectedIndex != indexToSelect && this._selectedIndex != null) {
      const tabChangeEvent = this._createChangeEvent(indexToSelect);
      this.selectedTabChange.emit(tabChangeEvent);
      // Emitting this value after change detection has run
      // since the checked content may contain this variable'
      Promise.resolve().then(() => this.selectedIndexChange.emit(indexToSelect));
    }

    // Setup the position for each tab and optionally setup an origin on the next selected tab.
    this._tabs.forEach((tab: MatTab, index: number) => {
      tab.position = index - indexToSelect;
      tab.isActive = index === indexToSelect;

      // If there is already a selected tab, then set up an origin for the next selected tab
      // if it doesn't have one already.
      if (this._selectedIndex != null && tab.position == 0 && !tab.origin) {
        tab.origin = indexToSelect - this._selectedIndex;
      }
    });

    if (this._selectedIndex !== indexToSelect) {
      this._selectedIndex = indexToSelect;
      this._changeDetectorRef.markForCheck();
    }
  }

  ngAfterContentInit() {
    this._subscribeToTabLabels();

    // Subscribe to changes in the amount of tabs, in order to be
    // able to re-render the content as new tabs are added or removed.
    this._tabsSubscription = this._tabs.changes.subscribe(() => {
      this._subscribeToTabLabels();
      this._changeDetectorRef.markForCheck();
    });
  }

  ngOnDestroy() {
    this._tabsSubscription.unsubscribe();
    this._tabLabelSubscription.unsubscribe();
  }

  /**
   * Waits one frame for the view to update, then updates the ink bar
   * Note: This must be run outside of the zone or it will create an infinite change detection loop.
   */
  ngAfterViewChecked(): void {
    this._isInitialized = true;
  }

  _focusChanged(index: number) {
    this.focusChange.emit(this._createChangeEvent(index));
  }

  private _createChangeEvent(index: number): MatTabChangeEvent {
    const event = new MatTabChangeEvent;
    event.index = index;
    if (this._tabs && this._tabs.length) {
      event.tab = this._tabs.toArray()[index];
    }
    return event;
  }

  /**
   * Subscribes to changes in the tab labels. This is needed, because the @Input for the label is
   * on the MatTab component, whereas the data binding is inside the MatTabGroup. In order for the
   * binding to be updated, we need to subscribe to changes in it and trigger change detection
   * manually.
   */
  private _subscribeToTabLabels() {
    if (this._tabLabelSubscription) {
      this._tabLabelSubscription.unsubscribe();
    }

    this._tabLabelSubscription = merge(
        ...this._tabs.map(tab => tab._disableChange),
        ...this._tabs.map(tab => tab._labelChange)).subscribe(() => {
      this._changeDetectorRef.markForCheck();
    });
  }

  /** Returns a unique id for each tab label element */
  _getTabLabelId(i: number): string {
    return `mat-tab-label-${this._groupId}-${i}`;
  }

  /** Returns a unique id for each tab content element */
  _getTabContentId(i: number): string {
    return `mat-tab-content-${this._groupId}-${i}`;
  }

  /**
   * Sets the height of the body wrapper to the height of the activating tab if dynamic
   * height property is true.
   */
  _setTabBodyWrapperHeight(tabHeight: number): void {
    if (!this._dynamicHeight || !this._tabBodyWrapperHeight) { return; }

    this._renderer.setStyle(this._tabBodyWrapper.nativeElement, 'height',
        this._tabBodyWrapperHeight + 'px');

    // This conditional forces the browser to paint the height so that
    // the animation to the new height can have an origin.
    if (this._tabBodyWrapper.nativeElement.offsetHeight) {
      this._renderer.setStyle(this._tabBodyWrapper.nativeElement, 'height',
          tabHeight + 'px');
    }
  }

  /** Removes the height of the tab body wrapper. */
  _removeTabBodyWrapperHeight(): void {
    this._tabBodyWrapperHeight = this._tabBodyWrapper.nativeElement.clientHeight;
    this._renderer.setStyle(this._tabBodyWrapper.nativeElement, 'height', '');
  }
}<|MERGE_RESOLUTION|>--- conflicted
+++ resolved
@@ -141,19 +141,14 @@
   @Output() focusChange: EventEmitter<MatTabChangeEvent> = new EventEmitter<MatTabChangeEvent>();
 
   /** Event emitted when the tab selection has changed. */
-<<<<<<< HEAD
-  @Output() selectedTabChange: EventEmitter<MdTabChangeEvent> =
-      new EventEmitter<MdTabChangeEvent>(true);
+  @Output() selectedTabChange: EventEmitter<MatTabChangeEvent> =
+      new EventEmitter<MatTabChangeEvent>(true);
 
   /**
    * Event emitted when the tab selection has changed.
    * @deprecated Use `selectedTabChange` instead.
    */
-  @Output() selectChange: EventEmitter<MdTabChangeEvent> = this.selectedTabChange;
-=======
-  @Output() selectChange: EventEmitter<MatTabChangeEvent> =
-      new EventEmitter<MatTabChangeEvent>(true);
->>>>>>> ac70420c
+  @Output() selectChange: EventEmitter<MatTabChangeEvent> = this.selectedTabChange;
 
   private _groupId: number;
 

/**
 * @license
 * Copyright Google LLC All Rights Reserved.
 *
 * Use of this source code is governed by an MIT-style license that can be
 * found in the LICENSE file at https://angular.io/license
 */

import {coerceBooleanProperty, coerceNumberProperty} from '@angular/cdk/coercion';
import {
  AfterContentChecked,
  AfterContentInit,
  ChangeDetectionStrategy,
  ChangeDetectorRef,
  Component,
  ContentChildren,
  ElementRef,
  EventEmitter,
  Input,
  OnDestroy,
  Output,
  QueryList,
  Optional,
  ViewChild,
  ViewEncapsulation,
} from '@angular/core';
<<<<<<< HEAD
import {HammerInput, HammerDirection} from '@angular/material/core';
import {Directionality} from '@angular/cdk/bidi';
import {coerceBooleanProperty, coerceNumberProperty} from '@angular/cdk/coercion';
import {Subscription} from 'rxjs/Subscription';
import {MatTab} from './tab';
import {MatTabHeader} from './tab-header';
import {merge} from 'rxjs/observable/merge';
=======
>>>>>>> 0e498771
import {
  CanColor,
  CanDisableRipple,
  mixinColor,
  mixinDisableRipple,
  ThemePalette
} from '@angular/material/core';
import {merge, Subscription} from 'rxjs';
import {MatTab} from './tab';
import {MatTabHeader} from './tab-header';


/** Used to generate unique ID's for each tab component */
let nextId = 0;

/** A simple change event emitted on focus or selection changes. */
export class MatTabChangeEvent {
  /** Index of the currently-selected tab. */
  index: number;
  /** Reference to the currently-selected tab. */
  tab: MatTab;
}

/** Possible positions for the tab header. */
export type MatTabHeaderPosition = 'above' | 'below';

// Boilerplate for applying mixins to MatTabGroup.
/** @docs-private */
export class MatTabGroupBase {
  constructor(public _elementRef: ElementRef) {}
}
export const _MatTabGroupMixinBase = mixinColor(mixinDisableRipple(MatTabGroupBase), 'primary');

/**
 * Material design tab-group component.  Supports basic tab pairs (label + content) and includes
 * animated ink-bar, keyboard navigation, and screen reader.
 * See: https://www.google.com/design/spec/components/tabs.html
 */
@Component({
  moduleId: module.id,
  selector: 'mat-tab-group',
  exportAs: 'matTabGroup',
  templateUrl: 'tab-group.html',
  styleUrls: ['tab-group.css'],
  encapsulation: ViewEncapsulation.None,
  changeDetection: ChangeDetectionStrategy.OnPush,
  inputs: ['color', 'disableRipple'],
  host: {
    'class': 'mat-tab-group',
    '[class.mat-tab-group-dynamic-height]': 'dynamicHeight',
    '[class.mat-tab-group-inverted-header]': 'headerPosition === "below"',
  },
})
export class MatTabGroup extends _MatTabGroupMixinBase implements AfterContentInit,
    AfterContentChecked, OnDestroy, CanColor, CanDisableRipple {

  @ContentChildren(MatTab) _tabs: QueryList<MatTab>;

  @ViewChild('tabBodyWrapper') _tabBodyWrapper: ElementRef;

  @ViewChild('tabHeader') _tabHeader: MatTabHeader;

  /** The tab index that should be selected after the content has been checked. */
  private _indexToSelect: number | null = 0;

  /** Snapshot of the height of the tab body wrapper before another tab is activated. */
  private _tabBodyWrapperHeight: number = 0;

  /** Subscription to tabs being added/removed. */
  private _tabsSubscription = Subscription.EMPTY;

  /** Subscription to changes in the tab labels. */
  private _tabLabelSubscription = Subscription.EMPTY;

  /** Whether the tab group should grow to the size of the active tab. */
  @Input()
  get dynamicHeight(): boolean { return this._dynamicHeight; }
  set dynamicHeight(value: boolean) { this._dynamicHeight = coerceBooleanProperty(value); }
  private _dynamicHeight: boolean = false;

  /** The index of the active tab. */
  @Input()
  get selectedIndex(): number | null { return this._selectedIndex; }
  set selectedIndex(value: number | null) {
    this._indexToSelect = coerceNumberProperty(value, null);
  }
  private _selectedIndex: number | null = null;

  /** Position of the tab header. */
  @Input() headerPosition: MatTabHeaderPosition = 'above';

  /** Background color of the tab group. */
  @Input()
  get backgroundColor(): ThemePalette { return this._backgroundColor; }
  set backgroundColor(value: ThemePalette) {
    const nativeElement: HTMLElement = this._elementRef.nativeElement;

    nativeElement.classList.remove(`mat-background-${this.backgroundColor}`);

    if (value) {
      nativeElement.classList.add(`mat-background-${value}`);
    }

    this._backgroundColor = value;
  }
  private _backgroundColor: ThemePalette;

  /** Output to enable support for two-way binding on `[(selectedIndex)]` */
  @Output() readonly selectedIndexChange: EventEmitter<number> = new EventEmitter<number>();

  /** Event emitted when focus has changed within a tab group. */
  @Output() readonly focusChange: EventEmitter<MatTabChangeEvent> =
      new EventEmitter<MatTabChangeEvent>();

  /** Event emitted when the body animation has completed */
  @Output() readonly animationDone: EventEmitter<void> = new EventEmitter<void>();

  /** Event emitted when the tab selection has changed. */
  @Output() readonly selectedTabChange: EventEmitter<MatTabChangeEvent> =
      new EventEmitter<MatTabChangeEvent>(true);

  private _groupId: number;

  constructor(elementRef: ElementRef,
              @Optional() private _dir: Directionality,
              private _changeDetectorRef: ChangeDetectorRef) {
    super(elementRef);
    this._groupId = nextId++;
  }

  /**
   * After the content is checked, this component knows what tabs have been defined
   * and what the selected index should be. This is where we can know exactly what position
   * each tab should be in according to the new selected index, and additionally we know how
   * a new selected tab should transition in (from the left or right).
   */
  ngAfterContentChecked() {
    // Clamp the next selected index to the boundsof 0 and the tabs length.
    // Note the `|| 0`, which ensures that values like NaN can't get through
    // and which would otherwise throw the component into an infinite loop
    // (since Math.max(NaN, 0) === NaN).
    let indexToSelect = this._indexToSelect =
        Math.min(this._tabs.length - 1, Math.max(this._indexToSelect || 0, 0));

    // If there is a change in selected index, emit a change event. Should not trigger if
    // the selected index has not yet been initialized.
    if (this._selectedIndex != indexToSelect && this._selectedIndex != null) {
      const tabChangeEvent = this._createChangeEvent(indexToSelect);
      this.selectedTabChange.emit(tabChangeEvent);
      // Emitting this value after change detection has run
      // since the checked content may contain this variable'
      Promise.resolve().then(() => this.selectedIndexChange.emit(indexToSelect));
    }

    // Setup the position for each tab and optionally setup an origin on the next selected tab.
    this._tabs.forEach((tab: MatTab, index: number) => {
      tab.position = index - indexToSelect;
      tab.isActive = index === indexToSelect;

      // If there is already a selected tab, then set up an origin for the next selected tab
      // if it doesn't have one already.
      if (this._selectedIndex != null && tab.position == 0 && !tab.origin) {
        tab.origin = indexToSelect - this._selectedIndex;
      }
    });

    if (this._selectedIndex !== indexToSelect) {
      this._selectedIndex = indexToSelect;
      this._changeDetectorRef.markForCheck();
    }
  }

  ngAfterContentInit(): void {
    this._subscribeToTabLabels();

    // Subscribe to changes in the amount of tabs, in order to be
    // able to re-render the content as new tabs are added or removed.
    this._tabsSubscription = this._tabs.changes.subscribe(() => {
      this._subscribeToTabLabels();
      this._changeDetectorRef.markForCheck();
    });
  }

  ngOnDestroy(): void {
    this._tabsSubscription.unsubscribe();
    this._tabLabelSubscription.unsubscribe();
  }

  /** Re-aligns the ink bar to the selected tab element. */
  realignInkBar() {
    if (this._tabHeader) {
      this._tabHeader._alignInkBarToSelectedTab();
    }
  }

  _focusChanged(index: number) {
    this.focusChange.emit(this._createChangeEvent(index));
  }

  private _createChangeEvent(index: number): MatTabChangeEvent {
    const event = new MatTabChangeEvent;
    event.index = index;
    if (this._tabs && this._tabs.length) {
      event.tab = this._tabs.toArray()[index];
    }
    return event;
  }

  /**
   * Subscribes to changes in the tab labels. This is needed, because the @Input for the label is
   * on the MatTab component, whereas the data binding is inside the MatTabGroup. In order for the
   * binding to be updated, we need to subscribe to changes in it and trigger change detection
   * manually.
   */
  private _subscribeToTabLabels() {
    if (this._tabLabelSubscription) {
      this._tabLabelSubscription.unsubscribe();
    }

    this._tabLabelSubscription = merge(
        ...this._tabs.map(tab => tab._disableChange),
        ...this._tabs.map(tab => tab._labelChange)).subscribe(() => {
      this._changeDetectorRef.markForCheck();
    });
  }

  /** Returns a unique id for each tab label element */
  _getTabLabelId(i: number): string {
    return `mat-tab-label-${this._groupId}-${i}`;
  }

  /** Returns a unique id for each tab content element */
  _getTabContentId(i: number): string {
    return `mat-tab-content-${this._groupId}-${i}`;
  }

  /**
   * Sets the height of the body wrapper to the height of the activating tab if dynamic
   * height property is true.
   */
  _setTabBodyWrapperHeight(tabHeight: number): void {
    if (!this._dynamicHeight || !this._tabBodyWrapperHeight) { return; }

    const wrapper: HTMLElement = this._tabBodyWrapper.nativeElement;

    wrapper.style.height = this._tabBodyWrapperHeight + 'px';

    // This conditional forces the browser to paint the height so that
    // the animation to the new height can have an origin.
    if (this._tabBodyWrapper.nativeElement.offsetHeight) {
      wrapper.style.height = tabHeight + 'px';
    }
  }

  /** Removes the height of the tab body wrapper. */
  _removeTabBodyWrapperHeight(): void {
    this._tabBodyWrapperHeight = this._tabBodyWrapper.nativeElement.clientHeight;
    this._tabBodyWrapper.nativeElement.style.height = '';
    this.animationDone.emit();
  }

  /** Body content was swiped left/right */
  _bodyContentSwiped(event: HammerInput): void {
    if (this.selectedIndex === null) {
      this.selectedIndex = 0;
    }

    if (event.direction === HammerDirection.Left || event.direction === HammerDirection.Right) {
      let direction = event.direction;
      if (this._dir.value === 'rtl') {
        direction =
          direction === HammerDirection.Left ? HammerDirection.Right : HammerDirection.Left;
      }

      if (this.selectedIndex !== 0 && direction === HammerDirection.Right) {
        this._setActiveItemByIndex(this.selectedIndex - 1, -1);
      } else if (this.selectedIndex < this._tabs.length && direction === HammerDirection.Left) {
        this._setActiveItemByIndex(this.selectedIndex + 1, 1);
      }
    }
  }

  /**
   * Sets the active item to the first enabled item starting at the index specified. If the
   * item is disabled, it will move in the fallbackDelta direction until it either
   * finds an enabled item or encounters the end of the list.
   */
  private _setActiveItemByIndex(index: number, fallbackDelta: number): void {
    const items = this._tabs.toArray();
    if (!items[index]) { return; }
    while (items[index].disabled) {
      index += fallbackDelta;
      if (!items[index]) { return; }
    }
    this.selectedIndex = index;
  }

  /** Handle click events, setting new selected index if appropriate. */
  _handleClick(tab: MatTab, tabHeader: MatTabHeader, idx: number) {
    if (!tab.disabled) {
      this.selectedIndex = tabHeader.focusIndex = idx;
    }
  }

  /** Retrieves the tabindex for the tab. */
  _getTabIndex(tab: MatTab, idx: number): number | null {
    if (tab.disabled) {
      return null;
    }
    return this.selectedIndex === idx ? 0 : -1;
  }

}<|MERGE_RESOLUTION|>--- conflicted
+++ resolved
@@ -24,16 +24,8 @@
   ViewChild,
   ViewEncapsulation,
 } from '@angular/core';
-<<<<<<< HEAD
 import {HammerInput, HammerDirection} from '@angular/material/core';
 import {Directionality} from '@angular/cdk/bidi';
-import {coerceBooleanProperty, coerceNumberProperty} from '@angular/cdk/coercion';
-import {Subscription} from 'rxjs/Subscription';
-import {MatTab} from './tab';
-import {MatTabHeader} from './tab-header';
-import {merge} from 'rxjs/observable/merge';
-=======
->>>>>>> 0e498771
 import {
   CanColor,
   CanDisableRipple,

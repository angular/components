--- conflicted
+++ resolved
@@ -219,19 +219,7 @@
     this._tabLabelSubscription.unsubscribe();
   }
 
-<<<<<<< HEAD
-  /**
-   * Waits one frame for the view to update, then updates the ink bar
-   * Note: This must be run outside of the zone or it will create an infinite change detection loop.
-   */
-  ngAfterViewChecked(): void {
-    this._isInitialized = true;
-  }
-
-  _focusChanged(index: number): void {
-=======
   _focusChanged(index: number) {
->>>>>>> fe08c2b7
     this.focusChange.emit(this._createChangeEvent(index));
   }
 
@@ -296,7 +284,6 @@
     this._renderer.setStyle(this._tabBodyWrapper.nativeElement, 'height', '');
   }
 
-<<<<<<< HEAD
   /** Body content was swiped left/right */
   _bodyContentSwiped(event: HammerInput): void {
     if (this.selectedIndex === null) {
@@ -333,7 +320,6 @@
     this.selectedIndex = index;
   }
 
-=======
   /** Handle click events, setting new selected index if appropriate. */
   _handleClick(tab: MatTab, tabHeader: MatTabHeader, idx: number) {
     if (!tab.disabled) {
@@ -348,5 +334,5 @@
     }
     return this.selectedIndex === idx ? 0 : -1;
   }
->>>>>>> fe08c2b7
+
 }
--- conflicted
+++ resolved
@@ -22,11 +22,8 @@
   AfterContentInit,
   AfterContentChecked,
   OnDestroy,
-<<<<<<< HEAD
   Optional,
-=======
   ViewEncapsulation,
->>>>>>> 3b463605
 } from '@angular/core';
 import {HammerInput, HammerDirection} from '../core';
 import {Directionality} from '@angular/cdk/bidi';

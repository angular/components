/**
 * @license
 * Copyright Google LLC All Rights Reserved.
 *
 * Use of this source code is governed by an MIT-style license that can be
 * found in the LICENSE file at https://angular.io/license
 */

import {
  AfterContentChecked,
  AfterContentInit,
  ChangeDetectionStrategy,
  ChangeDetectorRef,
  Component,
  ContentChildren,
  ElementRef,
  EventEmitter,
  Input,
  OnDestroy,
  Output,
  QueryList,
<<<<<<< HEAD
  Renderer2,
  Optional,
=======
>>>>>>> 5210b3e1
  ViewChild,
  ViewEncapsulation,
} from '@angular/core';
import {HammerInput, HammerDirection} from '@angular/material/core';
import {Directionality} from '@angular/cdk/bidi';
import {coerceBooleanProperty, coerceNumberProperty} from '@angular/cdk/coercion';
import {Subscription} from 'rxjs/Subscription';
import {MatTab} from './tab';
import {MatTabHeader} from './tab-header';
import {merge} from 'rxjs/observable/merge';
import {
  CanColor,
  CanDisableRipple,
  mixinColor,
  mixinDisableRipple,
  ThemePalette
} from '@angular/material/core';


/** Used to generate unique ID's for each tab component */
let nextId = 0;

/** A simple change event emitted on focus or selection changes. */
export class MatTabChangeEvent {
  index: number;
  tab: MatTab;
}

/** Possible positions for the tab header. */
export type MatTabHeaderPosition = 'above' | 'below';

// Boilerplate for applying mixins to MatTabGroup.
/** @docs-private */
export class MatTabGroupBase {
  constructor(public _elementRef: ElementRef) {}
}
export const _MatTabGroupMixinBase = mixinColor(mixinDisableRipple(MatTabGroupBase), 'primary');

/**
 * Material design tab-group component.  Supports basic tab pairs (label + content) and includes
 * animated ink-bar, keyboard navigation, and screen reader.
 * See: https://www.google.com/design/spec/components/tabs.html
 */
@Component({
  moduleId: module.id,
  selector: 'mat-tab-group',
  exportAs: 'matTabGroup',
  templateUrl: 'tab-group.html',
  styleUrls: ['tab-group.css'],
  encapsulation: ViewEncapsulation.None,
  preserveWhitespaces: false,
  changeDetection: ChangeDetectionStrategy.OnPush,
  inputs: ['color', 'disableRipple'],
  host: {
    'class': 'mat-tab-group',
    '[class.mat-tab-group-dynamic-height]': 'dynamicHeight',
    '[class.mat-tab-group-inverted-header]': 'headerPosition === "below"',
  },
})
export class MatTabGroup extends _MatTabGroupMixinBase implements AfterContentInit,
    AfterContentChecked, OnDestroy, CanColor, CanDisableRipple {

  @ContentChildren(MatTab) _tabs: QueryList<MatTab>;

  @ViewChild('tabBodyWrapper') _tabBodyWrapper: ElementRef;

  /** The tab index that should be selected after the content has been checked. */
  private _indexToSelect: number | null = 0;

  /** Snapshot of the height of the tab body wrapper before another tab is activated. */
  private _tabBodyWrapperHeight: number = 0;

  /** Subscription to tabs being added/removed. */
  private _tabsSubscription = Subscription.EMPTY;

  /** Subscription to changes in the tab labels. */
  private _tabLabelSubscription = Subscription.EMPTY;

  /** Whether the tab group should grow to the size of the active tab. */
  @Input()
  get dynamicHeight(): boolean { return this._dynamicHeight; }
  set dynamicHeight(value: boolean) { this._dynamicHeight = coerceBooleanProperty(value); }
  private _dynamicHeight: boolean = false;

  /** @deprecated */
  @Input('mat-dynamic-height')
  get _dynamicHeightDeprecated(): boolean { return this._dynamicHeight; }
  set _dynamicHeightDeprecated(value: boolean) { this._dynamicHeight = value; }

  /** The index of the active tab. */
  @Input()
  set selectedIndex(value: number | null) {
    this._indexToSelect = coerceNumberProperty(value, null);
  }
  get selectedIndex(): number | null { return this._selectedIndex; }
  private _selectedIndex: number | null = null;

  /** Position of the tab header. */
  @Input() headerPosition: MatTabHeaderPosition = 'above';

  /** Background color of the tab group. */
  @Input()
  get backgroundColor(): ThemePalette { return this._backgroundColor; }
  set backgroundColor(value: ThemePalette) {
    const nativeElement: HTMLElement = this._elementRef.nativeElement;

    nativeElement.classList.remove(`mat-background-${this.backgroundColor}`);

    if (value) {
      nativeElement.classList.add(`mat-background-${value}`);
    }

    this._backgroundColor = value;
  }
  private _backgroundColor: ThemePalette;

  /** Output to enable support for two-way binding on `[(selectedIndex)]` */
  @Output() selectedIndexChange: EventEmitter<number> = new EventEmitter();

  /** Event emitted when focus has changed within a tab group. */
  @Output() focusChange: EventEmitter<MatTabChangeEvent> = new EventEmitter<MatTabChangeEvent>();

  /** Event emitted when the tab selection has changed. */
  @Output() selectedTabChange: EventEmitter<MatTabChangeEvent> =
      new EventEmitter<MatTabChangeEvent>(true);

  /**
   * Event emitted when the tab selection has changed.
   * @deprecated Use `selectedTabChange` instead.
   */
  @Output() selectChange: EventEmitter<MatTabChangeEvent> = this.selectedTabChange;

  private _groupId: number;

<<<<<<< HEAD
  constructor(_renderer: Renderer2,
              elementRef: ElementRef,
              private _changeDetectorRef: ChangeDetectorRef,
              @Optional() private _dir: Directionality) {
    super(_renderer, elementRef);
=======
  constructor(elementRef: ElementRef,
              private _changeDetectorRef: ChangeDetectorRef) {
    super(elementRef);
>>>>>>> 5210b3e1
    this._groupId = nextId++;
  }

  /**
   * After the content is checked, this component knows what tabs have been defined
   * and what the selected index should be. This is where we can know exactly what position
   * each tab should be in according to the new selected index, and additionally we know how
   * a new selected tab should transition in (from the left or right).
   */
  ngAfterContentChecked(): void {
    // Clamp the next selected index to the boundsof 0 and the tabs length.
    // Note the `|| 0`, which ensures that values like NaN can't get through
    // and which would otherwise throw the component into an infinite loop
    // (since Math.max(NaN, 0) === NaN).
    let indexToSelect = this._indexToSelect =
        Math.min(this._tabs.length - 1, Math.max(this._indexToSelect || 0, 0));

    // If there is a change in selected index, emit a change event. Should not trigger if
    // the selected index has not yet been initialized.
    if (this._selectedIndex != indexToSelect && this._selectedIndex != null) {
      const tabChangeEvent = this._createChangeEvent(indexToSelect);
      this.selectedTabChange.emit(tabChangeEvent);
      // Emitting this value after change detection has run
      // since the checked content may contain this variable'
      Promise.resolve().then(() => this.selectedIndexChange.emit(indexToSelect));
    }

    // Setup the position for each tab and optionally setup an origin on the next selected tab.
    this._tabs.forEach((tab: MatTab, index: number) => {
      tab.position = index - indexToSelect;
      tab.isActive = index === indexToSelect;

      // If there is already a selected tab, then set up an origin for the next selected tab
      // if it doesn't have one already.
      if (this._selectedIndex != null && tab.position == 0 && !tab.origin) {
        tab.origin = indexToSelect - this._selectedIndex;
      }
    });

    if (this._selectedIndex !== indexToSelect) {
      this._selectedIndex = indexToSelect;
      this._changeDetectorRef.markForCheck();
    }
  }

  ngAfterContentInit(): void {
    this._subscribeToTabLabels();

    // Subscribe to changes in the amount of tabs, in order to be
    // able to re-render the content as new tabs are added or removed.
    this._tabsSubscription = this._tabs.changes.subscribe(() => {
      this._subscribeToTabLabels();
      this._changeDetectorRef.markForCheck();
    });
  }

  ngOnDestroy(): void {
    this._tabsSubscription.unsubscribe();
    this._tabLabelSubscription.unsubscribe();
  }

  _focusChanged(index: number) {
    this.focusChange.emit(this._createChangeEvent(index));
  }

  private _createChangeEvent(index: number): MatTabChangeEvent {
    const event = new MatTabChangeEvent;
    event.index = index;
    if (this._tabs && this._tabs.length) {
      event.tab = this._tabs.toArray()[index];
    }
    return event;
  }

  /**
   * Subscribes to changes in the tab labels. This is needed, because the @Input for the label is
   * on the MatTab component, whereas the data binding is inside the MatTabGroup. In order for the
   * binding to be updated, we need to subscribe to changes in it and trigger change detection
   * manually.
   */
  private _subscribeToTabLabels() {
    if (this._tabLabelSubscription) {
      this._tabLabelSubscription.unsubscribe();
    }

    this._tabLabelSubscription = merge(
        ...this._tabs.map(tab => tab._disableChange),
        ...this._tabs.map(tab => tab._labelChange)).subscribe(() => {
      this._changeDetectorRef.markForCheck();
    });
  }

  /** Returns a unique id for each tab label element */
  _getTabLabelId(i: number): string {
    return `mat-tab-label-${this._groupId}-${i}`;
  }

  /** Returns a unique id for each tab content element */
  _getTabContentId(i: number): string {
    return `mat-tab-content-${this._groupId}-${i}`;
  }

  /**
   * Sets the height of the body wrapper to the height of the activating tab if dynamic
   * height property is true.
   */
  _setTabBodyWrapperHeight(tabHeight: number): void {
    if (!this._dynamicHeight || !this._tabBodyWrapperHeight) { return; }

    const wrapper: HTMLElement = this._tabBodyWrapper.nativeElement;

    wrapper.style.height = this._tabBodyWrapperHeight + 'px';

    // This conditional forces the browser to paint the height so that
    // the animation to the new height can have an origin.
    if (this._tabBodyWrapper.nativeElement.offsetHeight) {
      wrapper.style.height = tabHeight + 'px';
    }
  }

  /** Removes the height of the tab body wrapper. */
  _removeTabBodyWrapperHeight(): void {
    this._tabBodyWrapperHeight = this._tabBodyWrapper.nativeElement.clientHeight;
    this._tabBodyWrapper.nativeElement.style.height = '';
  }

  /** Body content was swiped left/right */
  _bodyContentSwiped(event: HammerInput): void {
    if (this.selectedIndex === null) {
      this.selectedIndex = 0;
    }

    if (event.direction === HammerDirection.Left || event.direction === HammerDirection.Right) {
      let direction = event.direction;
      if (this._dir.value === 'rtl') {
        direction =
          direction === HammerDirection.Left ? HammerDirection.Right : HammerDirection.Left;
      }

      if (this.selectedIndex !== 0 && direction === HammerDirection.Right) {
        this._setActiveItemByIndex(this.selectedIndex - 1, -1);
      } else if (this.selectedIndex < this._tabs.length && direction === HammerDirection.Left) {
        this._setActiveItemByIndex(this.selectedIndex + 1, 1);
      }
    }
  }

  /**
   * Sets the active item to the first enabled item starting at the index specified. If the
   * item is disabled, it will move in the fallbackDelta direction until it either
   * finds an enabled item or encounters the end of the list.
   */
  private _setActiveItemByIndex(index: number, fallbackDelta: number): void {
    const items = this._tabs.toArray();
    if (!items[index]) { return; }
    while (items[index].disabled) {
      index += fallbackDelta;
      if (!items[index]) { return; }
    }
    this.selectedIndex = index;
  }

  /** Handle click events, setting new selected index if appropriate. */
  _handleClick(tab: MatTab, tabHeader: MatTabHeader, idx: number) {
    if (!tab.disabled) {
      this.selectedIndex = tabHeader.focusIndex = idx;
    }
  }

  /** Retrieves the tabindex for the tab. */
  _getTabIndex(tab: MatTab, idx: number): number | null {
    if (tab.disabled) {
      return null;
    }
    return this.selectedIndex === idx ? 0 : -1;
  }

}<|MERGE_RESOLUTION|>--- conflicted
+++ resolved
@@ -19,11 +19,7 @@
   OnDestroy,
   Output,
   QueryList,
-<<<<<<< HEAD
-  Renderer2,
   Optional,
-=======
->>>>>>> 5210b3e1
   ViewChild,
   ViewEncapsulation,
 } from '@angular/core';
@@ -158,17 +154,10 @@
 
   private _groupId: number;
 
-<<<<<<< HEAD
-  constructor(_renderer: Renderer2,
-              elementRef: ElementRef,
-              private _changeDetectorRef: ChangeDetectorRef,
-              @Optional() private _dir: Directionality) {
-    super(_renderer, elementRef);
-=======
   constructor(elementRef: ElementRef,
+              @Optional() private _dir: Directionality,
               private _changeDetectorRef: ChangeDetectorRef) {
     super(elementRef);
->>>>>>> 5210b3e1
     this._groupId = nextId++;
   }
 

--- conflicted
+++ resolved
@@ -217,19 +217,7 @@
     this._tabLabelSubscription.unsubscribe();
   }
 
-<<<<<<< HEAD
-  /**
-   * Waits one frame for the view to update, then updates the ink bar
-   * Note: This must be run outside of the zone or it will create an infinite change detection loop.
-   */
-  ngAfterViewChecked(): void {
-    this._isInitialized = true;
-  }
-
-  _focusChanged(index: number): void {
-=======
   _focusChanged(index: number) {
->>>>>>> b488b393
     this.focusChange.emit(this._createChangeEvent(index));
   }
 

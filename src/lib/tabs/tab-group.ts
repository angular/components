--- conflicted
+++ resolved
@@ -21,17 +21,8 @@
   Output,
   QueryList,
   Renderer2,
-<<<<<<< HEAD
-  ChangeDetectionStrategy,
-  ChangeDetectorRef,
-  AfterViewChecked,
-  AfterContentInit,
-  AfterContentChecked,
-  OnDestroy,
   Optional,
-=======
   ViewChild,
->>>>>>> ac70420c
   ViewEncapsulation,
 } from '@angular/core';
 import {HammerInput, HammerDirection} from '../core';

/**
 * @license
 * Copyright Google Inc. All Rights Reserved.
 *
 * Use of this source code is governed by an MIT-style license that can be
 * found in the LICENSE file at https://angular.io/license
 */

import {
  ViewChild,
  Component,
  Input,
  Output,
  EventEmitter,
  QueryList,
  ContentChildren,
  ElementRef,
  Renderer2,
  ChangeDetectionStrategy,
  ChangeDetectorRef,
  AfterViewChecked,
  AfterContentInit,
  AfterContentChecked,
  OnDestroy,
  Optional,
  ViewEncapsulation,
} from '@angular/core';
import {HammerInput, HammerDirection} from '../core';
import {Directionality} from '@angular/cdk/bidi';
import {coerceBooleanProperty} from '@angular/cdk/coercion';
import {Subscription} from 'rxjs/Subscription';
import {MdTab} from './tab';
import {merge} from 'rxjs/observable/merge';
import {CanDisableRipple, mixinDisableRipple} from '../core/common-behaviors/disable-ripple';
import {CanColor, mixinColor, ThemePalette} from '../core/common-behaviors/color';


/** Used to generate unique ID's for each tab component */
let nextId = 0;

/** A simple change event emitted on focus or selection changes. */
export class MdTabChangeEvent {
  index: number;
  tab: MdTab;
}

/** Possible positions for the tab header. */
export type MdTabHeaderPosition = 'above' | 'below';

// Boilerplate for applying mixins to MdTabGroup.
/** @docs-private */
export class MdTabGroupBase {
  constructor(public _renderer: Renderer2, public _elementRef: ElementRef) {}
}
export const _MdTabGroupMixinBase = mixinColor(mixinDisableRipple(MdTabGroupBase), 'primary');

/**
 * Material design tab-group component.  Supports basic tab pairs (label + content) and includes
 * animated ink-bar, keyboard navigation, and screen reader.
 * See: https://www.google.com/design/spec/components/tabs.html
 */
@Component({
  moduleId: module.id,
  selector: 'md-tab-group, mat-tab-group',
  templateUrl: 'tab-group.html',
  styleUrls: ['tab-group.css'],
  encapsulation: ViewEncapsulation.None,
  changeDetection: ChangeDetectionStrategy.OnPush,
  inputs: ['color', 'disableRipple'],
  host: {
    'class': 'mat-tab-group',
    '[class.mat-tab-group-dynamic-height]': 'dynamicHeight',
    '[class.mat-tab-group-inverted-header]': 'headerPosition === "below"',
  }
})
export class MdTabGroup extends _MdTabGroupMixinBase implements AfterContentInit,
    AfterContentChecked, AfterViewChecked, OnDestroy, CanColor, CanDisableRipple {

  @ContentChildren(MdTab) _tabs: QueryList<MdTab>;

  @ViewChild('tabBodyWrapper') _tabBodyWrapper: ElementRef;

  /** Whether this component has been initialized. */
  private _isInitialized: boolean = false;

  /** The tab index that should be selected after the content has been checked. */
  private _indexToSelect: number | null = 0;

  /** Snapshot of the height of the tab body wrapper before another tab is activated. */
  private _tabBodyWrapperHeight: number = 0;

  /** Subscription to tabs being added/removed. */
  private _tabsSubscription = Subscription.EMPTY;

  /** Subscription to changes in the tab labels. */
  private _tabLabelSubscription = Subscription.EMPTY;

  /** Whether the tab group should grow to the size of the active tab. */
  @Input()
  get dynamicHeight(): boolean { return this._dynamicHeight; }
  set dynamicHeight(value: boolean) { this._dynamicHeight = coerceBooleanProperty(value); }
  private _dynamicHeight: boolean = false;

  /** @deprecated */
  @Input('md-dynamic-height')
  get _dynamicHeightDeprecated(): boolean { return this._dynamicHeight; }
  set _dynamicHeightDeprecated(value: boolean) { this._dynamicHeight = value; }

  /** The index of the active tab. */
  @Input()
  set selectedIndex(value: number | null) { this._indexToSelect = value; }
  get selectedIndex(): number | null { return this._selectedIndex; }
  private _selectedIndex: number | null = null;

  /** Position of the tab header. */
  @Input() headerPosition: MdTabHeaderPosition = 'above';

  /** Background color of the tab group. */
  @Input()
  get backgroundColor(): ThemePalette { return this._backgroundColor; }
  set backgroundColor(value: ThemePalette) {
    let nativeElement = this._elementRef.nativeElement;

    this._renderer.removeClass(nativeElement, `mat-background-${this.backgroundColor}`);

    if (value) {
      this._renderer.addClass(nativeElement, `mat-background-${value}`);
    }

    this._backgroundColor = value;
  }
  private _backgroundColor: ThemePalette;

  /** Output to enable support for two-way binding on `[(selectedIndex)]` */
  @Output() selectedIndexChange: EventEmitter<number> = new EventEmitter();

  /** Event emitted when focus has changed within a tab group. */
  @Output() focusChange: EventEmitter<MdTabChangeEvent> = new EventEmitter<MdTabChangeEvent>();

  /** Event emitted when the tab selection has changed. */
  @Output() selectChange: EventEmitter<MdTabChangeEvent> = new EventEmitter<MdTabChangeEvent>(true);

  private _groupId: number;

  constructor(_renderer: Renderer2,
              elementRef: ElementRef,
              private _changeDetectorRef: ChangeDetectorRef,
              @Optional() private _dir: Directionality) {
    super(_renderer, elementRef);
    this._groupId = nextId++;
  }

  /**
   * After the content is checked, this component knows what tabs have been defined
   * and what the selected index should be. This is where we can know exactly what position
   * each tab should be in according to the new selected index, and additionally we know how
   * a new selected tab should transition in (from the left or right).
   */
  ngAfterContentChecked(): void {
    // Clamp the next selected index to the boundsof 0 and the tabs length.
    // Note the `|| 0`, which ensures that values like NaN can't get through
    // and which would otherwise throw the component into an infinite loop
    // (since Math.max(NaN, 0) === NaN).
    let indexToSelect = this._indexToSelect =
        Math.min(this._tabs.length - 1, Math.max(this._indexToSelect || 0, 0));

    // If there is a change in selected index, emit a change event. Should not trigger if
    // the selected index has not yet been initialized.
    if (this._selectedIndex != indexToSelect && this._selectedIndex != null) {
      this.selectChange.emit(this._createChangeEvent(indexToSelect));
      // Emitting this value after change detection has run
      // since the checked content may contain this variable'
      Promise.resolve().then(() => this.selectedIndexChange.emit(indexToSelect));
    }

    // Setup the position for each tab and optionally setup an origin on the next selected tab.
    this._tabs.forEach((tab: MdTab, index: number) => {
      tab.position = index - indexToSelect;
      tab.isActive = index === indexToSelect;

      // If there is already a selected tab, then set up an origin for the next selected tab
      // if it doesn't have one already.
      if (this._selectedIndex != null && tab.position == 0 && !tab.origin) {
        tab.origin = indexToSelect - this._selectedIndex;
      }
    });

    if (this._selectedIndex !== indexToSelect) {
      this._selectedIndex = indexToSelect;
      this._changeDetectorRef.markForCheck();
    }
  }

  ngAfterContentInit(): void {
    this._subscribeToTabLabels();

    // Subscribe to changes in the amount of tabs, in order to be
    // able to re-render the content as new tabs are added or removed.
    this._tabsSubscription = this._tabs.changes.subscribe(() => {
      this._subscribeToTabLabels();
      this._changeDetectorRef.markForCheck();
    });
  }

<<<<<<< HEAD
  ngOnDestroy(): void {
    if (this._tabsSubscription) {
      this._tabsSubscription.unsubscribe();
    }

    if (this._tabLabelSubscription) {
      this._tabLabelSubscription.unsubscribe();
    }
=======
  ngOnDestroy() {
    this._tabsSubscription.unsubscribe();
    this._tabLabelSubscription.unsubscribe();
>>>>>>> 1b6b2705
  }

  /**
   * Waits one frame for the view to update, then updates the ink bar
   * Note: This must be run outside of the zone or it will create an infinite change detection loop.
   */
  ngAfterViewChecked(): void {
    this._isInitialized = true;
  }

  _focusChanged(index: number): void {
    this.focusChange.emit(this._createChangeEvent(index));
  }

  private _createChangeEvent(index: number): MdTabChangeEvent {
    const event = new MdTabChangeEvent;
    event.index = index;
    if (this._tabs && this._tabs.length) {
      event.tab = this._tabs.toArray()[index];
    }
    return event;
  }

  /**
   * Subscribes to changes in the tab labels. This is needed, because the @Input for the label is
   * on the MdTab component, whereas the data binding is inside the MdTabGroup. In order for the
   * binding to be updated, we need to subscribe to changes in it and trigger change detection
   * manually.
   */
<<<<<<< HEAD
  private _subscribeToTabLabels(): void {
    if (this._tabLabelSubscription) {
      this._tabLabelSubscription.unsubscribe();
    }

=======
  private _subscribeToTabLabels() {
    this._tabLabelSubscription.unsubscribe();
>>>>>>> 1b6b2705
    this._tabLabelSubscription = merge(...this._tabs.map(tab => tab._labelChange)).subscribe(() => {
      this._changeDetectorRef.markForCheck();
    });
  }

  /** Returns a unique id for each tab label element */
  _getTabLabelId(i: number): string {
    return `md-tab-label-${this._groupId}-${i}`;
  }

  /** Returns a unique id for each tab content element */
  _getTabContentId(i: number): string {
    return `md-tab-content-${this._groupId}-${i}`;
  }

  /**
   * Sets the height of the body wrapper to the height of the activating tab if dynamic
   * height property is true.
   */
  _setTabBodyWrapperHeight(tabHeight: number): void {
    if (!this._dynamicHeight || !this._tabBodyWrapperHeight) { return; }

    this._renderer.setStyle(this._tabBodyWrapper.nativeElement, 'height',
        this._tabBodyWrapperHeight + 'px');

    // This conditional forces the browser to paint the height so that
    // the animation to the new height can have an origin.
    if (this._tabBodyWrapper.nativeElement.offsetHeight) {
      this._renderer.setStyle(this._tabBodyWrapper.nativeElement, 'height',
          tabHeight + 'px');
    }
  }

  /** Removes the height of the tab body wrapper. */
  _removeTabBodyWrapperHeight(): void {
    this._tabBodyWrapperHeight = this._tabBodyWrapper.nativeElement.clientHeight;
    this._renderer.setStyle(this._tabBodyWrapper.nativeElement, 'height', '');
  }

  /** Body content was swiped left/right */
  _bodyContentSwiped(event: HammerInput): void {
    if (this.selectedIndex === null) {
      this.selectedIndex = 0;
    }

    if (event.direction === HammerDirection.Left || event.direction === HammerDirection.Right) {
      let direction = event.direction;
      if (this._dir.value === 'rtl') {
        direction =
          direction === HammerDirection.Left ? HammerDirection.Right : HammerDirection.Left;
      }

      if (this.selectedIndex !== 0 && direction === HammerDirection.Right) {
        this._setActiveItemByIndex(this.selectedIndex - 1, -1);
      } else if (this.selectedIndex < this._tabs.length && direction === HammerDirection.Left) {
        this._setActiveItemByIndex(this.selectedIndex + 1, 1);
      }
    }
  }

  /**
   * Sets the active item to the first enabled item starting at the index specified. If the
   * item is disabled, it will move in the fallbackDelta direction until it either
   * finds an enabled item or encounters the end of the list.
   */
  private _setActiveItemByIndex(index: number,
                                fallbackDelta: number,
                                items = this._tabs.toArray()): void {
    if (!items[index]) { return; }
    while (items[index].disabled) {
      index += fallbackDelta;
      if (!items[index]) { return; }
    }
    this.selectedIndex = index;
  }

}<|MERGE_RESOLUTION|>--- conflicted
+++ resolved
@@ -202,20 +202,9 @@
     });
   }
 
-<<<<<<< HEAD
   ngOnDestroy(): void {
-    if (this._tabsSubscription) {
-      this._tabsSubscription.unsubscribe();
-    }
-
-    if (this._tabLabelSubscription) {
-      this._tabLabelSubscription.unsubscribe();
-    }
-=======
-  ngOnDestroy() {
     this._tabsSubscription.unsubscribe();
     this._tabLabelSubscription.unsubscribe();
->>>>>>> 1b6b2705
   }
 
   /**
@@ -245,16 +234,8 @@
    * binding to be updated, we need to subscribe to changes in it and trigger change detection
    * manually.
    */
-<<<<<<< HEAD
   private _subscribeToTabLabels(): void {
-    if (this._tabLabelSubscription) {
-      this._tabLabelSubscription.unsubscribe();
-    }
-
-=======
-  private _subscribeToTabLabels() {
     this._tabLabelSubscription.unsubscribe();
->>>>>>> 1b6b2705
     this._tabLabelSubscription = merge(...this._tabs.map(tab => tab._labelChange)).subscribe(() => {
       this._changeDetectorRef.markForCheck();
     });

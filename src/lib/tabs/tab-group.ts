/**
 * @license
 * Copyright Google Inc. All Rights Reserved.
 *
 * Use of this source code is governed by an MIT-style license that can be
 * found in the LICENSE file at https://angular.io/license
 */

import {
  ViewChild,
  Component,
  Input,
  Output,
  EventEmitter,
  QueryList,
  ContentChildren,
  ElementRef,
  Renderer2,
  ChangeDetectionStrategy,
  ChangeDetectorRef,
  AfterViewChecked,
  AfterContentInit,
  AfterContentChecked,
  OnDestroy,
  Optional,
  ViewEncapsulation,
} from '@angular/core';
import {HammerInput, HammerDirection} from '../core';
import {Directionality} from '@angular/cdk/bidi';
import {coerceBooleanProperty} from '@angular/cdk/coercion';
import {Subscription} from 'rxjs/Subscription';
import {MdTab} from './tab';
import {merge} from 'rxjs/observable/merge';
import {CanDisableRipple, mixinDisableRipple} from '../core/common-behaviors/disable-ripple';
import {CanColor, mixinColor, ThemePalette} from '../core/common-behaviors/color';


/** Used to generate unique ID's for each tab component */
let nextId = 0;

/** A simple change event emitted on focus or selection changes. */
export class MdTabChangeEvent {
  index: number;
  tab: MdTab;
}

/** Possible positions for the tab header. */
export type MdTabHeaderPosition = 'above' | 'below';

// Boilerplate for applying mixins to MdTabGroup.
/** @docs-private */
export class MdTabGroupBase {
  constructor(public _renderer: Renderer2, public _elementRef: ElementRef) {}
}
export const _MdTabGroupMixinBase = mixinColor(mixinDisableRipple(MdTabGroupBase), 'primary');

/**
 * Material design tab-group component.  Supports basic tab pairs (label + content) and includes
 * animated ink-bar, keyboard navigation, and screen reader.
 * See: https://www.google.com/design/spec/components/tabs.html
 */
@Component({
  moduleId: module.id,
  selector: 'md-tab-group, mat-tab-group',
  templateUrl: 'tab-group.html',
  styleUrls: ['tab-group.css'],
  encapsulation: ViewEncapsulation.None,
  changeDetection: ChangeDetectionStrategy.OnPush,
  inputs: ['color', 'disableRipple'],
  host: {
    'class': 'mat-tab-group',
    '[class.mat-tab-group-dynamic-height]': 'dynamicHeight',
    '[class.mat-tab-group-inverted-header]': 'headerPosition === "below"',
  }
})
export class MdTabGroup extends _MdTabGroupMixinBase implements AfterContentInit,
    AfterContentChecked, AfterViewChecked, OnDestroy, CanColor, CanDisableRipple {

  @ContentChildren(MdTab) _tabs: QueryList<MdTab>;

  @ViewChild('tabBodyWrapper') _tabBodyWrapper: ElementRef;

  /** Whether this component has been initialized. */
  private _isInitialized: boolean = false;

  /** The tab index that should be selected after the content has been checked. */
  private _indexToSelect: number | null = 0;

  /** Snapshot of the height of the tab body wrapper before another tab is activated. */
  private _tabBodyWrapperHeight: number = 0;

  /** Subscription to tabs being added/removed. */
  private _tabsSubscription = Subscription.EMPTY;

  /** Subscription to changes in the tab labels. */
  private _tabLabelSubscription = Subscription.EMPTY;

  /** Whether the tab group should grow to the size of the active tab. */
  @Input()
  get dynamicHeight(): boolean { return this._dynamicHeight; }
  set dynamicHeight(value: boolean) { this._dynamicHeight = coerceBooleanProperty(value); }
  private _dynamicHeight: boolean = false;

  /** @deprecated */
  @Input('md-dynamic-height')
  get _dynamicHeightDeprecated(): boolean { return this._dynamicHeight; }
  set _dynamicHeightDeprecated(value: boolean) { this._dynamicHeight = value; }

  /** The index of the active tab. */
  @Input()
  set selectedIndex(value: number | null) { this._indexToSelect = value; }
  get selectedIndex(): number | null { return this._selectedIndex; }
  private _selectedIndex: number | null = null;

  /** Position of the tab header. */
  @Input() headerPosition: MdTabHeaderPosition = 'above';

  /** Background color of the tab group. */
  @Input()
  get backgroundColor(): ThemePalette { return this._backgroundColor; }
  set backgroundColor(value: ThemePalette) {
    let nativeElement = this._elementRef.nativeElement;

    this._renderer.removeClass(nativeElement, `mat-background-${this.backgroundColor}`);

    if (value) {
      this._renderer.addClass(nativeElement, `mat-background-${value}`);
    }

    this._backgroundColor = value;
  }
  private _backgroundColor: ThemePalette;

  /** Output to enable support for two-way binding on `[(selectedIndex)]` */
  @Output() selectedIndexChange: EventEmitter<number> = new EventEmitter();

  /** Event emitted when focus has changed within a tab group. */
  @Output() focusChange: EventEmitter<MdTabChangeEvent> = new EventEmitter<MdTabChangeEvent>();

  /** Event emitted when the tab selection has changed. */
  @Output() selectChange: EventEmitter<MdTabChangeEvent> = new EventEmitter<MdTabChangeEvent>(true);

  private _groupId: number;

  constructor(_renderer: Renderer2,
              elementRef: ElementRef,
              private _changeDetectorRef: ChangeDetectorRef,
              @Optional() private _dir: Directionality) {
    super(_renderer, elementRef);
    this._groupId = nextId++;
  }

  /**
   * After the content is checked, this component knows what tabs have been defined
   * and what the selected index should be. This is where we can know exactly what position
   * each tab should be in according to the new selected index, and additionally we know how
   * a new selected tab should transition in (from the left or right).
   */
  ngAfterContentChecked(): void {
    // Clamp the next selected index to the boundsof 0 and the tabs length.
    // Note the `|| 0`, which ensures that values like NaN can't get through
    // and which would otherwise throw the component into an infinite loop
    // (since Math.max(NaN, 0) === NaN).
    let indexToSelect = this._indexToSelect =
        Math.min(this._tabs.length - 1, Math.max(this._indexToSelect || 0, 0));

    // If there is a change in selected index, emit a change event. Should not trigger if
    // the selected index has not yet been initialized.
    if (this._selectedIndex != indexToSelect && this._selectedIndex != null) {
      this.selectChange.emit(this._createChangeEvent(indexToSelect));
      // Emitting this value after change detection has run
      // since the checked content may contain this variable'
      Promise.resolve().then(() => this.selectedIndexChange.emit(indexToSelect));
    }

    // Setup the position for each tab and optionally setup an origin on the next selected tab.
    this._tabs.forEach((tab: MdTab, index: number) => {
      tab.position = index - indexToSelect;
      tab.isActive = index === indexToSelect;

      // If there is already a selected tab, then set up an origin for the next selected tab
      // if it doesn't have one already.
      if (this._selectedIndex != null && tab.position == 0 && !tab.origin) {
        tab.origin = indexToSelect - this._selectedIndex;
      }
    });

    if (this._selectedIndex !== indexToSelect) {
      this._selectedIndex = indexToSelect;
      this._changeDetectorRef.markForCheck();
    }
  }

  ngAfterContentInit(): void {
    this._subscribeToTabLabels();

    // Subscribe to changes in the amount of tabs, in order to be
    // able to re-render the content as new tabs are added or removed.
    this._tabsSubscription = this._tabs.changes.subscribe(() => {
      this._subscribeToTabLabels();
      this._changeDetectorRef.markForCheck();
    });
  }

  ngOnDestroy(): void {
    this._tabsSubscription.unsubscribe();
    this._tabLabelSubscription.unsubscribe();
  }

  /**
   * Waits one frame for the view to update, then updates the ink bar
   * Note: This must be run outside of the zone or it will create an infinite change detection loop.
   */
  ngAfterViewChecked(): void {
    this._isInitialized = true;
  }

  _focusChanged(index: number): void {
    this.focusChange.emit(this._createChangeEvent(index));
  }

  private _createChangeEvent(index: number): MdTabChangeEvent {
    const event = new MdTabChangeEvent;
    event.index = index;
    if (this._tabs && this._tabs.length) {
      event.tab = this._tabs.toArray()[index];
    }
    return event;
  }

  /**
   * Subscribes to changes in the tab labels. This is needed, because the @Input for the label is
   * on the MdTab component, whereas the data binding is inside the MdTabGroup. In order for the
   * binding to be updated, we need to subscribe to changes in it and trigger change detection
   * manually.
   */
<<<<<<< HEAD
  private _subscribeToTabLabels(): void {
    this._tabLabelSubscription.unsubscribe();
    this._tabLabelSubscription = merge(...this._tabs.map(tab => tab._labelChange)).subscribe(() => {
=======
  private _subscribeToTabLabels() {
    if (this._tabLabelSubscription) {
      this._tabLabelSubscription.unsubscribe();
    }

    this._tabLabelSubscription = merge(
        ...this._tabs.map(tab => tab._disableChange),
        ...this._tabs.map(tab => tab._labelChange)).subscribe(() => {
>>>>>>> 79a25677
      this._changeDetectorRef.markForCheck();
    });
  }

  /** Returns a unique id for each tab label element */
  _getTabLabelId(i: number): string {
    return `md-tab-label-${this._groupId}-${i}`;
  }

  /** Returns a unique id for each tab content element */
  _getTabContentId(i: number): string {
    return `md-tab-content-${this._groupId}-${i}`;
  }

  /**
   * Sets the height of the body wrapper to the height of the activating tab if dynamic
   * height property is true.
   */
  _setTabBodyWrapperHeight(tabHeight: number): void {
    if (!this._dynamicHeight || !this._tabBodyWrapperHeight) { return; }

    this._renderer.setStyle(this._tabBodyWrapper.nativeElement, 'height',
        this._tabBodyWrapperHeight + 'px');

    // This conditional forces the browser to paint the height so that
    // the animation to the new height can have an origin.
    if (this._tabBodyWrapper.nativeElement.offsetHeight) {
      this._renderer.setStyle(this._tabBodyWrapper.nativeElement, 'height',
          tabHeight + 'px');
    }
  }

  /** Removes the height of the tab body wrapper. */
  _removeTabBodyWrapperHeight(): void {
    this._tabBodyWrapperHeight = this._tabBodyWrapper.nativeElement.clientHeight;
    this._renderer.setStyle(this._tabBodyWrapper.nativeElement, 'height', '');
  }

  /** Body content was swiped left/right */
  _bodyContentSwiped(event: HammerInput): void {
    if (this.selectedIndex === null) {
      this.selectedIndex = 0;
    }

    if (event.direction === HammerDirection.Left || event.direction === HammerDirection.Right) {
      let direction = event.direction;
      if (this._dir.value === 'rtl') {
        direction =
          direction === HammerDirection.Left ? HammerDirection.Right : HammerDirection.Left;
      }

      if (this.selectedIndex !== 0 && direction === HammerDirection.Right) {
        this._setActiveItemByIndex(this.selectedIndex - 1, -1);
      } else if (this.selectedIndex < this._tabs.length && direction === HammerDirection.Left) {
        this._setActiveItemByIndex(this.selectedIndex + 1, 1);
      }
    }
  }

  /**
   * Sets the active item to the first enabled item starting at the index specified. If the
   * item is disabled, it will move in the fallbackDelta direction until it either
   * finds an enabled item or encounters the end of the list.
   */
  private _setActiveItemByIndex(index: number, fallbackDelta: number): void {
    const items = this._tabs.toArray();
    if (!items[index]) { return; }
    while (items[index].disabled) {
      index += fallbackDelta;
      if (!items[index]) { return; }
    }
    this.selectedIndex = index;
  }

}<|MERGE_RESOLUTION|>--- conflicted
+++ resolved
@@ -234,11 +234,6 @@
    * binding to be updated, we need to subscribe to changes in it and trigger change detection
    * manually.
    */
-<<<<<<< HEAD
-  private _subscribeToTabLabels(): void {
-    this._tabLabelSubscription.unsubscribe();
-    this._tabLabelSubscription = merge(...this._tabs.map(tab => tab._labelChange)).subscribe(() => {
-=======
   private _subscribeToTabLabels() {
     if (this._tabLabelSubscription) {
       this._tabLabelSubscription.unsubscribe();
@@ -247,7 +242,6 @@
     this._tabLabelSubscription = merge(
         ...this._tabs.map(tab => tab._disableChange),
         ...this._tabs.map(tab => tab._labelChange)).subscribe(() => {
->>>>>>> 79a25677
       this._changeDetectorRef.markForCheck();
     });
   }

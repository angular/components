--- conflicted
+++ resolved
@@ -231,7 +231,6 @@
    * manually.
    */
   private _subscribeToTabLabels() {
-<<<<<<< HEAD
     if (this._tabLabelSubscription) {
       this._tabLabelSubscription.unsubscribe();
     }
@@ -239,10 +238,6 @@
     this._tabLabelSubscription = merge(
         ...this._tabs.map(tab => tab._disableChange),
         ...this._tabs.map(tab => tab._labelChange)).subscribe(() => {
-=======
-    this._tabLabelSubscription.unsubscribe();
-    this._tabLabelSubscription = merge(...this._tabs.map(tab => tab._labelChange)).subscribe(() => {
->>>>>>> 1b6b2705
       this._changeDetectorRef.markForCheck();
     });
   }

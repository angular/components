--- conflicted
+++ resolved
@@ -24,7 +24,6 @@
   forwardRef,
   ViewChild,
 } from '@angular/core';
-<<<<<<< HEAD
 import {
   trigger,
   state,
@@ -34,10 +33,6 @@
   AnimationEvent,
 } from '@angular/animations';
 import {TemplatePortal, CdkPortalOutlet, PortalHostDirective} from '@angular/cdk/portal';
-=======
-import {AnimationEvent} from '@angular/animations';
-import {TemplatePortal, CdkPortalOutlet} from '@angular/cdk/portal';
->>>>>>> 45235566
 import {Directionality, Direction} from '@angular/cdk/bidi';
 import {Subscription} from 'rxjs/Subscription';
 import {matTabsAnimations} from './tabs-animations';

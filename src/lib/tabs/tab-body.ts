/**
 * @license
 * Copyright Google Inc. All Rights Reserved.
 *
 * Use of this source code is governed by an MIT-style license that can be
 * found in the LICENSE file at https://angular.io/license
 */

import {
  ViewChild,
  Component,
  Input,
  Output,
  EventEmitter,
  OnInit,
  ElementRef,
  Optional,
  AfterViewChecked,
  ViewEncapsulation,
  ChangeDetectionStrategy,
} from '@angular/core';
import {
  trigger,
  state,
  style,
  animate,
  transition,
  AnimationEvent,
} from '@angular/animations';
<<<<<<< HEAD
import {TemplatePortal, PortalHostDirective, Directionality, Direction, HammerInput} from '../core';
=======
import {TemplatePortal, PortalHostDirective} from '@angular/cdk/portal';
import {Directionality, Direction} from '@angular/cdk/bidi';

>>>>>>> 7f60b097

/**
 * These position states are used internally as animation states for the tab body. Setting the
 * position state to left, right, or center will transition the tab body from its current
 * position to its respective state. If there is not current position (void, in the case of a new
 * tab body), then there will be no transition animation to its state.
 *
 * In the case of a new tab body that should immediately be centered with an animating transition,
 * then left-origin-center or right-origin-center can be used, which will use left or right as its
 * psuedo-prior state.
 */
export type MdTabBodyPositionState =
    'left' | 'center' | 'right' | 'left-origin-center' | 'right-origin-center';

/**
 * The origin state is an internally used state that is set on a new tab body indicating if it
 * began to the left or right of the prior selected index. For example, if the selected index was
 * set to 1, and a new tab is created and selected at index 2, then the tab body would have an
 * origin of right because its index was greater than the prior selected index.
 */
export type MdTabBodyOriginState = 'left' | 'right';

/**
 * Wrapper for the contents of a tab.
 * @docs-private
 */
@Component({
  moduleId: module.id,
  selector: 'md-tab-body, mat-tab-body',
  templateUrl: 'tab-body.html',
  styleUrls: ['tab-body.css'],
  encapsulation: ViewEncapsulation.None,
  changeDetection: ChangeDetectionStrategy.OnPush,
  host: {
    'class': 'mat-tab-body',
  },
  animations: [
    trigger('translateTab', [
      state('void', style({transform: 'translate3d(0%, 0, 0)'})),
      state('left', style({transform: 'translate3d(-100%, 0, 0)'})),
      state('left-origin-center', style({transform: 'translate3d(0%, 0, 0)'})),
      state('right-origin-center', style({transform: 'translate3d(0%, 0, 0)'})),
      state('center', style({transform: 'translate3d(0%, 0, 0)'})),
      state('right', style({transform: 'translate3d(100%, 0, 0)'})),
      transition('* => left, * => right, left => center, right => center',
          animate('500ms cubic-bezier(0.35, 0, 0.25, 1)')),
      transition('void => left-origin-center', [
        style({transform: 'translate3d(-100%, 0, 0)'}),
        animate('500ms cubic-bezier(0.35, 0, 0.25, 1)')
      ]),
      transition('void => right-origin-center', [
        style({transform: 'translate3d(100%, 0, 0)'}),
        animate('500ms cubic-bezier(0.35, 0, 0.25, 1)')
      ])
    ])
  ]
})
export class MdTabBody implements OnInit, AfterViewChecked {
  /** The portal host inside of this container into which the tab body content will be loaded. */
  @ViewChild(PortalHostDirective) _portalHost: PortalHostDirective;

  /** Event emitted when the tab begins to animate towards the center as the active tab. */
  @Output() onCentering: EventEmitter<number> = new EventEmitter<number>();

  /** Event emitted when the tab completes its animation towards the center. */
  @Output() onCentered: EventEmitter<void> = new EventEmitter<void>(true);

  /** Event emitted when the tab body is swiped left/right */
  @Output() onSwipe: EventEmitter<HammerInput> = new EventEmitter<HammerInput>();

  /** The tab body content to display. */
  @Input('content') _content: TemplatePortal;

  /** The shifted index position of the tab body, where zero represents the active center tab. */
  _position: MdTabBodyPositionState;
  @Input('position') set position(position: number) {
    if (position < 0) {
      this._position = this._getLayoutDirection() == 'ltr' ? 'left' : 'right';
    } else if (position > 0) {
      this._position = this._getLayoutDirection() == 'ltr' ? 'right' : 'left';
    } else {
      this._position = 'center';
    }
  }

  /** The origin position from which this tab should appear when it is centered into view. */
  _origin: MdTabBodyOriginState;

  /** The origin position from which this tab should appear when it is centered into view. */
  @Input('origin') set origin(origin: number) {
    if (origin == null) { return; }

    const dir = this._getLayoutDirection();
    if ((dir == 'ltr' && origin <= 0) || (dir == 'rtl' && origin > 0)) {
      this._origin = 'left';
    } else {
      this._origin = 'right';
    }
  }

  constructor(private _elementRef: ElementRef,
              @Optional() private _dir: Directionality) { }

  /**
   * After initialized, check if the content is centered and has an origin. If so, set the
   * special position states that transition the tab from the left or right before centering.
   */
  ngOnInit() {
    if (this._position == 'center' && this._origin) {
      this._position = this._origin == 'left' ? 'left-origin-center' : 'right-origin-center';
    }
  }

  /**
   * After the view has been set, check if the tab content is set to the center and attach the
   * content if it is not already attached.
   */
  ngAfterViewChecked() {
    if (this._isCenterPosition(this._position) && !this._portalHost.hasAttached()) {
      this._portalHost.attach(this._content);
    }
  }

  _onTranslateTabStarted(e: AnimationEvent) {
    if (this._isCenterPosition(e.toState)) {
      this.onCentering.emit(this._elementRef.nativeElement.clientHeight);
    }
  }

  _onTranslateTabComplete(e: AnimationEvent) {
    // If the end state is that the tab is not centered, then detach the content.
    if (!this._isCenterPosition(e.toState) && !this._isCenterPosition(this._position)) {
      this._portalHost.detach();
    }

    // If the transition to the center is complete, emit an event.
    if (this._isCenterPosition(e.toState) && this._isCenterPosition(this._position)) {
      this.onCentered.emit();
    }
  }

  /** The text direction of the containing app. */
  _getLayoutDirection(): Direction {
    return this._dir && this._dir.value === 'rtl' ? 'rtl' : 'ltr';
  }

  /** Whether the provided position state is considered center, regardless of origin. */
  private _isCenterPosition(position: MdTabBodyPositionState|string): boolean {
    return position == 'center' ||
        position == 'left-origin-center' ||
        position == 'right-origin-center';
  }
}<|MERGE_RESOLUTION|>--- conflicted
+++ resolved
@@ -27,13 +27,9 @@
   transition,
   AnimationEvent,
 } from '@angular/animations';
-<<<<<<< HEAD
-import {TemplatePortal, PortalHostDirective, Directionality, Direction, HammerInput} from '../core';
-=======
+import {HammerInput} from '../core';
 import {TemplatePortal, PortalHostDirective} from '@angular/cdk/portal';
 import {Directionality, Direction} from '@angular/cdk/bidi';
-
->>>>>>> 7f60b097
 
 /**
  * These position states are used internally as animation states for the tab body. Setting the

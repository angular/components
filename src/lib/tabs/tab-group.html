<mat-tab-header #tabHeader
               [selectedIndex]="selectedIndex"
               [disableRipple]="disableRipple"
               (indexFocused)="_focusChanged($event)"
               (selectFocusedIndex)="selectedIndex = $event">
  <div class="mat-tab-label" role="tab" matTabLabelWrapper mat-ripple
       *ngFor="let tab of _tabs; let i = index"
       [id]="_getTabLabelId(i)"
       [attr.tabIndex]="_getTabIndex(tab, i)"
       [attr.aria-controls]="_getTabContentId(i)"
       [attr.aria-selected]="selectedIndex == i"
       [class.mat-tab-label-active]="selectedIndex == i"
       [disabled]="tab.disabled"
       [matRippleDisabled]="tab.disabled || disableRipple"
       (click)="_handleClick(tab, tabHeader, i)">

       <!-- If there is a label template, use it. -->
    <ng-template [ngIf]="tab.templateLabel">
      <ng-template [cdkPortalHost]="tab.templateLabel"></ng-template>
    </ng-template>

    <!-- If there is not a label template, fall back to the text label. -->
    <ng-template [ngIf]="!tab.templateLabel">{{tab.textLabel}}</ng-template>
  </div>
</mat-tab-header>

<div class="mat-tab-body-wrapper" #tabBodyWrapper>
  <mat-tab-body role="tabpanel"
               *ngFor="let tab of _tabs; let i = index"
               [id]="_getTabContentId(i)"
               [attr.aria-labelledby]="_getTabLabelId(i)"
               [class.mat-tab-body-active]="selectedIndex == i"
               [content]="tab.content"
               [position]="tab.position"
               [origin]="tab.origin"
<<<<<<< HEAD
               (onSwipe)="_bodyContentSwiped($event)"
               (onCentered)="_removeTabBodyWrapperHeight()"
               (onCentering)="_setTabBodyWrapperHeight($event)">
=======
               (_onCentered)="_removeTabBodyWrapperHeight()"
               (_onCentering)="_setTabBodyWrapperHeight($event)">
>>>>>>> fe08c2b7
  </mat-tab-body>
</div><|MERGE_RESOLUTION|>--- conflicted
+++ resolved
@@ -33,13 +33,8 @@
                [content]="tab.content"
                [position]="tab.position"
                [origin]="tab.origin"
-<<<<<<< HEAD
                (onSwipe)="_bodyContentSwiped($event)"
-               (onCentered)="_removeTabBodyWrapperHeight()"
-               (onCentering)="_setTabBodyWrapperHeight($event)">
-=======
                (_onCentered)="_removeTabBodyWrapperHeight()"
                (_onCentering)="_setTabBodyWrapperHeight($event)">
->>>>>>> fe08c2b7
   </mat-tab-body>
 </div>
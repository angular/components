--- conflicted
+++ resolved
@@ -5,20 +5,13 @@
 import {ViewportRuler} from '@angular/cdk/scrolling';
 import {dispatchFakeEvent, FakeViewportRuler} from '@angular/cdk/testing';
 import {Observable} from 'rxjs/Observable';
-<<<<<<< HEAD
-import {MdTab, MdTabGroup, MdTabHeaderPosition, MdTabsModule} from './index';
 import {TestGestureConfig} from '../core/gestures/test-gesture-config';
-import {HammerDirection} from '../core';
-
-describe('MdTabGroup', () => {
+import {MatTab, MatTabGroup, MatTabHeaderPosition, MatTabsModule} from './index';
+
+
+describe('MatTabGroup', () => {
   let gestureConfig: TestGestureConfig;
-
-=======
-import {MatTab, MatTabGroup, MatTabHeaderPosition, MatTabsModule} from './index';
-
-
-describe('MatTabGroup', () => {
->>>>>>> ac70420c
+  
   beforeEach(async(() => {
     TestBed.configureTestingModule({
       imports: [MatTabsModule, NoopAnimationsModule],

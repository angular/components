--- conflicted
+++ resolved
@@ -177,7 +177,6 @@
         .toBe(0, 'Expected no ripple to show up on label mousedown.');
     });
 
-<<<<<<< HEAD
     it('should change tabs on body swipe', () => {
       let component = fixture.debugElement.componentInstance;
       component.selectedIndex = 0;
@@ -211,7 +210,8 @@
 
       dispatchSwipeEvent(body, HammerDirection.Right, gestureConfig);
       checkSelectedIndex(0, disabledFixture);
-=======
+    });
+    
     it('should set the isActive flag on each of the tabs', () => {
       fixture.detectChanges();
 
@@ -227,7 +227,6 @@
       expect(tabs[0].isActive).toBe(false);
       expect(tabs[1].isActive).toBe(false);
       expect(tabs[2].isActive).toBe(true);
->>>>>>> 72360e2b
     });
   });
 

--- conflicted
+++ resolved
@@ -326,15 +326,6 @@
     });
 
     it('should support a tab-group with the simple api', async(() => {
-<<<<<<< HEAD
-      fixture.whenStable().then(() => {
-        fixture.detectChanges();
-        expect(getSelectedLabel(fixture).textContent).toMatch('Junk food');
-        expect(getSelectedContent(fixture).textContent).toMatch('Pizza, fries');
-
-        tabGroup.selectedIndex = 2;
-        fixture.detectChanges();
-=======
       expect(getSelectedLabel(fixture).textContent).toMatch('Junk food');
       expect(getSelectedContent(fixture).textContent).toMatch('Pizza, fries');
 
@@ -342,7 +333,6 @@
       fixture.detectChanges();
       // Use whenStable to wait for async observables and change detection to run in content.
       fixture.whenStable().then(() => {
->>>>>>> b488b393
 
         expect(getSelectedLabel(fixture).textContent).toMatch('Fruit');
         expect(getSelectedContent(fixture).textContent).toMatch('Apples, grapes');

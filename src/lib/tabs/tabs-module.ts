--- conflicted
+++ resolved
@@ -11,18 +11,6 @@
 import {ScrollDispatchModule, VIEWPORT_RULER_PROVIDER} from '@angular/cdk/scrolling';
 import {CommonModule} from '@angular/common';
 import {NgModule} from '@angular/core';
-<<<<<<< HEAD
-import {MdCommonModule, MdRippleModule} from '@angular/material/core';
-import {MdInkBar} from './ink-bar';
-import {MdTab} from './tab';
-import {MdTabBody} from './tab-body';
-import {MdTabGroup} from './tab-group';
-import {MdTabHeader} from './tab-header';
-import {MdTabLabel} from './tab-label';
-import {MdTabLabelWrapper} from './tab-label-wrapper';
-import {MdTabLink, MdTabNav} from './tab-nav-bar/tab-nav-bar';
-import {MdTabContent} from './tab-content';
-=======
 import {MatCommonModule, MatRippleModule} from '@angular/material/core';
 import {MatInkBar} from './ink-bar';
 import {MatTab} from './tab';
@@ -32,8 +20,7 @@
 import {MatTabLabel} from './tab-label';
 import {MatTabLabelWrapper} from './tab-label-wrapper';
 import {MatTabLink, MatTabNav} from './tab-nav-bar/tab-nav-bar';
->>>>>>> b488b393
-
+import {MdTabContent} from './tab-content';
 
 @NgModule({
   imports: [
@@ -46,33 +33,13 @@
   ],
   // Don't export all components because some are only to be used internally.
   exports: [
-<<<<<<< HEAD
-    MdCommonModule,
-    MdTabGroup,
-    MdTabLabel,
-    MdTab,
-    MdTabNav,
-    MdTabLink,
-    MdTabContent,
-  ],
-  declarations: [
-    MdTabGroup,
-    MdTabLabel,
-    MdTab,
-    MdInkBar,
-    MdTabLabelWrapper,
-    MdTabNav,
-    MdTabLink,
-    MdTabBody,
-    MdTabHeader,
-    MdTabContent,
-=======
     MatCommonModule,
     MatTabGroup,
     MatTabLabel,
     MatTab,
     MatTabNav,
     MatTabLink,
+    MdTabContent,
   ],
   declarations: [
     MatTabGroup,
@@ -84,8 +51,8 @@
     MatTabLink,
     MatTabBody,
     MatTabBodyPortal,
-    MatTabHeader
->>>>>>> b488b393
+    MatTabHeader,
+    MdTabContent,
   ],
   providers: [VIEWPORT_RULER_PROVIDER],
 })

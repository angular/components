--- conflicted
+++ resolved
@@ -198,12 +198,7 @@
     const dirChange = this._dir ? this._dir.change : observableOf(null);
     const resize = this._viewportRuler.change(150);
     const realign = () => {
-<<<<<<< HEAD
       this._scrollToLabel(this._selectedIndex);
-      this._updatePagination();
-=======
-      this.updatePagination();
->>>>>>> ba31c720
       this._alignInkBarToSelectedTab();
     };
 

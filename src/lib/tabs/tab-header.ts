/**
 * @license
 * Copyright Google LLC All Rights Reserved.
 *
 * Use of this source code is governed by an MIT-style license that can be
 * found in the LICENSE file at https://angular.io/license
 */

<<<<<<< HEAD
import {Direction, Directionality} from '@uiux/cdk/bidi';
import {ENTER, LEFT_ARROW, RIGHT_ARROW, SPACE} from '@uiux/cdk/keycodes';
import {auditTime, startWith} from '@uiux/cdk/rxjs';
=======
import {Direction, Directionality} from '@angular/cdk/bidi';
import {ENTER, LEFT_ARROW, RIGHT_ARROW, SPACE} from '@angular/cdk/keycodes';
import {startWith} from '@angular/cdk/rxjs';
>>>>>>> 4d972717
import {
  AfterContentChecked,
  AfterContentInit,
  ChangeDetectionStrategy,
  ChangeDetectorRef,
  Component,
  ContentChildren,
  ElementRef,
  EventEmitter,
  Input,
  OnDestroy,
  Optional,
  Output,
  QueryList,
  Renderer2,
  ViewChild,
  ViewEncapsulation,
} from '@angular/core';
<<<<<<< HEAD
import {CanDisableRipple, mixinDisableRipple} from '@uiux/material/core';
import {fromEvent} from 'rxjs/observable/fromEvent';
=======
import {CanDisableRipple, mixinDisableRipple} from '@angular/material/core';
>>>>>>> 4d972717
import {merge} from 'rxjs/observable/merge';
import {of as observableOf} from 'rxjs/observable/of';
import {Subscription} from 'rxjs/Subscription';
import {MatInkBar} from './ink-bar';
import {MatTabLabelWrapper} from './tab-label-wrapper';
import {ViewportRuler} from '@angular/cdk/scrolling';


/**
 * The directions that scrolling can go in when the header's tabs exceed the header width. 'After'
 * will scroll the header towards the end of the tabs list and 'before' will scroll towards the
 * beginning of the list.
 */
export type ScrollDirection = 'after' | 'before';

/**
 * The distance in pixels that will be overshot when scrolling a tab label into view. This helps
 * provide a small affordance to the label next to it.
 */
const EXAGGERATED_OVERSCROLL = 60;

// Boilerplate for applying mixins to MatTabHeader.
/** @docs-private */
export class MatTabHeaderBase {}
export const _MatTabHeaderMixinBase = mixinDisableRipple(MatTabHeaderBase);

/**
 * The header of the tab group which displays a list of all the tabs in the tab group. Includes
 * an ink bar that follows the currently selected tab. When the tabs list's width exceeds the
 * width of the header container, then arrows will be displayed to allow the user to scroll
 * left and right across the header.
 * @docs-private
 */
@Component({
  moduleId: module.id,
  selector: 'mat-tab-header',
  templateUrl: 'tab-header.html',
  styleUrls: ['tab-header.css'],
  inputs: ['disableRipple'],
  encapsulation: ViewEncapsulation.None,
  preserveWhitespaces: false,
  changeDetection: ChangeDetectionStrategy.OnPush,
  host: {
    'class': 'mat-tab-header',
    '[class.mat-tab-header-pagination-controls-enabled]': '_showPaginationControls',
    '[class.mat-tab-header-rtl]': "_getLayoutDirection() == 'rtl'",
  },
})
export class MatTabHeader extends _MatTabHeaderMixinBase
    implements AfterContentChecked, AfterContentInit, OnDestroy, CanDisableRipple {

  @ContentChildren(MatTabLabelWrapper) _labelWrappers: QueryList<MatTabLabelWrapper>;
  @ViewChild(MatInkBar) _inkBar: MatInkBar;
  @ViewChild('tabListContainer') _tabListContainer: ElementRef;
  @ViewChild('tabList') _tabList: ElementRef;

  /** The tab index that is focused. */
  private _focusIndex: number = 0;

  /** The distance in pixels that the tab labels should be translated to the left. */
  private _scrollDistance = 0;

  /** Whether the header should scroll to the selected index after the view has been checked. */
  private _selectedIndexChanged = false;

  /** Combines listeners that will re-align the ink bar whenever they're invoked. */
  private _realignInkBar = Subscription.EMPTY;

  /** Whether the controls for pagination should be displayed */
  _showPaginationControls = false;

  /** Whether the tab list can be scrolled more towards the end of the tab label list. */
  _disableScrollAfter = true;

  /** Whether the tab list can be scrolled more towards the beginning of the tab label list. */
  _disableScrollBefore = true;

  /**
   * The number of tab labels that are displayed on the header. When this changes, the header
   * should re-evaluate the scroll position.
   */
  private _tabLabelCount: number;

  /** Whether the scroll distance has changed and should be applied after the view is checked. */
  private _scrollDistanceChanged: boolean;

  private _selectedIndex: number = 0;

  /** The index of the active tab. */
  @Input()
  get selectedIndex(): number { return this._selectedIndex; }
  set selectedIndex(value: number) {
    this._selectedIndexChanged = this._selectedIndex != value;
    this._selectedIndex = value;
    this._focusIndex = value;
  }

  /** Event emitted when the option is selected. */
  @Output() selectFocusedIndex = new EventEmitter();

  /** Event emitted when a label is focused. */
  @Output() indexFocused = new EventEmitter();

  constructor(private _elementRef: ElementRef,
              private _renderer: Renderer2,
              private _changeDetectorRef: ChangeDetectorRef,
              private _viewportRuler: ViewportRuler,
              @Optional() private _dir: Directionality) {
    super();
  }

  ngAfterContentChecked(): void {
    // If the number of tab labels have changed, check if scrolling should be enabled
    if (this._tabLabelCount != this._labelWrappers.length) {
      this._updatePagination();
      this._tabLabelCount = this._labelWrappers.length;
      this._changeDetectorRef.markForCheck();
    }

    // If the selected index has changed, scroll to the label and check if the scrolling controls
    // should be disabled.
    if (this._selectedIndexChanged) {
      this._scrollToLabel(this._selectedIndex);
      this._checkScrollingControls();
      this._alignInkBarToSelectedTab();
      this._selectedIndexChanged = false;
      this._changeDetectorRef.markForCheck();
    }

    // If the scroll distance has been changed (tab selected, focused, scroll controls activated),
    // then translate the header to reflect this.
    if (this._scrollDistanceChanged) {
      this._updateTabScrollPosition();
      this._scrollDistanceChanged = false;
      this._changeDetectorRef.markForCheck();
    }
  }

  _handleKeydown(event: KeyboardEvent) {
    switch (event.keyCode) {
      case RIGHT_ARROW:
        this._focusNextTab();
        break;
      case LEFT_ARROW:
        this._focusPreviousTab();
        break;
      case ENTER:
      case SPACE:
        this.selectFocusedIndex.emit(this.focusIndex);
        event.preventDefault();
        break;
    }
  }

  /**
   * Aligns the ink bar to the selected tab on load.
   */
  ngAfterContentInit() {
    const dirChange = this._dir ? this._dir.change : observableOf(null);
    const resize = this._viewportRuler.change(150);

    this._realignInkBar = startWith.call(merge(dirChange, resize), null).subscribe(() => {
      this._updatePagination();
      this._alignInkBarToSelectedTab();
    });
  }

  ngOnDestroy() {
    this._realignInkBar.unsubscribe();
  }

  /**
   * Callback for when the MutationObserver detects that the content has changed.
   */
  _onContentChanges() {
    this._updatePagination();
    this._alignInkBarToSelectedTab();
    this._changeDetectorRef.markForCheck();
  }

  /**
   * Updating the view whether pagination should be enabled or not
   */
  _updatePagination() {
    this._checkPaginationEnabled();
    this._checkScrollingControls();
    this._updateTabScrollPosition();
  }

  /** When the focus index is set, we must manually send focus to the correct label */
  set focusIndex(value: number) {
    if (!this._isValidIndex(value) || this._focusIndex == value) { return; }

    this._focusIndex = value;
    this.indexFocused.emit(value);
    this._setTabFocus(value);
  }

  /** Tracks which element has focus; used for keyboard navigation */
  get focusIndex(): number { return this._focusIndex; }

  /**
   * Determines if an index is valid.  If the tabs are not ready yet, we assume that the user is
   * providing a valid index and return true.
   */
  _isValidIndex(index: number): boolean {
    if (!this._labelWrappers) { return true; }

    const tab = this._labelWrappers ? this._labelWrappers.toArray()[index] : null;
    return !!tab && !tab.disabled;
  }

  /**
   * Sets focus on the HTML element for the label wrapper and scrolls it into the view if
   * scrolling is enabled.
   */
  _setTabFocus(tabIndex: number) {
    if (this._showPaginationControls) {
      this._scrollToLabel(tabIndex);
    }

    if (this._labelWrappers && this._labelWrappers.length) {
      this._labelWrappers.toArray()[tabIndex].focus();

      // Do not let the browser manage scrolling to focus the element, this will be handled
      // by using translation. In LTR, the scroll left should be 0. In RTL, the scroll width
      // should be the full width minus the offset width.
      const containerEl = this._tabListContainer.nativeElement;
      const dir = this._getLayoutDirection();

      if (dir == 'ltr') {
        containerEl.scrollLeft = 0;
      } else {
        containerEl.scrollLeft = containerEl.scrollWidth - containerEl.offsetWidth;
      }
    }
  }

  /**
   * Moves the focus towards the beginning or the end of the list depending on the offset provided.
   * Valid offsets are 1 and -1.
   */
  _moveFocus(offset: number) {
    if (this._labelWrappers) {
      const tabs: MatTabLabelWrapper[] = this._labelWrappers.toArray();

      for (let i = this.focusIndex + offset; i < tabs.length && i >= 0; i += offset) {
        if (this._isValidIndex(i)) {
          this.focusIndex = i;
          return;
        }
      }
    }
  }

  /** Increment the focus index by 1 until a valid tab is found. */
  _focusNextTab(): void {
    this._moveFocus(this._getLayoutDirection() == 'ltr' ? 1 : -1);
  }

  /** Decrement the focus index by 1 until a valid tab is found. */
  _focusPreviousTab(): void {
    this._moveFocus(this._getLayoutDirection() == 'ltr' ? -1 : 1);
  }

  /** The layout direction of the containing app. */
  _getLayoutDirection(): Direction {
    return this._dir && this._dir.value === 'rtl' ? 'rtl' : 'ltr';
  }

  /** Performs the CSS transformation on the tab list that will cause the list to scroll. */
  _updateTabScrollPosition() {
    const scrollDistance = this.scrollDistance;
    const translateX = this._getLayoutDirection() === 'ltr' ? -scrollDistance : scrollDistance;

    this._renderer.setStyle(this._tabList.nativeElement, 'transform',
        `translate3d(${translateX}px, 0, 0)`);
  }

  /** Sets the distance in pixels that the tab header should be transformed in the X-axis. */
  set scrollDistance(v: number) {
    this._scrollDistance = Math.max(0, Math.min(this._getMaxScrollDistance(), v));

    // Mark that the scroll distance has changed so that after the view is checked, the CSS
    // transformation can move the header.
    this._scrollDistanceChanged = true;
    this._checkScrollingControls();
  }
  get scrollDistance(): number { return this._scrollDistance; }

  /**
   * Moves the tab list in the 'before' or 'after' direction (towards the beginning of the list or
   * the end of the list, respectively). The distance to scroll is computed to be a third of the
   * length of the tab list view window.
   *
   * This is an expensive call that forces a layout reflow to compute box and scroll metrics and
   * should be called sparingly.
   */
  _scrollHeader(scrollDir: ScrollDirection) {
    const viewLength = this._tabListContainer.nativeElement.offsetWidth;

    // Move the scroll distance one-third the length of the tab list's viewport.
    this.scrollDistance += (scrollDir == 'before' ? -1 : 1) * viewLength / 3;
  }

  /**
   * Moves the tab list such that the desired tab label (marked by index) is moved into view.
   *
   * This is an expensive call that forces a layout reflow to compute box and scroll metrics and
   * should be called sparingly.
   */
  _scrollToLabel(labelIndex: number) {
    const selectedLabel = this._labelWrappers ? this._labelWrappers.toArray()[labelIndex] : null;

    if (!selectedLabel) { return; }

    // The view length is the visible width of the tab labels.
    const viewLength = this._tabListContainer.nativeElement.offsetWidth;

    let labelBeforePos: number, labelAfterPos: number;
    if (this._getLayoutDirection() == 'ltr') {
      labelBeforePos = selectedLabel.getOffsetLeft();
      labelAfterPos = labelBeforePos + selectedLabel.getOffsetWidth();
    } else {
      labelAfterPos = this._tabList.nativeElement.offsetWidth - selectedLabel.getOffsetLeft();
      labelBeforePos = labelAfterPos - selectedLabel.getOffsetWidth();
    }

    const beforeVisiblePos = this.scrollDistance;
    const afterVisiblePos = this.scrollDistance + viewLength;

    if (labelBeforePos < beforeVisiblePos) {
      // Scroll header to move label to the before direction
      this.scrollDistance -= beforeVisiblePos - labelBeforePos + EXAGGERATED_OVERSCROLL;
    } else if (labelAfterPos > afterVisiblePos) {
      // Scroll header to move label to the after direction
      this.scrollDistance += labelAfterPos - afterVisiblePos + EXAGGERATED_OVERSCROLL;
    }
  }

  /**
   * Evaluate whether the pagination controls should be displayed. If the scroll width of the
   * tab list is wider than the size of the header container, then the pagination controls should
   * be shown.
   *
   * This is an expensive call that forces a layout reflow to compute box and scroll metrics and
   * should be called sparingly.
   */
  _checkPaginationEnabled() {
    const isEnabled =
        this._tabList.nativeElement.scrollWidth > this._elementRef.nativeElement.offsetWidth;

    if (!isEnabled) {
      this.scrollDistance = 0;
    }

    if (isEnabled !== this._showPaginationControls) {
      this._changeDetectorRef.markForCheck();
    }

    this._showPaginationControls = isEnabled;
  }

  /**
   * Evaluate whether the before and after controls should be enabled or disabled.
   * If the header is at the beginning of the list (scroll distance is equal to 0) then disable the
   * before button. If the header is at the end of the list (scroll distance is equal to the
   * maximum distance we can scroll), then disable the after button.
   *
   * This is an expensive call that forces a layout reflow to compute box and scroll metrics and
   * should be called sparingly.
   */
  _checkScrollingControls() {
    // Check if the pagination arrows should be activated.
    this._disableScrollBefore = this.scrollDistance == 0;
    this._disableScrollAfter = this.scrollDistance == this._getMaxScrollDistance();
    this._changeDetectorRef.markForCheck();
  }

  /**
   * Determines what is the maximum length in pixels that can be set for the scroll distance. This
   * is equal to the difference in width between the tab list container and tab header container.
   *
   * This is an expensive call that forces a layout reflow to compute box and scroll metrics and
   * should be called sparingly.
   */
  _getMaxScrollDistance(): number {
    const lengthOfTabList = this._tabList.nativeElement.scrollWidth;
    const viewLength = this._tabListContainer.nativeElement.offsetWidth;
    return (lengthOfTabList - viewLength) || 0;
  }

  /** Tells the ink-bar to align itself to the current label wrapper */
  private _alignInkBarToSelectedTab(): void {
    const selectedLabelWrapper = this._labelWrappers && this._labelWrappers.length ?
        this._labelWrappers.toArray()[this.selectedIndex].elementRef.nativeElement :
        null;

    this._inkBar.alignToElement(selectedLabelWrapper);
  }
}<|MERGE_RESOLUTION|>--- conflicted
+++ resolved
@@ -6,15 +6,9 @@
  * found in the LICENSE file at https://angular.io/license
  */
 
-<<<<<<< HEAD
 import {Direction, Directionality} from '@uiux/cdk/bidi';
 import {ENTER, LEFT_ARROW, RIGHT_ARROW, SPACE} from '@uiux/cdk/keycodes';
-import {auditTime, startWith} from '@uiux/cdk/rxjs';
-=======
-import {Direction, Directionality} from '@angular/cdk/bidi';
-import {ENTER, LEFT_ARROW, RIGHT_ARROW, SPACE} from '@angular/cdk/keycodes';
-import {startWith} from '@angular/cdk/rxjs';
->>>>>>> 4d972717
+import {startWith} from '@uiux/cdk/rxjs';
 import {
   AfterContentChecked,
   AfterContentInit,
@@ -33,18 +27,13 @@
   ViewChild,
   ViewEncapsulation,
 } from '@angular/core';
-<<<<<<< HEAD
 import {CanDisableRipple, mixinDisableRipple} from '@uiux/material/core';
-import {fromEvent} from 'rxjs/observable/fromEvent';
-=======
-import {CanDisableRipple, mixinDisableRipple} from '@angular/material/core';
->>>>>>> 4d972717
 import {merge} from 'rxjs/observable/merge';
 import {of as observableOf} from 'rxjs/observable/of';
 import {Subscription} from 'rxjs/Subscription';
 import {MatInkBar} from './ink-bar';
 import {MatTabLabelWrapper} from './tab-label-wrapper';
-import {ViewportRuler} from '@angular/cdk/scrolling';
+import {ViewportRuler} from '@uiux/cdk/scrolling';
 
 
 /**

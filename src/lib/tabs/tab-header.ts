--- conflicted
+++ resolved
@@ -25,22 +25,10 @@
   ChangeDetectionStrategy,
   ChangeDetectorRef
 } from '@angular/core';
-<<<<<<< HEAD
-import {
-  RIGHT_ARROW,
-  LEFT_ARROW,
-  ENTER,
-  Directionality,
-  Direction,
-  HammerInput,
-} from '../core';
-import {MdTabLabelWrapper} from './tab-label-wrapper';
-import {MdInkBar} from './ink-bar';
-=======
+import {HammerInput} from '../core';
 import {Directionality, Direction} from '@angular/cdk/bidi';
 import {RIGHT_ARROW, LEFT_ARROW, ENTER} from '@angular/cdk/keycodes';
 import {auditTime, startWith} from '@angular/cdk/rxjs';
->>>>>>> 7f60b097
 import {Subscription} from 'rxjs/Subscription';
 import {of as observableOf} from 'rxjs/observable/of';
 import {merge} from 'rxjs/observable/merge';

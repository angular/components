--- conflicted
+++ resolved
@@ -9,11 +9,7 @@
   display: block;
   position: relative;
   border-radius: $mat-card-border-radius;
-<<<<<<< HEAD
   font-family: $mat-font-family;
-=======
-
->>>>>>> d3d6d26c
   &:not([class*='mat-elevation-z']) {
     @include mat-elevation(2);
   }
@@ -39,7 +35,6 @@
 
 .mat-card-title, .mat-card-subtitle, .mat-card-content {
   @extend %mat-card-section-base;
-<<<<<<< HEAD
   font-size: 24px;
   font-weight: 400;
 }
@@ -54,8 +49,6 @@
   @extend %mat-card-section-base;
   font-size: $mat-body-font-size-base;
   padding: $mat-card-default-padding;
-=======
->>>>>>> d3d6d26c
 }
 
 .mat-card-actions {

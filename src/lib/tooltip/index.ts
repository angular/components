/**
 * @license
 * Copyright Google Inc. All Rights Reserved.
 *
 * Use of this source code is governed by an MIT-style license that can be
 * found in the LICENSE file at https://angular.io/license
 */

<<<<<<< HEAD
import {NgModule} from '@angular/core';
import {CommonModule} from '@angular/common';
import {OverlayModule} from '@angular/cdk/overlay';
import {PlatformModule} from '@angular/cdk/platform';
import {MdCommonModule} from '../core';
import {MdTooltip, TooltipComponent, MD_TOOLTIP_SCROLL_STRATEGY_PROVIDER} from './tooltip';
import {A11yModule, ARIA_DESCRIBER_PROVIDER} from '@angular/cdk/a11y';


@NgModule({
  imports: [
    CommonModule,
    OverlayModule,
    MdCommonModule,
    PlatformModule,
    A11yModule,
  ],
  exports: [MdTooltip, TooltipComponent, MdCommonModule],
  declarations: [MdTooltip, TooltipComponent],
  entryComponents: [TooltipComponent],
  providers: [MD_TOOLTIP_SCROLL_STRATEGY_PROVIDER, ARIA_DESCRIBER_PROVIDER],
})
export class MdTooltipModule {}


export * from './tooltip';
=======
export * from './public_api';
>>>>>>> 34b5620a
<|MERGE_RESOLUTION|>--- conflicted
+++ resolved
@@ -6,33 +6,5 @@
  * found in the LICENSE file at https://angular.io/license
  */
 
-<<<<<<< HEAD
-import {NgModule} from '@angular/core';
-import {CommonModule} from '@angular/common';
-import {OverlayModule} from '@angular/cdk/overlay';
-import {PlatformModule} from '@angular/cdk/platform';
-import {MdCommonModule} from '../core';
-import {MdTooltip, TooltipComponent, MD_TOOLTIP_SCROLL_STRATEGY_PROVIDER} from './tooltip';
-import {A11yModule, ARIA_DESCRIBER_PROVIDER} from '@angular/cdk/a11y';
 
-
-@NgModule({
-  imports: [
-    CommonModule,
-    OverlayModule,
-    MdCommonModule,
-    PlatformModule,
-    A11yModule,
-  ],
-  exports: [MdTooltip, TooltipComponent, MdCommonModule],
-  declarations: [MdTooltip, TooltipComponent],
-  entryComponents: [TooltipComponent],
-  providers: [MD_TOOLTIP_SCROLL_STRATEGY_PROVIDER, ARIA_DESCRIBER_PROVIDER],
-})
-export class MdTooltipModule {}
-
-
-export * from './tooltip';
-=======
-export * from './public_api';
->>>>>>> 34b5620a
+export * from './public_api';
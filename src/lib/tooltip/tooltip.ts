--- conflicted
+++ resolved
@@ -42,27 +42,6 @@
 } from '@angular/core';
 import {Observable} from 'rxjs/Observable';
 import {Subject} from 'rxjs/Subject';
-<<<<<<< HEAD
-import {Directionality} from '@angular/cdk/bidi';
-import {Platform} from '@angular/cdk/platform';
-import {first} from '@angular/cdk/rxjs';
-import {
-  OriginConnectionPosition,
-  Overlay,
-  OverlayConnectionPosition,
-  OverlayRef,
-  OverlayState,
-  RepositionScrollStrategy,
-  // This import is only used to define a generic type. The current TypeScript version incorrectly
-  // considers such imports as unused (https://github.com/Microsoft/TypeScript/issues/14953)
-  // tslint:disable-next-line:no-unused-variable
-  ScrollStrategy,
-} from '@angular/cdk/overlay';
-import {coerceBooleanProperty} from '@angular/cdk/coercion';
-import {ESCAPE} from '@angular/cdk/keycodes';
-import {AriaDescriber} from '@angular/cdk/a11y';
-=======
->>>>>>> 34b5620a
 
 
 export type TooltipPosition = 'left' | 'right' | 'above' | 'below' | 'before' | 'after';
@@ -165,19 +144,11 @@
   /** The message to be displayed in the tooltip */
   @Input('mdTooltip') get message() { return this._message; }
   set message(value: string) {
-<<<<<<< HEAD
-    if (this._message) {
-      this._ariaDescriber.removeDescription(this._elementRef.nativeElement, this._message);
-    }
-
-    // If the message is not a string (e.g. number), convert it to a string and trim it.
-    this._message = value ? `${value}`.trim() : '';
-=======
+
     this._ariaDescriber.removeDescription(this._elementRef.nativeElement, this._message);
 
     // If the message is not a string (e.g. number), convert it to a string and trim it.
     this._message = value != null ? `${value}`.trim() : '';
->>>>>>> 34b5620a
     this._updateTooltipMessage();
     this._ariaDescriber.describe(this._elementRef.nativeElement, this.message);
   }

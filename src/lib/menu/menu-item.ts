--- conflicted
+++ resolved
@@ -51,11 +51,7 @@
   OnDestroy {
 
   /** Stream that emits when the menu item is hovered. */
-<<<<<<< HEAD
-  hover: Subject<MatMenuItem> = new Subject<MatMenuItem>();
-=======
-  _hovered: Subject<MatMenuItem> = new Subject();
->>>>>>> 24f0471b
+  _hovered: Subject<MatMenuItem> = new Subject<MatMenuItem>();
 
   /** Whether the menu item is highlighted. */
   _highlighted: boolean = false;

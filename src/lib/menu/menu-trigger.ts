--- conflicted
+++ resolved
@@ -17,23 +17,11 @@
     Overlay,
     OverlayState,
     OverlayRef,
-<<<<<<< HEAD
-    TemplatePortal
-} from 'md2/core/core';
-import {
-    ConnectedPositionStrategy
-} from 'md2/core/overlay/position/connected-position-strategy';
-import {
-  HorizontalConnectionPos,
-  VerticalConnectionPos
-} from 'md2/core/overlay/position/connected-position';
-=======
     TemplatePortal,
     ConnectedPositionStrategy,
     HorizontalConnectionPos,
     VerticalConnectionPos
 } from '@angular2-material/core';
->>>>>>> 0390bd57
 
 /**
  * This directive is intended to be used in conjunction with an md-menu tag.  It is

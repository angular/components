--- conflicted
+++ resolved
@@ -35,15 +35,14 @@
  */
 export function throwMatMenuInvalidPositionY() {
   throw Error(`y-position value must be either 'above' or below'.
-<<<<<<< HEAD
-      Example: <md-menu y-position="above" #menu="mdMenu"></md-menu>`);
+      Example: <mat-menu y-position="above" #menu="matMenu"></mat-menu>`);
 }
 
 /**
  * Throws an exception for the case when menu's x offset is not a number.
  * @docs-private
  */
-export function throwInvalidOffsetX() {
+export function throwMatMenuInvalidOffsetX() {
   throw Error(`x offset must be a number.
       Example: <md-menu xOffset="20" #menu="mdMenu"></md-menu>`);
 }
@@ -52,10 +51,7 @@
  * Throws an exception for the case when menu's y offset is not a number.
  * @docs-private
  */
- export function throwInvalidOffsetY() {
+ export function throwMatMenuInvalidOffsetY() {
   throw Error(`y offset must be a number.
       Example: <md-menu yOffset="20" #menu="mdMenu"></md-menu>`);
-=======
-      Example: <mat-menu y-position="above" #menu="matMenu"></mat-menu>`);
->>>>>>> 01622b1c
 }
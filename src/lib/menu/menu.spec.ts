import {async, ComponentFixture, fakeAsync, TestBed, tick} from '@angular/core/testing';
import {By} from '@angular/platform-browser';
import {NoopAnimationsModule} from '@angular/platform-browser/animations';
import {
  Component,
  ElementRef,
  EventEmitter,
  Input,
  Output,
  TemplateRef,
  ViewChild,
} from '@angular/core';
import {Direction, Directionality} from '@angular/cdk/bidi';
import {OverlayContainer} from '@angular/cdk/overlay';
import {ESCAPE, LEFT_ARROW, RIGHT_ARROW} from '@angular/cdk/keycodes';
import {
  MD_MENU_DEFAULT_OPTIONS,
  MdMenu,
  MdMenuModule,
  MdMenuPanel,
  MdMenuTrigger,
  MenuPositionX,
  MenuPositionY,
} from './index';
import {MENU_PANEL_TOP_PADDING} from './menu-trigger';
import {extendObject} from '../core/util/object-extend';
import {
  dispatchKeyboardEvent,
  dispatchMouseEvent,
  dispatchEvent,
  createKeyboardEvent,
} from '@angular/cdk/testing';


describe('MdMenu', () => {
  let overlayContainerElement: HTMLElement;
  let dir: Direction;

  beforeEach(async(() => {
    dir = 'ltr';
    TestBed.configureTestingModule({
      imports: [MdMenuModule, NoopAnimationsModule],
      declarations: [
        SimpleMenu,
        PositionedMenu,
<<<<<<< HEAD
        OffsetMenu,
        OverlapMenu,
        CustomMenuPanel,
        CustomMenu
=======
        OverlapMenu,
        CustomMenuPanel,
        CustomMenu,
        NestedMenu,
        NestedMenuCustomElevation
>>>>>>> 372436cb
      ],
      providers: [
        {provide: OverlayContainer, useFactory: () => {
          overlayContainerElement = document.createElement('div');
          overlayContainerElement.classList.add('cdk-overlay-container');
          document.body.appendChild(overlayContainerElement);

          // remove body padding to keep consistent cross-browser
          document.body.style.padding = '0';
          document.body.style.margin = '0';
          return {getContainerElement: () => overlayContainerElement};
        }},
        {provide: Directionality, useFactory: () => ({value: dir})}
      ]
    });

    TestBed.compileComponents();
  }));

  afterEach(() => {
    document.body.removeChild(overlayContainerElement);
  });

  it('should open the menu as an idempotent operation', () => {
    const fixture = TestBed.createComponent(SimpleMenu);
    fixture.detectChanges();
    expect(overlayContainerElement.textContent).toBe('');
    expect(() => {
      fixture.componentInstance.trigger.openMenu();
      fixture.componentInstance.trigger.openMenu();

      expect(overlayContainerElement.textContent).toContain('Item');
      expect(overlayContainerElement.textContent).toContain('Disabled');
    }).not.toThrowError();
  });

  it('should close the menu when a click occurs outside the menu', fakeAsync(() => {
    const fixture = TestBed.createComponent(SimpleMenu);
    fixture.detectChanges();
    fixture.componentInstance.trigger.openMenu();

    const backdrop = <HTMLElement>overlayContainerElement.querySelector('.cdk-overlay-backdrop');
    backdrop.click();
    fixture.detectChanges();
    tick(500);

    expect(overlayContainerElement.textContent).toBe('');
  }));

  it('should close the menu when pressing escape', fakeAsync(() => {
    const fixture = TestBed.createComponent(SimpleMenu);
    fixture.detectChanges();
    fixture.componentInstance.trigger.openMenu();

    const panel = overlayContainerElement.querySelector('.mat-menu-panel')!;
    const event = createKeyboardEvent('keydown', ESCAPE);
    const stopPropagationSpy = spyOn(event, 'stopPropagation').and.callThrough();

    dispatchEvent(panel, event);
    fixture.detectChanges();
    tick(500);

    expect(overlayContainerElement.textContent).toBe('');
    expect(stopPropagationSpy).toHaveBeenCalled();
  }));

  it('should open a custom menu', () => {
    const fixture = TestBed.createComponent(CustomMenu);
    fixture.detectChanges();
    expect(overlayContainerElement.textContent).toBe('');
    expect(() => {
      fixture.componentInstance.trigger.openMenu();
      fixture.componentInstance.trigger.openMenu();

      expect(overlayContainerElement.textContent).toContain('Custom Menu header');
      expect(overlayContainerElement.textContent).toContain('Custom Content');
    }).not.toThrowError();
  });

  it('should set the panel direction based on the trigger direction', () => {
    dir = 'rtl';
    const fixture = TestBed.createComponent(SimpleMenu);
    fixture.detectChanges();
    fixture.componentInstance.trigger.openMenu();
    fixture.detectChanges();

    const overlayPane = overlayContainerElement.querySelector('.cdk-overlay-pane')!;
    expect(overlayPane.getAttribute('dir')).toEqual('rtl');
  });

  it('should transfer any custom classes from the host to the overlay', () => {
    const fixture = TestBed.createComponent(SimpleMenu);

    fixture.detectChanges();
    fixture.componentInstance.trigger.openMenu();

    const menuEl = fixture.debugElement.query(By.css('md-menu')).nativeElement;
    const panel = overlayContainerElement.querySelector('.mat-menu-panel')!;

    expect(menuEl.classList).not.toContain('custom-one');
    expect(menuEl.classList).not.toContain('custom-two');

    expect(panel.classList).toContain('custom-one');
    expect(panel.classList).toContain('custom-two');
  });

  it('should set the "menu" role on the overlay panel', () => {
    const fixture = TestBed.createComponent(SimpleMenu);
    fixture.detectChanges();
    fixture.componentInstance.trigger.openMenu();
    fixture.detectChanges();

    const menuPanel = overlayContainerElement.querySelector('.mat-menu-panel');

    expect(menuPanel).toBeTruthy('Expected to find a menu panel.');

    const role = menuPanel ? menuPanel.getAttribute('role') : '';
    expect(role).toBe('menu', 'Expected panel to have the "menu" role.');
  });

  it('should not throw an error on destroy', () => {
    const fixture = TestBed.createComponent(SimpleMenu);
    expect(fixture.destroy.bind(fixture)).not.toThrow();
  });

  describe('positions', () => {
    let fixture: ComponentFixture<PositionedMenu>;
    let panel: HTMLElement;

    beforeEach(() => {
      fixture = TestBed.createComponent(PositionedMenu);
      fixture.detectChanges();

      const trigger = fixture.componentInstance.triggerEl.nativeElement;

      // Push trigger to the bottom edge of viewport,so it has space to open "above"
      trigger.style.position = 'fixed';
      trigger.style.top = '600px';

      // Push trigger to the right, so it has space to open "before"
      trigger.style.left = '100px';

      fixture.componentInstance.trigger.openMenu();
      fixture.detectChanges();
      panel = overlayContainerElement.querySelector('.mat-menu-panel') as HTMLElement;
    });

    it('should append mat-menu-before if the x position is changed', () => {
      expect(panel.classList).toContain('mat-menu-before');
      expect(panel.classList).not.toContain('mat-menu-after');

      fixture.componentInstance.xPosition = 'after';
      fixture.detectChanges();

      expect(panel.classList).toContain('mat-menu-after');
      expect(panel.classList).not.toContain('mat-menu-before');
    });

    it('should append mat-menu-above if the y position is changed', () => {
      expect(panel.classList).toContain('mat-menu-above');
      expect(panel.classList).not.toContain('mat-menu-below');

      fixture.componentInstance.yPosition = 'below';
      fixture.detectChanges();

      expect(panel.classList).toContain('mat-menu-below');
      expect(panel.classList).not.toContain('mat-menu-above');
    });

    it('should default to the "below" and "after" positions', () => {
      fixture.destroy();

      let newFixture = TestBed.createComponent(SimpleMenu);

      newFixture.detectChanges();
      newFixture.componentInstance.trigger.openMenu();
      newFixture.detectChanges();
      panel = overlayContainerElement.querySelector('.mat-menu-panel') as HTMLElement;

      expect(panel.classList).toContain('mat-menu-below');
      expect(panel.classList).toContain('mat-menu-after');
    });

    function getOverlayPane(): HTMLElement {
      return overlayContainerElement.querySelector('.cdk-overlay-pane') as HTMLElement;
    }

  });

  describe('fallback positions', () => {

    it('should set x Offset and y offset', () => {
      // value of offset
      const xOffsetToSet = 30;
      const yOffsetToSet = 30;
      const offsetFixture = TestBed.createComponent(OffsetMenu);
      offsetFixture.detectChanges();

      // set the x offset and y offset
      offsetFixture.componentInstance.xOffset = xOffsetToSet.toString();
      offsetFixture.componentInstance.yOffset = yOffsetToSet.toString();
      offsetFixture.detectChanges();

      const triggerOffset = offsetFixture.componentInstance.triggerEl.nativeElement;
      const triggerRect = triggerOffset.getBoundingClientRect();

      offsetFixture.componentInstance.trigger.openMenu();
      offsetFixture.detectChanges();
      const overlayPane = getOverlayPane();
      const overlayRect = overlayPane.getBoundingClientRect();

      // calculate difference between overlay and trigger positions
      const overlayRectLeftOffset = overlayRect.left - triggerRect.left;
      const overlayRectBottomOffset = overlayRect.top -  triggerRect.top;

      expect(Math.floor(overlayRectLeftOffset))
        .toBe(Math.floor(xOffsetToSet),
          `Expected x offset of the menu to be set`);

      expect(Math.floor(overlayRectBottomOffset))
        .toBe(Math.floor(yOffsetToSet),
          `Expected y offset of the menu to be set`);
    });

    it('should fall back to "before" mode if "after" mode would not fit on screen', () => {
      const fixture = TestBed.createComponent(SimpleMenu);
      fixture.detectChanges();
      const trigger = fixture.componentInstance.triggerEl.nativeElement;

      // Push trigger to the right side of viewport, so it doesn't have space to open
      // in its default "after" position on the right side.
      trigger.style.position = 'fixed';
      trigger.style.right = '-50px';
      trigger.style.top = '200px';

      fixture.componentInstance.trigger.openMenu();
      fixture.detectChanges();
      const overlayPane = getOverlayPane();
      const triggerRect = trigger.getBoundingClientRect();
      const overlayRect = overlayPane.getBoundingClientRect();

      // In "before" position, the right sides of the overlay and the origin are aligned.
      // To find the overlay left, subtract the menu width from the origin's right side.
      const expectedLeft = triggerRect.right - overlayRect.width;
      expect(Math.floor(overlayRect.left))
          .toBe(Math.floor(expectedLeft),
              `Expected menu to open in "before" position if "after" position wouldn't fit.`);

      // The y-position of the overlay should be unaffected, as it can already fit vertically
      expect(Math.floor(overlayRect.top))
          .toBe(Math.floor(triggerRect.top),
              `Expected menu top position to be unchanged if it can fit in the viewport.`);
    });

    it('should fall back to "above" mode if "below" mode would not fit on screen', () => {
      const fixture = TestBed.createComponent(SimpleMenu);
      fixture.detectChanges();
      const trigger = fixture.componentInstance.triggerEl.nativeElement;

      // Push trigger to the bottom part of viewport, so it doesn't have space to open
      // in its default "below" position below the trigger.
      trigger.style.position = 'fixed';
      trigger.style.bottom = '65px';

      fixture.componentInstance.trigger.openMenu();
      fixture.detectChanges();
      const overlayPane = getOverlayPane();
      const triggerRect = trigger.getBoundingClientRect();
      const overlayRect = overlayPane.getBoundingClientRect();

      // In "above" position, the bottom edges of the overlay and the origin are aligned.
      // To find the overlay top, subtract the menu height from the origin's bottom edge.
      const expectedTop = triggerRect.bottom - overlayRect.height;
      expect(Math.floor(overlayRect.top))
          .toBe(Math.floor(expectedTop),
              `Expected menu to open in "above" position if "below" position wouldn't fit.`);

      // The x-position of the overlay should be unaffected, as it can already fit horizontally
      expect(Math.floor(overlayRect.left))
          .toBe(Math.floor(triggerRect.left),
              `Expected menu x position to be unchanged if it can fit in the viewport.`);
    });

    it('should re-position menu on both axes if both defaults would not fit', () => {
      const fixture = TestBed.createComponent(SimpleMenu);
      fixture.detectChanges();
      const trigger = fixture.componentInstance.triggerEl.nativeElement;

      // push trigger to the bottom, right part of viewport, so it doesn't have space to open
      // in its default "after below" position.
      trigger.style.position = 'fixed';
      trigger.style.right = '-50px';
      trigger.style.bottom = '65px';

      fixture.componentInstance.trigger.openMenu();
      fixture.detectChanges();
      const overlayPane = getOverlayPane();
      const triggerRect = trigger.getBoundingClientRect();
      const overlayRect = overlayPane.getBoundingClientRect();

      const expectedLeft = triggerRect.right - overlayRect.width;
      const expectedTop = triggerRect.bottom - overlayRect.height;

      expect(Math.floor(overlayRect.left))
          .toBe(Math.floor(expectedLeft),
              `Expected menu to open in "before" position if "after" position wouldn't fit.`);

      expect(Math.floor(overlayRect.top))
          .toBe(Math.floor(expectedTop),
              `Expected menu to open in "above" position if "below" position wouldn't fit.`);
    });

    it('should re-position a menu with custom position set', () => {
      const fixture = TestBed.createComponent(PositionedMenu);
      fixture.detectChanges();
      const trigger = fixture.componentInstance.triggerEl.nativeElement;

      fixture.componentInstance.trigger.openMenu();
      fixture.detectChanges();
      const overlayPane = getOverlayPane();
      const triggerRect = trigger.getBoundingClientRect();
      const overlayRect = overlayPane.getBoundingClientRect();

      // As designated "before" position won't fit on screen, the menu should fall back
      // to "after" mode, where the left sides of the overlay and trigger are aligned.
      expect(Math.floor(overlayRect.left))
          .toBe(Math.floor(triggerRect.left),
              `Expected menu to open in "after" position if "before" position wouldn't fit.`);

      // As designated "above" position won't fit on screen, the menu should fall back
      // to "below" mode, where the top edges of the overlay and trigger are aligned.
      expect(Math.floor(overlayRect.top))
          .toBe(Math.floor(triggerRect.top),
              `Expected menu to open in "below" position if "above" position wouldn't fit.`);
    });

    function getOverlayPane(): HTMLElement {
      return overlayContainerElement.querySelector('.cdk-overlay-pane') as HTMLElement;
    }
  });

  describe('overlapping trigger', () => {
    /**
     * This test class is used to create components containing a menu.
     * It provides helpers to reposition the trigger, open the menu,
     * and access the trigger and overlay positions.
     * Additionally it can take any inputs for the menu wrapper component.
     *
     * Basic usage:
     * const subject = new OverlapSubject(MyComponent);
     * subject.openMenu();
     */
    class OverlapSubject<T extends TestableMenu> {
      private readonly fixture: ComponentFixture<T>;
      private readonly trigger: any;

      constructor(ctor: {new(): T; }, inputs: {[key: string]: any} = {}) {
        this.fixture = TestBed.createComponent(ctor);
        extendObject(this.fixture.componentInstance, inputs);
        this.fixture.detectChanges();
        this.trigger = this.fixture.componentInstance.triggerEl.nativeElement;
      }

      openMenu() {
        this.fixture.componentInstance.trigger.openMenu();
        this.fixture.detectChanges();
      }

      updateTriggerStyle(style: any) {
        return extendObject(this.trigger.style, style);
      }

      get overlayRect() {
        return this.overlayPane.getBoundingClientRect();
      }

      get triggerRect() {
        return this.trigger.getBoundingClientRect();
      }

      get menuPanel() {
        return overlayContainerElement.querySelector('.mat-menu-panel');
      }

      private get overlayPane() {
        return overlayContainerElement.querySelector('.cdk-overlay-pane') as HTMLElement;
      }
    }

    let subject: OverlapSubject<OverlapMenu>;
    describe('explicitly overlapping', () => {
      beforeEach(() => {
        subject = new OverlapSubject(OverlapMenu, {overlapTrigger: true});
      });

      it('positions the overlay below the trigger', () => {
        subject.openMenu();

        // Since the menu is overlaying the trigger, the overlay top should be the trigger top.
        expect(Math.floor(subject.overlayRect.top))
            .toBe(Math.floor(subject.triggerRect.top),
                `Expected menu to open in default "below" position.`);
      });
    });

    describe('not overlapping', () => {
      beforeEach(() => {
        subject = new OverlapSubject(OverlapMenu, {overlapTrigger: false});
      });

      it('positions the overlay below the trigger', () => {
        subject.openMenu();

        // Since the menu is below the trigger, the overlay top should be the trigger bottom.
        expect(Math.floor(subject.overlayRect.top))
            .toBe(Math.floor(subject.triggerRect.bottom),
                `Expected menu to open directly below the trigger.`);
      });

      it('supports above position fall back', () => {
        // Push trigger to the bottom part of viewport, so it doesn't have space to open
        // in its default "below" position below the trigger.
        subject.updateTriggerStyle({position: 'fixed', bottom: '0'});
        subject.openMenu();

        // Since the menu is above the trigger, the overlay bottom should be the trigger top.
        expect(Math.floor(subject.overlayRect.bottom))
            .toBe(Math.floor(subject.triggerRect.top),
                `Expected menu to open in "above" position if "below" position wouldn't fit.`);
      });

      it('repositions the origin to be below, so the menu opens from the trigger', () => {
        subject.openMenu();

        expect(subject.menuPanel!.classList).toContain('mat-menu-below');
        expect(subject.menuPanel!.classList).not.toContain('mat-menu-above');
      });

    });
  });

  describe('animations', () => {
    it('should include the ripple on items by default', () => {
      const fixture = TestBed.createComponent(SimpleMenu);
      fixture.detectChanges();

      fixture.componentInstance.trigger.openMenu();
      const item = fixture.debugElement.query(By.css('.mat-menu-item'));
      const ripple = item.query(By.css('.mat-ripple'));

      expect(ripple).not.toBeNull();
    });

    it('should remove the ripple on disabled items', () => {
      const fixture = TestBed.createComponent(SimpleMenu);
      fixture.detectChanges();

      fixture.componentInstance.trigger.openMenu();
      const items = fixture.debugElement.queryAll(By.css('.mat-menu-item'));

      // items[1] is disabled, so the ripple should not be present
      const ripple = items[1].query(By.css('.mat-ripple'));
      expect(ripple).toBeNull();
    });

  });

  describe('close event', () => {
    let fixture: ComponentFixture<SimpleMenu>;

    beforeEach(() => {
      fixture = TestBed.createComponent(SimpleMenu);
      fixture.detectChanges();
      fixture.componentInstance.trigger.openMenu();
    });

    it('should emit an event when a menu item is clicked', () => {
      const menuItem = overlayContainerElement.querySelector('[md-menu-item]') as HTMLElement;

      menuItem.click();
      fixture.detectChanges();

      expect(fixture.componentInstance.closeCallback).toHaveBeenCalled();
    });

    it('should emit a close event when the backdrop is clicked', () => {
      const backdrop = <HTMLElement>overlayContainerElement.querySelector('.cdk-overlay-backdrop');

      backdrop.click();
      fixture.detectChanges();

      expect(fixture.componentInstance.closeCallback).toHaveBeenCalled();
    });

    it('should complete the callback when the menu is destroyed', () => {
      let emitCallback = jasmine.createSpy('emit callback');
      let completeCallback = jasmine.createSpy('complete callback');

      fixture.componentInstance.menu.close.subscribe(emitCallback, null, completeCallback);
      fixture.destroy();

      expect(emitCallback).toHaveBeenCalled();
      expect(completeCallback).toHaveBeenCalled();
    });
  });

  describe('nested menu', () => {
    let fixture: ComponentFixture<NestedMenu>;
    let instance: NestedMenu;
    let overlay: HTMLElement;
    let compileTestComponent = () => {
      fixture = TestBed.createComponent(NestedMenu);
      fixture.detectChanges();
      instance = fixture.componentInstance;
      overlay = overlayContainerElement;
    };

    it('should set the `triggersSubmenu` flags on the triggers', () => {
      compileTestComponent();
      expect(instance.rootTrigger.triggersSubmenu()).toBe(false);
      expect(instance.levelOneTrigger.triggersSubmenu()).toBe(true);
      expect(instance.levelTwoTrigger.triggersSubmenu()).toBe(true);
    });

    it('should set the `parentMenu` on the sub-menu instances', () => {
      compileTestComponent();
      instance.rootTriggerEl.nativeElement.click();
      fixture.detectChanges();

      instance.levelOneTrigger.openMenu();
      fixture.detectChanges();

      instance.levelTwoTrigger.openMenu();
      fixture.detectChanges();

      expect(instance.rootMenu.parentMenu).toBeFalsy();
      expect(instance.levelOneMenu.parentMenu).toBe(instance.rootMenu);
      expect(instance.levelTwoMenu.parentMenu).toBe(instance.levelOneMenu);
    });

    it('should pass the layout direction the nested menus', () => {
      dir = 'rtl';
      compileTestComponent();
      instance.rootTriggerEl.nativeElement.click();
      fixture.detectChanges();

      instance.levelOneTrigger.openMenu();
      fixture.detectChanges();

      instance.levelTwoTrigger.openMenu();
      fixture.detectChanges();

      expect(instance.rootMenu.direction).toBe('rtl');
      expect(instance.levelOneMenu.direction).toBe('rtl');
      expect(instance.levelTwoMenu.direction).toBe('rtl');
    });

    it('should emit an event when the hover state of the menu items changes', () => {
      compileTestComponent();
      instance.rootTrigger.openMenu();
      fixture.detectChanges();

      const spy = jasmine.createSpy('hover spy');
      const subscription = instance.rootMenu.hover().subscribe(spy);
      const menuItems = overlay.querySelectorAll('[md-menu-item]');

      dispatchMouseEvent(menuItems[0], 'mouseenter');
      fixture.detectChanges();

      expect(spy).toHaveBeenCalledTimes(1);

      dispatchMouseEvent(menuItems[1], 'mouseenter');
      fixture.detectChanges();

      expect(spy).toHaveBeenCalledTimes(2);

      subscription.unsubscribe();
    });

    it('should toggle a nested menu when its trigger is hovered', fakeAsync(() => {
      compileTestComponent();
      instance.rootTriggerEl.nativeElement.click();
      fixture.detectChanges();
      expect(overlay.querySelectorAll('.mat-menu-panel').length).toBe(1, 'Expected one open menu');

      const items = Array.from(overlay.querySelectorAll('.mat-menu-panel [md-menu-item]'));
      const levelOneTrigger = overlay.querySelector('#level-one-trigger')!;

      dispatchMouseEvent(levelOneTrigger, 'mouseenter');
      fixture.detectChanges();
      expect(levelOneTrigger.classList)
          .toContain('mat-menu-item-highlighted', 'Expected the trigger to be highlighted');
      expect(overlay.querySelectorAll('.mat-menu-panel').length).toBe(2, 'Expected two open menus');

      dispatchMouseEvent(items[items.indexOf(levelOneTrigger) + 1], 'mouseenter');
      fixture.detectChanges();
      tick(500);

      expect(overlay.querySelectorAll('.mat-menu-panel').length).toBe(1, 'Expected one open menu');
      expect(levelOneTrigger.classList)
          .not.toContain('mat-menu-item-highlighted', 'Expected the trigger to not be highlighted');
    }));

    it('should close all the open sub-menus when the hover state is changed at the root',
      fakeAsync(() => {
        compileTestComponent();
        instance.rootTriggerEl.nativeElement.click();
        fixture.detectChanges();

        const items = Array.from(overlay.querySelectorAll('.mat-menu-panel [md-menu-item]'));
        const levelOneTrigger = overlay.querySelector('#level-one-trigger')!;

        dispatchMouseEvent(levelOneTrigger, 'mouseenter');
        fixture.detectChanges();

        const levelTwoTrigger = overlay.querySelector('#level-two-trigger')! as HTMLElement;
        dispatchMouseEvent(levelTwoTrigger, 'mouseenter');
        fixture.detectChanges();

        expect(overlay.querySelectorAll('.mat-menu-panel').length)
            .toBe(3, 'Expected three open menus');

        dispatchMouseEvent(items[items.indexOf(levelOneTrigger) + 1], 'mouseenter');
        fixture.detectChanges();
        tick(500);

        expect(overlay.querySelectorAll('.mat-menu-panel').length)
            .toBe(1, 'Expected one open menu');
      }));

    it('should open a nested menu when its trigger is clicked', () => {
      compileTestComponent();
      instance.rootTriggerEl.nativeElement.click();
      fixture.detectChanges();
      expect(overlay.querySelectorAll('.mat-menu-panel').length).toBe(1, 'Expected one open menu');

      const levelOneTrigger = overlay.querySelector('#level-one-trigger')! as HTMLElement;

      levelOneTrigger.click();
      fixture.detectChanges();
      expect(overlay.querySelectorAll('.mat-menu-panel').length).toBe(2, 'Expected two open menus');

      levelOneTrigger.click();
      fixture.detectChanges();
      expect(overlay.querySelectorAll('.mat-menu-panel').length)
          .toBe(2, 'Expected repeat clicks not to close the menu.');
    });

    it('should open and close a nested menu with arrow keys in ltr', fakeAsync(() => {
      compileTestComponent();
      instance.rootTriggerEl.nativeElement.click();
      fixture.detectChanges();
      expect(overlay.querySelectorAll('.mat-menu-panel').length).toBe(1, 'Expected one open menu');

      const levelOneTrigger = overlay.querySelector('#level-one-trigger')! as HTMLElement;

      dispatchKeyboardEvent(levelOneTrigger, 'keydown', RIGHT_ARROW);
      fixture.detectChanges();

      const panels = overlay.querySelectorAll('.mat-menu-panel');

      expect(panels.length).toBe(2, 'Expected two open menus');
      dispatchKeyboardEvent(panels[1], 'keydown', LEFT_ARROW);
      fixture.detectChanges();
      tick(500);

      expect(overlay.querySelectorAll('.mat-menu-panel').length).toBe(1);
    }));

    it('should open and close a nested menu with the arrow keys in rtl', fakeAsync(() => {
      dir = 'rtl';
      fixture.destroy();
      compileTestComponent();
      instance.rootTriggerEl.nativeElement.click();
      fixture.detectChanges();
      expect(overlay.querySelectorAll('.mat-menu-panel').length).toBe(1, 'Expected one open menu');

      const levelOneTrigger = overlay.querySelector('#level-one-trigger')! as HTMLElement;

      dispatchKeyboardEvent(levelOneTrigger, 'keydown', LEFT_ARROW);
      fixture.detectChanges();

      const panels = overlay.querySelectorAll('.mat-menu-panel');

      expect(panels.length).toBe(2, 'Expected two open menus');
      dispatchKeyboardEvent(panels[1], 'keydown', RIGHT_ARROW);
      fixture.detectChanges();
      tick(500);

      expect(overlay.querySelectorAll('.mat-menu-panel').length).toBe(1);
    }));

    it('should not do anything with the arrow keys for a top-level menu', () => {
      compileTestComponent();
      instance.rootTriggerEl.nativeElement.click();
      fixture.detectChanges();

      const menu = overlay.querySelector('.mat-menu-panel')!;

      dispatchKeyboardEvent(menu, 'keydown', RIGHT_ARROW);
      fixture.detectChanges();
      expect(overlay.querySelectorAll('.mat-menu-panel').length)
          .toBe(1, 'Expected one menu to remain open');

      dispatchKeyboardEvent(menu, 'keydown', LEFT_ARROW);
      fixture.detectChanges();
      expect(overlay.querySelectorAll('.mat-menu-panel').length)
          .toBe(1, 'Expected one menu to remain open');
    });

    it('should close all of the menus when the backdrop is clicked', fakeAsync(() => {
      compileTestComponent();
      instance.rootTriggerEl.nativeElement.click();
      fixture.detectChanges();

      instance.levelOneTrigger.openMenu();
      fixture.detectChanges();

      instance.levelTwoTrigger.openMenu();
      fixture.detectChanges();

      expect(overlay.querySelectorAll('.mat-menu-panel').length)
          .toBe(3, 'Expected three open menus');
      expect(overlay.querySelectorAll('.cdk-overlay-backdrop').length)
          .toBe(1, 'Expected one backdrop element');
      expect(overlay.querySelectorAll('.mat-menu-panel, .cdk-overlay-backdrop')[0].classList)
          .toContain('cdk-overlay-backdrop', 'Expected backdrop to be beneath all of the menus');

      (overlay.querySelector('.cdk-overlay-backdrop')! as HTMLElement).click();
      fixture.detectChanges();
      tick(500);

      expect(overlay.querySelectorAll('.mat-menu-panel').length).toBe(0, 'Expected no open menus');
    }));

    it('should shift focus between the sub-menus', () => {
      compileTestComponent();
      instance.rootTrigger.openMenu();
      fixture.detectChanges();

      expect(overlay.querySelector('.mat-menu-panel')!.contains(document.activeElement))
          .toBe(true, 'Expected focus to be inside the root menu');

      instance.levelOneTrigger.openMenu();
      fixture.detectChanges();

      expect(overlay.querySelectorAll('.mat-menu-panel')[1].contains(document.activeElement))
          .toBe(true, 'Expected focus to be inside the first nested menu');

      instance.levelTwoTrigger.openMenu();
      fixture.detectChanges();

      expect(overlay.querySelectorAll('.mat-menu-panel')[2].contains(document.activeElement))
          .toBe(true, 'Expected focus to be inside the second nested menu');

      instance.levelTwoTrigger.closeMenu();
      fixture.detectChanges();

      expect(overlay.querySelectorAll('.mat-menu-panel')[1].contains(document.activeElement))
          .toBe(true, 'Expected focus to be back inside the first nested menu');

      instance.levelOneTrigger.closeMenu();
      fixture.detectChanges();

      expect(overlay.querySelector('.mat-menu-panel')!.contains(document.activeElement))
          .toBe(true, 'Expected focus to be back inside the root menu');
    });

    it('should not shift focus to the sub-menu when it was opened by hover', () => {
      compileTestComponent();
      instance.rootTriggerEl.nativeElement.click();
      fixture.detectChanges();

      const levelOneTrigger = overlay.querySelector('#level-one-trigger')! as HTMLElement;

      dispatchMouseEvent(levelOneTrigger, 'mouseenter');
      fixture.detectChanges();

      expect(overlay.querySelectorAll('.mat-menu-panel')[1].contains(document.activeElement))
          .toBe(false, 'Expected focus to not be inside the nested menu');
    });

    it('should position the sub-menu to the right edge of the trigger in ltr', () => {
      compileTestComponent();
      instance.rootTriggerEl.nativeElement.style.position = 'fixed';
      instance.rootTriggerEl.nativeElement.style.left = '50px';
      instance.rootTriggerEl.nativeElement.style.top = '50px';
      instance.rootTrigger.openMenu();
      fixture.detectChanges();

      instance.levelOneTrigger.openMenu();
      fixture.detectChanges();

      const triggerRect = overlay.querySelector('#level-one-trigger')!.getBoundingClientRect();
      const panelRect = overlay.querySelectorAll('.mat-menu-panel')[1].getBoundingClientRect();

      expect(Math.round(triggerRect.right)).toBe(Math.round(panelRect.left));
      expect(Math.round(triggerRect.top)).toBe(Math.round(panelRect.top) + MENU_PANEL_TOP_PADDING);
    });

    it('should fall back to aligning to the left edge of the trigger in ltr', () => {
      compileTestComponent();
      instance.rootTriggerEl.nativeElement.style.position = 'fixed';
      instance.rootTriggerEl.nativeElement.style.right = '10px';
      instance.rootTriggerEl.nativeElement.style.top = '50%';
      instance.rootTrigger.openMenu();
      fixture.detectChanges();

      instance.levelOneTrigger.openMenu();
      fixture.detectChanges();

      const triggerRect = overlay.querySelector('#level-one-trigger')!.getBoundingClientRect();
      const panelRect = overlay.querySelectorAll('.mat-menu-panel')[1].getBoundingClientRect();

      expect(Math.round(triggerRect.left)).toBe(Math.round(panelRect.right));
      expect(Math.round(triggerRect.top)).toBe(Math.round(panelRect.top) + MENU_PANEL_TOP_PADDING);
    });

    it('should position the sub-menu to the left edge of the trigger in rtl', () => {
      dir = 'rtl';
      compileTestComponent();
      instance.rootTriggerEl.nativeElement.style.position = 'fixed';
      instance.rootTriggerEl.nativeElement.style.left = '50%';
      instance.rootTriggerEl.nativeElement.style.top = '50%';
      instance.rootTrigger.openMenu();
      fixture.detectChanges();

      instance.levelOneTrigger.openMenu();
      fixture.detectChanges();

      const triggerRect = overlay.querySelector('#level-one-trigger')!.getBoundingClientRect();
      const panelRect = overlay.querySelectorAll('.mat-menu-panel')[1].getBoundingClientRect();

      expect(Math.round(triggerRect.left)).toBe(Math.round(panelRect.right));
      expect(Math.round(triggerRect.top)).toBe(Math.round(panelRect.top) + MENU_PANEL_TOP_PADDING);
    });

    it('should fall back to aligning to the right edge of the trigger in rtl', () => {
      dir = 'rtl';
      compileTestComponent();
      instance.rootTriggerEl.nativeElement.style.position = 'fixed';
      instance.rootTriggerEl.nativeElement.style.left = '10px';
      instance.rootTriggerEl.nativeElement.style.top = '50%';
      instance.rootTrigger.openMenu();
      fixture.detectChanges();

      instance.levelOneTrigger.openMenu();
      fixture.detectChanges();

      const triggerRect = overlay.querySelector('#level-one-trigger')!.getBoundingClientRect();
      const panelRect = overlay.querySelectorAll('.mat-menu-panel')[1].getBoundingClientRect();

      expect(Math.round(triggerRect.right)).toBe(Math.round(panelRect.left));
      expect(Math.round(triggerRect.top)).toBe(Math.round(panelRect.top) + MENU_PANEL_TOP_PADDING);
    });

    it('should close all of the menus when an item is clicked', fakeAsync(() => {
      compileTestComponent();
      instance.rootTriggerEl.nativeElement.click();
      fixture.detectChanges();

      instance.levelOneTrigger.openMenu();
      fixture.detectChanges();

      instance.levelTwoTrigger.openMenu();
      fixture.detectChanges();

      const menus = overlay.querySelectorAll('.mat-menu-panel');

      expect(menus.length).toBe(3, 'Expected three open menus');

      (menus[2].querySelector('.mat-menu-item')! as HTMLElement).click();
      fixture.detectChanges();
      tick(500);

      expect(overlay.querySelectorAll('.mat-menu-panel').length).toBe(0, 'Expected no open menus');
    }));

    it('should set a class on the menu items that trigger a sub-menu', () => {
      compileTestComponent();
      instance.rootTrigger.openMenu();
      fixture.detectChanges();

      const menuItems = overlay.querySelectorAll('[md-menu-item]');

      expect(menuItems[0].classList).toContain('mat-menu-item-submenu-trigger');
      expect(menuItems[1].classList).not.toContain('mat-menu-item-submenu-trigger');
    });

    it('should increase the sub-menu elevation based on its depth', () => {
      compileTestComponent();
      instance.rootTrigger.openMenu();
      fixture.detectChanges();

      instance.levelOneTrigger.openMenu();
      fixture.detectChanges();

      instance.levelTwoTrigger.openMenu();
      fixture.detectChanges();

      const menus = overlay.querySelectorAll('.mat-menu-panel');

      expect(menus[0].classList)
          .toContain('mat-elevation-z2', 'Expected root menu to have base elevation.');
      expect(menus[1].classList)
          .toContain('mat-elevation-z3', 'Expected first sub-menu to have base elevation + 1.');
      expect(menus[2].classList)
          .toContain('mat-elevation-z4', 'Expected second sub-menu to have base elevation + 2.');
    });

    it('should update the elevation when the same menu is opened at a different depth',
      fakeAsync(() => {
        compileTestComponent();
        instance.rootTrigger.openMenu();
        fixture.detectChanges();

        instance.levelOneTrigger.openMenu();
        fixture.detectChanges();

        instance.levelTwoTrigger.openMenu();
        fixture.detectChanges();

        let lastMenu = overlay.querySelectorAll('.mat-menu-panel')[2];

        expect(lastMenu.classList)
            .toContain('mat-elevation-z4', 'Expected menu to have the base elevation plus two.');

        (overlay.querySelector('.cdk-overlay-backdrop')! as HTMLElement).click();
        fixture.detectChanges();
        tick(500);

        expect(overlay.querySelectorAll('.mat-menu-panel').length)
            .toBe(0, 'Expected no open menus');

        instance.alternateTrigger.openMenu();
        fixture.detectChanges();

        lastMenu = overlay.querySelector('.mat-menu-panel') as HTMLElement;

        expect(lastMenu.classList)
            .not.toContain('mat-elevation-z4', 'Expected menu not to maintain old elevation.');
        expect(lastMenu.classList)
            .toContain('mat-elevation-z2', 'Expected menu to have the proper updated elevation.');
      }));

    it('should not increase the elevation if the user specified a custom one', () => {
      const elevationFixture = TestBed.createComponent(NestedMenuCustomElevation);

      elevationFixture.detectChanges();
      elevationFixture.componentInstance.rootTrigger.openMenu();
      elevationFixture.detectChanges();

      elevationFixture.componentInstance.levelOneTrigger.openMenu();
      elevationFixture.detectChanges();

      const menuClasses = overlayContainerElement.querySelectorAll('.mat-menu-panel')[1].classList;

      expect(menuClasses)
          .toContain('mat-elevation-z24', 'Expected user elevation to be maintained');
      expect(menuClasses)
          .not.toContain('mat-elevation-z3', 'Expected no stacked elevation.');
    });

    it('should close all of the menus when the root is closed programmatically', fakeAsync(() => {
      compileTestComponent();
      instance.rootTrigger.openMenu();
      fixture.detectChanges();

      instance.levelOneTrigger.openMenu();
      fixture.detectChanges();

      instance.levelTwoTrigger.openMenu();
      fixture.detectChanges();

      const menus = overlay.querySelectorAll('.mat-menu-panel');

      expect(menus.length).toBe(3, 'Expected three open menus');

      instance.rootTrigger.closeMenu();
      fixture.detectChanges();
      tick(500);

      expect(overlay.querySelectorAll('.mat-menu-panel').length).toBe(0, 'Expected no open menus');
    }));


  });

});

describe('MdMenu default overrides', () => {
  beforeEach(async(() => {
    TestBed.configureTestingModule({
      imports: [MdMenuModule, NoopAnimationsModule],
      declarations: [SimpleMenu],
      providers: [{
        provide: MD_MENU_DEFAULT_OPTIONS,
        useValue: {overlapTrigger: false, xPosition: 'before', yPosition: 'above'},
      }],
    }).compileComponents();
  }));

  it('should allow for the default menu options to be overridden', () => {
    const fixture = TestBed.createComponent(SimpleMenu);
    fixture.detectChanges();
    const menu = fixture.componentInstance.menu;

    expect(menu.overlapTrigger).toBe(false);
    expect(menu.xPosition).toBe('before');
    expect(menu.yPosition).toBe('above');
  });
});

@Component({
  template: `
    <button [mdMenuTriggerFor]="menu" #triggerEl>Toggle menu</button>
    <md-menu class="custom-one custom-two" #menu="mdMenu" (close)="closeCallback()">
      <button md-menu-item> Item </button>
      <button md-menu-item disabled> Disabled </button>
    </md-menu>
  `
})
class SimpleMenu {
  @ViewChild(MdMenuTrigger) trigger: MdMenuTrigger;
  @ViewChild('triggerEl') triggerEl: ElementRef;
  @ViewChild(MdMenu) menu: MdMenu;
  closeCallback = jasmine.createSpy('menu closed callback');
}

@Component({
  template: `
    <button [mdMenuTriggerFor]="menu" #triggerEl>Toggle menu</button>
    <md-menu [xPosition]="xPosition" [yPosition]="yPosition"#menu="mdMenu">
      <button md-menu-item> Positioned Content </button>
    </md-menu>
  `
})
class PositionedMenu {
  @ViewChild(MdMenuTrigger) trigger: MdMenuTrigger;
  @ViewChild('triggerEl') triggerEl: ElementRef;
  xPosition: MenuPositionX = 'before';
  yPosition: MenuPositionY = 'above';
}

@Component({
  template: `
    <button [mdMenuTriggerFor]="menu" #triggerEl>Toggle menu</button>
    <md-menu class="custom-one custom-two" #menu="mdMenu"
      [xOffset]="xOffset" [yOffset]="yOffset">
      <button md-menu-item> Offset </button>
    </md-menu>
  `
})
class OffsetMenu {
  @ViewChild(MdMenuTrigger) trigger: MdMenuTrigger;
  @ViewChild('triggerEl') triggerEl: ElementRef;
  xOffset: string = '0';
  yOffset: string = '0';
}

interface TestableMenu {
  trigger: MdMenuTrigger;
  triggerEl: ElementRef;
}
@Component({
  template: `
    <button [mdMenuTriggerFor]="menu" #triggerEl>Toggle menu</button>
    <md-menu [overlapTrigger]="overlapTrigger" #menu="mdMenu">
      <button md-menu-item> Not overlapped Content </button>
    </md-menu>
  `
})
class OverlapMenu implements TestableMenu {
  @Input() overlapTrigger: boolean;
  @ViewChild(MdMenuTrigger) trigger: MdMenuTrigger;
  @ViewChild('triggerEl') triggerEl: ElementRef;
}

@Component({
  selector: 'custom-menu',
  template: `
    <ng-template>
      Custom Menu header
      <ng-content></ng-content>
    </ng-template>
  `,
  exportAs: 'mdCustomMenu'
})
class CustomMenuPanel implements MdMenuPanel {
  direction: Direction;
  xPosition: MenuPositionX = 'after';
  yPosition: MenuPositionY = 'below';
<<<<<<< HEAD
  xOffset: string = '0';
  yOffset: string = '0';

  overlapTrigger: true;
=======
  overlapTrigger = true;
  parentMenu: MdMenuPanel;
>>>>>>> 372436cb

  @ViewChild(TemplateRef) templateRef: TemplateRef<any>;
  @Output() close = new EventEmitter<void | 'click' | 'keydown'>();
  focusFirstItem = () => {};
  setPositionClasses = () => {};
}

@Component({
  template: `
    <button [mdMenuTriggerFor]="menu">Toggle menu</button>
    <custom-menu #menu="mdCustomMenu">
      <button md-menu-item> Custom Content </button>
    </custom-menu>
  `
})
class CustomMenu {
  @ViewChild(MdMenuTrigger) trigger: MdMenuTrigger;
}


@Component({
  template: `
    <button
      [mdMenuTriggerFor]="root"
      #rootTrigger="mdMenuTrigger"
      #rootTriggerEl>Toggle menu</button>

    <button
      [mdMenuTriggerFor]="levelTwo"
      #alternateTrigger="mdMenuTrigger">Toggle alternate menu</button>

    <md-menu #root="mdMenu">
      <button md-menu-item
        id="level-one-trigger"
        [mdMenuTriggerFor]="levelOne"
        #levelOneTrigger="mdMenuTrigger">One</button>
      <button md-menu-item>Two</button>
      <button md-menu-item>Three</button>
    </md-menu>

    <md-menu #levelOne="mdMenu">
      <button md-menu-item>Four</button>
      <button md-menu-item
        id="level-two-trigger"
        [mdMenuTriggerFor]="levelTwo"
        #levelTwoTrigger="mdMenuTrigger">Five</button>
      <button md-menu-item>Six</button>
    </md-menu>

    <md-menu #levelTwo="mdMenu">
      <button md-menu-item>Seven</button>
      <button md-menu-item>Eight</button>
      <button md-menu-item>Nine</button>
    </md-menu>
  `
})
class NestedMenu {
  @ViewChild('root') rootMenu: MdMenu;
  @ViewChild('rootTrigger') rootTrigger: MdMenuTrigger;
  @ViewChild('rootTriggerEl') rootTriggerEl: ElementRef;
  @ViewChild('alternateTrigger') alternateTrigger: MdMenuTrigger;

  @ViewChild('levelOne') levelOneMenu: MdMenu;
  @ViewChild('levelOneTrigger') levelOneTrigger: MdMenuTrigger;

  @ViewChild('levelTwo') levelTwoMenu: MdMenu;
  @ViewChild('levelTwoTrigger') levelTwoTrigger: MdMenuTrigger;
}

@Component({
  template: `
    <button [mdMenuTriggerFor]="root" #rootTrigger="mdMenuTrigger">Toggle menu</button>

    <md-menu #root="mdMenu">
      <button md-menu-item
        [mdMenuTriggerFor]="levelOne"
        #levelOneTrigger="mdMenuTrigger">One</button>
    </md-menu>

    <md-menu #levelOne="mdMenu" class="mat-elevation-z24">
      <button md-menu-item>Two</button>
    </md-menu>
  `
})
class NestedMenuCustomElevation {
  @ViewChild('rootTrigger') rootTrigger: MdMenuTrigger;
  @ViewChild('levelOneTrigger') levelOneTrigger: MdMenuTrigger;
}<|MERGE_RESOLUTION|>--- conflicted
+++ resolved
@@ -43,18 +43,12 @@
       declarations: [
         SimpleMenu,
         PositionedMenu,
-<<<<<<< HEAD
         OffsetMenu,
-        OverlapMenu,
-        CustomMenuPanel,
-        CustomMenu
-=======
         OverlapMenu,
         CustomMenuPanel,
         CustomMenu,
         NestedMenu,
         NestedMenuCustomElevation
->>>>>>> 372436cb
       ],
       providers: [
         {provide: OverlayContainer, useFactory: () => {
@@ -238,24 +232,17 @@
       expect(panel.classList).toContain('mat-menu-after');
     });
 
-    function getOverlayPane(): HTMLElement {
-      return overlayContainerElement.querySelector('.cdk-overlay-pane') as HTMLElement;
-    }
-
   });
 
   describe('fallback positions', () => {
 
-    it('should set x Offset and y offset', () => {
-      // value of offset
-      const xOffsetToSet = 30;
-      const yOffsetToSet = 30;
+    it('should set x offset and y offset', () => {
       const offsetFixture = TestBed.createComponent(OffsetMenu);
       offsetFixture.detectChanges();
 
       // set the x offset and y offset
-      offsetFixture.componentInstance.xOffset = xOffsetToSet.toString();
-      offsetFixture.componentInstance.yOffset = yOffsetToSet.toString();
+      offsetFixture.componentInstance.xOffset = 30;
+      offsetFixture.componentInstance.yOffset = 30;
       offsetFixture.detectChanges();
 
       const triggerOffset = offsetFixture.componentInstance.triggerEl.nativeElement;
@@ -271,12 +258,20 @@
       const overlayRectBottomOffset = overlayRect.top -  triggerRect.top;
 
       expect(Math.floor(overlayRectLeftOffset))
-        .toBe(Math.floor(xOffsetToSet),
+        .toBe(Math.floor(30),
           `Expected x offset of the menu to be set`);
 
       expect(Math.floor(overlayRectBottomOffset))
-        .toBe(Math.floor(yOffsetToSet),
+        .toBe(Math.floor(30),
           `Expected y offset of the menu to be set`);
+
+      expect(typeof offsetFixture.componentInstance.xOffset)
+        .toBe('number',
+          'x offset is a number');
+
+      expect(typeof offsetFixture.componentInstance.yOffset)
+        .toBe('number',
+          'y offset is a number');
     });
 
     it('should fall back to "before" mode if "after" mode would not fit on screen', () => {
@@ -1111,8 +1106,8 @@
 class OffsetMenu {
   @ViewChild(MdMenuTrigger) trigger: MdMenuTrigger;
   @ViewChild('triggerEl') triggerEl: ElementRef;
-  xOffset: string = '0';
-  yOffset: string = '0';
+  xOffset: number = 0;
+  yOffset: number = 0;
 }
 
 interface TestableMenu {
@@ -1147,15 +1142,10 @@
   direction: Direction;
   xPosition: MenuPositionX = 'after';
   yPosition: MenuPositionY = 'below';
-<<<<<<< HEAD
-  xOffset: string = '0';
-  yOffset: string = '0';
-
-  overlapTrigger: true;
-=======
+  xOffset: number = 0;
+  yOffset: number = 0;
   overlapTrigger = true;
   parentMenu: MdMenuPanel;
->>>>>>> 372436cb
 
   @ViewChild(TemplateRef) templateRef: TemplateRef<any>;
   @Output() close = new EventEmitter<void | 'click' | 'keydown'>();

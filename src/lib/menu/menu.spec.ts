import {async, ComponentFixture, fakeAsync, TestBed, tick} from '@angular/core/testing';
import {By} from '@angular/platform-browser';
import {NoopAnimationsModule} from '@angular/platform-browser/animations';
import {
  Component,
  ElementRef,
  EventEmitter,
  Input,
  Output,
  TemplateRef,
  ViewChild,
} from '@angular/core';
import {Direction, Directionality} from '@angular/cdk/bidi';
import {OverlayContainer} from '@angular/cdk/overlay';
import {ESCAPE, LEFT_ARROW, RIGHT_ARROW} from '@angular/cdk/keycodes';
import {
  MD_MENU_DEFAULT_OPTIONS,
  MdMenu,
  MdMenuModule,
  MdMenuPanel,
  MdMenuTrigger,
  MenuPositionX,
  MenuPositionY,
} from './index';
import {MENU_PANEL_TOP_PADDING} from './menu-trigger';
import {extendObject} from '@angular/material/core';
import {
  dispatchKeyboardEvent,
  dispatchMouseEvent,
  dispatchEvent,
  createKeyboardEvent,
  createMouseEvent,
} from '@angular/cdk/testing';


describe('MdMenu', () => {
  let overlayContainerElement: HTMLElement;
  let dir: Direction;

  beforeEach(async(() => {
    dir = 'ltr';
    TestBed.configureTestingModule({
      imports: [MdMenuModule, NoopAnimationsModule],
      declarations: [
        SimpleMenu,
        PositionedMenu,
        OverlapMenu,
        CustomMenuPanel,
        CustomMenu,
        NestedMenu,
        NestedMenuCustomElevation
      ],
      providers: [
        {provide: OverlayContainer, useFactory: () => {
          overlayContainerElement = document.createElement('div');
          overlayContainerElement.classList.add('cdk-overlay-container');
          document.body.appendChild(overlayContainerElement);

          // remove body padding to keep consistent cross-browser
          document.body.style.padding = '0';
          document.body.style.margin = '0';
          return {getContainerElement: () => overlayContainerElement};
        }},
        {provide: Directionality, useFactory: () => ({value: dir})}
      ]
    });

    TestBed.compileComponents();
  }));

  afterEach(() => {
    document.body.removeChild(overlayContainerElement);
  });

  it('should open the menu as an idempotent operation', () => {
    const fixture = TestBed.createComponent(SimpleMenu);
    fixture.detectChanges();
    expect(overlayContainerElement.textContent).toBe('');
    expect(() => {
      fixture.componentInstance.trigger.openMenu();
      fixture.componentInstance.trigger.openMenu();

      expect(overlayContainerElement.textContent).toContain('Item');
      expect(overlayContainerElement.textContent).toContain('Disabled');
    }).not.toThrowError();
  });

  it('should close the menu when a click occurs outside the menu', fakeAsync(() => {
    const fixture = TestBed.createComponent(SimpleMenu);
    fixture.detectChanges();
    fixture.componentInstance.trigger.openMenu();

    const backdrop = <HTMLElement>overlayContainerElement.querySelector('.cdk-overlay-backdrop');
    backdrop.click();
    fixture.detectChanges();
    tick(500);

    expect(overlayContainerElement.textContent).toBe('');
  }));

  it('should close the menu when pressing escape', fakeAsync(() => {
    const fixture = TestBed.createComponent(SimpleMenu);
    fixture.detectChanges();
    fixture.componentInstance.trigger.openMenu();

    const panel = overlayContainerElement.querySelector('.mat-menu-panel')!;
    const event = createKeyboardEvent('keydown', ESCAPE);
    const stopPropagationSpy = spyOn(event, 'stopPropagation').and.callThrough();

    dispatchEvent(panel, event);
    fixture.detectChanges();
    tick(500);

    expect(overlayContainerElement.textContent).toBe('');
    expect(stopPropagationSpy).toHaveBeenCalled();
  }));

  it('should open a custom menu', () => {
    const fixture = TestBed.createComponent(CustomMenu);
    fixture.detectChanges();
    expect(overlayContainerElement.textContent).toBe('');
    expect(() => {
      fixture.componentInstance.trigger.openMenu();
      fixture.componentInstance.trigger.openMenu();

      expect(overlayContainerElement.textContent).toContain('Custom Menu header');
      expect(overlayContainerElement.textContent).toContain('Custom Content');
    }).not.toThrowError();
  });

  it('should set the panel direction based on the trigger direction', () => {
    dir = 'rtl';
    const fixture = TestBed.createComponent(SimpleMenu);
    fixture.detectChanges();
    fixture.componentInstance.trigger.openMenu();
    fixture.detectChanges();

    const overlayPane = overlayContainerElement.querySelector('.cdk-overlay-pane')!;
    expect(overlayPane.getAttribute('dir')).toEqual('rtl');
  });

  it('should transfer any custom classes from the host to the overlay', () => {
    const fixture = TestBed.createComponent(SimpleMenu);

    fixture.detectChanges();
    fixture.componentInstance.trigger.openMenu();

    const menuEl = fixture.debugElement.query(By.css('md-menu')).nativeElement;
    const panel = overlayContainerElement.querySelector('.mat-menu-panel')!;

    expect(menuEl.classList).not.toContain('custom-one');
    expect(menuEl.classList).not.toContain('custom-two');

    expect(panel.classList).toContain('custom-one');
    expect(panel.classList).toContain('custom-two');
  });

  it('should set the "menu" role on the overlay panel', () => {
    const fixture = TestBed.createComponent(SimpleMenu);
    fixture.detectChanges();
    fixture.componentInstance.trigger.openMenu();
    fixture.detectChanges();

    const menuPanel = overlayContainerElement.querySelector('.mat-menu-panel');

    expect(menuPanel).toBeTruthy('Expected to find a menu panel.');

    const role = menuPanel ? menuPanel.getAttribute('role') : '';
    expect(role).toBe('menu', 'Expected panel to have the "menu" role.');
  });

  it('should not throw an error on destroy', () => {
    const fixture = TestBed.createComponent(SimpleMenu);
    expect(fixture.destroy.bind(fixture)).not.toThrow();
  });

  describe('positions', () => {
    let fixture: ComponentFixture<PositionedMenu>;
    let panel: HTMLElement;

    beforeEach(() => {
      fixture = TestBed.createComponent(PositionedMenu);
      fixture.detectChanges();

      const trigger = fixture.componentInstance.triggerEl.nativeElement;

      // Push trigger to the bottom edge of viewport,so it has space to open "above"
      trigger.style.position = 'fixed';
      trigger.style.top = '600px';

      // Push trigger to the right, so it has space to open "before"
      trigger.style.left = '100px';

      fixture.componentInstance.trigger.openMenu();
      fixture.detectChanges();
      panel = overlayContainerElement.querySelector('.mat-menu-panel') as HTMLElement;
    });

    it('should append mat-menu-before if the x position is changed', () => {
      expect(panel.classList).toContain('mat-menu-before');
      expect(panel.classList).not.toContain('mat-menu-after');

      fixture.componentInstance.xPosition = 'after';
      fixture.detectChanges();

      expect(panel.classList).toContain('mat-menu-after');
      expect(panel.classList).not.toContain('mat-menu-before');
    });

    it('should append mat-menu-above if the y position is changed', () => {
      expect(panel.classList).toContain('mat-menu-above');
      expect(panel.classList).not.toContain('mat-menu-below');

      fixture.componentInstance.yPosition = 'below';
      fixture.detectChanges();

      expect(panel.classList).toContain('mat-menu-below');
      expect(panel.classList).not.toContain('mat-menu-above');
    });

    it('should default to the "below" and "after" positions', () => {
      fixture.destroy();

      let newFixture = TestBed.createComponent(SimpleMenu);

      newFixture.detectChanges();
      newFixture.componentInstance.trigger.openMenu();
      newFixture.detectChanges();
      panel = overlayContainerElement.querySelector('.mat-menu-panel') as HTMLElement;

      expect(panel.classList).toContain('mat-menu-below');
      expect(panel.classList).toContain('mat-menu-after');
    });

  });

  describe('fallback positions', () => {

    it('should fall back to "before" mode if "after" mode would not fit on screen', () => {
      const fixture = TestBed.createComponent(SimpleMenu);
      fixture.detectChanges();
      const trigger = fixture.componentInstance.triggerEl.nativeElement;

      // Push trigger to the right side of viewport, so it doesn't have space to open
      // in its default "after" position on the right side.
      trigger.style.position = 'fixed';
      trigger.style.right = '-50px';
      trigger.style.top = '200px';

      fixture.componentInstance.trigger.openMenu();
      fixture.detectChanges();
      const overlayPane = getOverlayPane();
      const triggerRect = trigger.getBoundingClientRect();
      const overlayRect = overlayPane.getBoundingClientRect();

      // In "before" position, the right sides of the overlay and the origin are aligned.
      // To find the overlay left, subtract the menu width from the origin's right side.
      const expectedLeft = triggerRect.right - overlayRect.width;
      expect(Math.floor(overlayRect.left))
          .toBe(Math.floor(expectedLeft),
              `Expected menu to open in "before" position if "after" position wouldn't fit.`);

      // The y-position of the overlay should be unaffected, as it can already fit vertically
      expect(Math.floor(overlayRect.top))
          .toBe(Math.floor(triggerRect.top),
              `Expected menu top position to be unchanged if it can fit in the viewport.`);
    });

    it('should fall back to "above" mode if "below" mode would not fit on screen', () => {
      const fixture = TestBed.createComponent(SimpleMenu);
      fixture.detectChanges();
      const trigger = fixture.componentInstance.triggerEl.nativeElement;

      // Push trigger to the bottom part of viewport, so it doesn't have space to open
      // in its default "below" position below the trigger.
      trigger.style.position = 'fixed';
      trigger.style.bottom = '65px';

      fixture.componentInstance.trigger.openMenu();
      fixture.detectChanges();
      const overlayPane = getOverlayPane();
      const triggerRect = trigger.getBoundingClientRect();
      const overlayRect = overlayPane.getBoundingClientRect();

      // In "above" position, the bottom edges of the overlay and the origin are aligned.
      // To find the overlay top, subtract the menu height from the origin's bottom edge.
      const expectedTop = triggerRect.bottom - overlayRect.height;
      expect(Math.floor(overlayRect.top))
          .toBe(Math.floor(expectedTop),
              `Expected menu to open in "above" position if "below" position wouldn't fit.`);

      // The x-position of the overlay should be unaffected, as it can already fit horizontally
      expect(Math.floor(overlayRect.left))
          .toBe(Math.floor(triggerRect.left),
              `Expected menu x position to be unchanged if it can fit in the viewport.`);
    });

    it('should re-position menu on both axes if both defaults would not fit', () => {
      const fixture = TestBed.createComponent(SimpleMenu);
      fixture.detectChanges();
      const trigger = fixture.componentInstance.triggerEl.nativeElement;

      // push trigger to the bottom, right part of viewport, so it doesn't have space to open
      // in its default "after below" position.
      trigger.style.position = 'fixed';
      trigger.style.right = '-50px';
      trigger.style.bottom = '65px';

      fixture.componentInstance.trigger.openMenu();
      fixture.detectChanges();
      const overlayPane = getOverlayPane();
      const triggerRect = trigger.getBoundingClientRect();
      const overlayRect = overlayPane.getBoundingClientRect();

      const expectedLeft = triggerRect.right - overlayRect.width;
      const expectedTop = triggerRect.bottom - overlayRect.height;

      expect(Math.floor(overlayRect.left))
          .toBe(Math.floor(expectedLeft),
              `Expected menu to open in "before" position if "after" position wouldn't fit.`);

      expect(Math.floor(overlayRect.top))
          .toBe(Math.floor(expectedTop),
              `Expected menu to open in "above" position if "below" position wouldn't fit.`);
    });

    it('should re-position a menu with custom position set', () => {
      const fixture = TestBed.createComponent(PositionedMenu);
      fixture.detectChanges();
      const trigger = fixture.componentInstance.triggerEl.nativeElement;

      fixture.componentInstance.trigger.openMenu();
      fixture.detectChanges();
      const overlayPane = getOverlayPane();
      const triggerRect = trigger.getBoundingClientRect();
      const overlayRect = overlayPane.getBoundingClientRect();

      // As designated "before" position won't fit on screen, the menu should fall back
      // to "after" mode, where the left sides of the overlay and trigger are aligned.
      expect(Math.floor(overlayRect.left))
          .toBe(Math.floor(triggerRect.left),
              `Expected menu to open in "after" position if "before" position wouldn't fit.`);

      // As designated "above" position won't fit on screen, the menu should fall back
      // to "below" mode, where the top edges of the overlay and trigger are aligned.
      expect(Math.floor(overlayRect.top))
          .toBe(Math.floor(triggerRect.top),
              `Expected menu to open in "below" position if "above" position wouldn't fit.`);
    });

    function getOverlayPane(): HTMLElement {
      return overlayContainerElement.querySelector('.cdk-overlay-pane') as HTMLElement;
    }
  });

  describe('overlapping trigger', () => {
    /**
     * This test class is used to create components containing a menu.
     * It provides helpers to reposition the trigger, open the menu,
     * and access the trigger and overlay positions.
     * Additionally it can take any inputs for the menu wrapper component.
     *
     * Basic usage:
     * const subject = new OverlapSubject(MyComponent);
     * subject.openMenu();
     */
    class OverlapSubject<T extends TestableMenu> {
      private readonly fixture: ComponentFixture<T>;
      private readonly trigger: any;

      constructor(ctor: {new(): T; }, inputs: {[key: string]: any} = {}) {
        this.fixture = TestBed.createComponent(ctor);
        extendObject(this.fixture.componentInstance, inputs);
        this.fixture.detectChanges();
        this.trigger = this.fixture.componentInstance.triggerEl.nativeElement;
      }

      openMenu() {
        this.fixture.componentInstance.trigger.openMenu();
        this.fixture.detectChanges();
      }

      updateTriggerStyle(style: any) {
        return extendObject(this.trigger.style, style);
      }

      get overlayRect() {
        return this.overlayPane.getBoundingClientRect();
      }

      get triggerRect() {
        return this.trigger.getBoundingClientRect();
      }

      get menuPanel() {
        return overlayContainerElement.querySelector('.mat-menu-panel');
      }

      private get overlayPane() {
        return overlayContainerElement.querySelector('.cdk-overlay-pane') as HTMLElement;
      }
    }

    let subject: OverlapSubject<OverlapMenu>;
    describe('explicitly overlapping', () => {
      beforeEach(() => {
        subject = new OverlapSubject(OverlapMenu, {overlapTrigger: true});
      });

      it('positions the overlay below the trigger', () => {
        subject.openMenu();

        // Since the menu is overlaying the trigger, the overlay top should be the trigger top.
        expect(Math.floor(subject.overlayRect.top))
            .toBe(Math.floor(subject.triggerRect.top),
                `Expected menu to open in default "below" position.`);
      });
    });

    describe('not overlapping', () => {
      beforeEach(() => {
        subject = new OverlapSubject(OverlapMenu, {overlapTrigger: false});
      });

      it('positions the overlay below the trigger', () => {
        subject.openMenu();

        // Since the menu is below the trigger, the overlay top should be the trigger bottom.
        expect(Math.floor(subject.overlayRect.top))
            .toBe(Math.floor(subject.triggerRect.bottom),
                `Expected menu to open directly below the trigger.`);
      });

      it('supports above position fall back', () => {
        // Push trigger to the bottom part of viewport, so it doesn't have space to open
        // in its default "below" position below the trigger.
        subject.updateTriggerStyle({position: 'fixed', bottom: '0'});
        subject.openMenu();

        // Since the menu is above the trigger, the overlay bottom should be the trigger top.
        expect(Math.floor(subject.overlayRect.bottom))
            .toBe(Math.floor(subject.triggerRect.top),
                `Expected menu to open in "above" position if "below" position wouldn't fit.`);
      });

      it('repositions the origin to be below, so the menu opens from the trigger', () => {
        subject.openMenu();

        expect(subject.menuPanel!.classList).toContain('mat-menu-below');
        expect(subject.menuPanel!.classList).not.toContain('mat-menu-above');
      });

    });
  });

  describe('animations', () => {
    it('should include the ripple on items by default', () => {
      const fixture = TestBed.createComponent(SimpleMenu);
      fixture.detectChanges();

      fixture.componentInstance.trigger.openMenu();
      const item = fixture.debugElement.query(By.css('.mat-menu-item'));
      const ripple = item.query(By.css('.mat-ripple'));

      expect(ripple).not.toBeNull();
    });

    it('should remove the ripple on disabled items', () => {
      const fixture = TestBed.createComponent(SimpleMenu);
      fixture.detectChanges();

      fixture.componentInstance.trigger.openMenu();
      const items = fixture.debugElement.queryAll(By.css('.mat-menu-item'));

      // items[1] is disabled, so the ripple should not be present
      const ripple = items[1].query(By.css('.mat-ripple'));
      expect(ripple).toBeNull();
    });

  });

  describe('close event', () => {
    let fixture: ComponentFixture<SimpleMenu>;

    beforeEach(() => {
      fixture = TestBed.createComponent(SimpleMenu);
      fixture.detectChanges();
      fixture.componentInstance.trigger.openMenu();
    });

    it('should emit an event when a menu item is clicked', () => {
      const menuItem = overlayContainerElement.querySelector('[md-menu-item]') as HTMLElement;

      menuItem.click();
      fixture.detectChanges();

      expect(fixture.componentInstance.closeCallback).toHaveBeenCalled();
    });

    it('should emit a close event when the backdrop is clicked', () => {
      const backdrop = <HTMLElement>overlayContainerElement.querySelector('.cdk-overlay-backdrop');

      backdrop.click();
      fixture.detectChanges();

      expect(fixture.componentInstance.closeCallback).toHaveBeenCalled();
    });

    it('should complete the callback when the menu is destroyed', () => {
      let emitCallback = jasmine.createSpy('emit callback');
      let completeCallback = jasmine.createSpy('complete callback');

      fixture.componentInstance.menu.close.subscribe(emitCallback, null, completeCallback);
      fixture.destroy();

      expect(emitCallback).toHaveBeenCalled();
      expect(completeCallback).toHaveBeenCalled();
    });
  });

  describe('nested menu', () => {
    let fixture: ComponentFixture<NestedMenu>;
    let instance: NestedMenu;
    let overlay: HTMLElement;
    let compileTestComponent = () => {
      fixture = TestBed.createComponent(NestedMenu);
      fixture.detectChanges();
      instance = fixture.componentInstance;
      overlay = overlayContainerElement;
    };

    it('should set the `triggersSubmenu` flags on the triggers', () => {
      compileTestComponent();
      expect(instance.rootTrigger.triggersSubmenu()).toBe(false);
      expect(instance.levelOneTrigger.triggersSubmenu()).toBe(true);
      expect(instance.levelTwoTrigger.triggersSubmenu()).toBe(true);
    });

    it('should set the `parentMenu` on the sub-menu instances', () => {
      compileTestComponent();
      instance.rootTriggerEl.nativeElement.click();
      fixture.detectChanges();

      instance.levelOneTrigger.openMenu();
      fixture.detectChanges();

      instance.levelTwoTrigger.openMenu();
      fixture.detectChanges();

      expect(instance.rootMenu.parentMenu).toBeFalsy();
      expect(instance.levelOneMenu.parentMenu).toBe(instance.rootMenu);
      expect(instance.levelTwoMenu.parentMenu).toBe(instance.levelOneMenu);
    });

    it('should pass the layout direction the nested menus', () => {
      dir = 'rtl';
      compileTestComponent();
      instance.rootTriggerEl.nativeElement.click();
      fixture.detectChanges();

      instance.levelOneTrigger.openMenu();
      fixture.detectChanges();

      instance.levelTwoTrigger.openMenu();
      fixture.detectChanges();

      expect(instance.rootMenu.direction).toBe('rtl');
      expect(instance.levelOneMenu.direction).toBe('rtl');
      expect(instance.levelTwoMenu.direction).toBe('rtl');
    });

    it('should emit an event when the hover state of the menu items changes', () => {
      compileTestComponent();
      instance.rootTrigger.openMenu();
      fixture.detectChanges();

      const spy = jasmine.createSpy('hover spy');
      const subscription = instance.rootMenu.hover().subscribe(spy);
      const menuItems = overlay.querySelectorAll('[md-menu-item]');

      dispatchMouseEvent(menuItems[0], 'mouseenter');
      fixture.detectChanges();

      expect(spy).toHaveBeenCalledTimes(1);

      dispatchMouseEvent(menuItems[1], 'mouseenter');
      fixture.detectChanges();

      expect(spy).toHaveBeenCalledTimes(2);

      subscription.unsubscribe();
    });

    it('should toggle a nested menu when its trigger is hovered', fakeAsync(() => {
      compileTestComponent();
      instance.rootTriggerEl.nativeElement.click();
      fixture.detectChanges();
      expect(overlay.querySelectorAll('.mat-menu-panel').length).toBe(1, 'Expected one open menu');

      const items = Array.from(overlay.querySelectorAll('.mat-menu-panel [md-menu-item]'));
      const levelOneTrigger = overlay.querySelector('#level-one-trigger')!;

      dispatchMouseEvent(levelOneTrigger, 'mouseenter');
      fixture.detectChanges();
      expect(levelOneTrigger.classList)
          .toContain('mat-menu-item-highlighted', 'Expected the trigger to be highlighted');
      expect(overlay.querySelectorAll('.mat-menu-panel').length).toBe(2, 'Expected two open menus');

      dispatchMouseEvent(items[items.indexOf(levelOneTrigger) + 1], 'mouseenter');
      fixture.detectChanges();
      tick(500);

      expect(overlay.querySelectorAll('.mat-menu-panel').length).toBe(1, 'Expected one open menu');
      expect(levelOneTrigger.classList)
          .not.toContain('mat-menu-item-highlighted', 'Expected the trigger to not be highlighted');
    }));

    it('should close all the open sub-menus when the hover state is changed at the root',
      fakeAsync(() => {
        compileTestComponent();
        instance.rootTriggerEl.nativeElement.click();
        fixture.detectChanges();

        const items = Array.from(overlay.querySelectorAll('.mat-menu-panel [md-menu-item]'));
        const levelOneTrigger = overlay.querySelector('#level-one-trigger')!;

        dispatchMouseEvent(levelOneTrigger, 'mouseenter');
        fixture.detectChanges();

        const levelTwoTrigger = overlay.querySelector('#level-two-trigger')! as HTMLElement;
        dispatchMouseEvent(levelTwoTrigger, 'mouseenter');
        fixture.detectChanges();

        expect(overlay.querySelectorAll('.mat-menu-panel').length)
            .toBe(3, 'Expected three open menus');

        dispatchMouseEvent(items[items.indexOf(levelOneTrigger) + 1], 'mouseenter');
        fixture.detectChanges();
        tick(500);

        expect(overlay.querySelectorAll('.mat-menu-panel').length)
            .toBe(1, 'Expected one open menu');
      }));

    it('should open a nested menu when its trigger is clicked', () => {
      compileTestComponent();
      instance.rootTriggerEl.nativeElement.click();
      fixture.detectChanges();
      expect(overlay.querySelectorAll('.mat-menu-panel').length).toBe(1, 'Expected one open menu');

      const levelOneTrigger = overlay.querySelector('#level-one-trigger')! as HTMLElement;

      levelOneTrigger.click();
      fixture.detectChanges();
      expect(overlay.querySelectorAll('.mat-menu-panel').length).toBe(2, 'Expected two open menus');

      levelOneTrigger.click();
      fixture.detectChanges();
      expect(overlay.querySelectorAll('.mat-menu-panel').length)
          .toBe(2, 'Expected repeat clicks not to close the menu.');
    });

    it('should open and close a nested menu with arrow keys in ltr', fakeAsync(() => {
      compileTestComponent();
      instance.rootTriggerEl.nativeElement.click();
      fixture.detectChanges();
      expect(overlay.querySelectorAll('.mat-menu-panel').length).toBe(1, 'Expected one open menu');

      const levelOneTrigger = overlay.querySelector('#level-one-trigger')! as HTMLElement;

      dispatchKeyboardEvent(levelOneTrigger, 'keydown', RIGHT_ARROW);
      fixture.detectChanges();

      const panels = overlay.querySelectorAll('.mat-menu-panel');

      expect(panels.length).toBe(2, 'Expected two open menus');
      dispatchKeyboardEvent(panels[1], 'keydown', LEFT_ARROW);
      fixture.detectChanges();
      tick(500);

      expect(overlay.querySelectorAll('.mat-menu-panel').length).toBe(1);
    }));

    it('should open and close a nested menu with the arrow keys in rtl', fakeAsync(() => {
      dir = 'rtl';
      fixture.destroy();
      compileTestComponent();
      instance.rootTriggerEl.nativeElement.click();
      fixture.detectChanges();
      expect(overlay.querySelectorAll('.mat-menu-panel').length).toBe(1, 'Expected one open menu');

      const levelOneTrigger = overlay.querySelector('#level-one-trigger')! as HTMLElement;

      dispatchKeyboardEvent(levelOneTrigger, 'keydown', LEFT_ARROW);
      fixture.detectChanges();

      const panels = overlay.querySelectorAll('.mat-menu-panel');

      expect(panels.length).toBe(2, 'Expected two open menus');
      dispatchKeyboardEvent(panels[1], 'keydown', RIGHT_ARROW);
      fixture.detectChanges();
      tick(500);

      expect(overlay.querySelectorAll('.mat-menu-panel').length).toBe(1);
    }));

    it('should not do anything with the arrow keys for a top-level menu', () => {
      compileTestComponent();
      instance.rootTriggerEl.nativeElement.click();
      fixture.detectChanges();

      const menu = overlay.querySelector('.mat-menu-panel')!;

      dispatchKeyboardEvent(menu, 'keydown', RIGHT_ARROW);
      fixture.detectChanges();
      expect(overlay.querySelectorAll('.mat-menu-panel').length)
          .toBe(1, 'Expected one menu to remain open');

      dispatchKeyboardEvent(menu, 'keydown', LEFT_ARROW);
      fixture.detectChanges();
      expect(overlay.querySelectorAll('.mat-menu-panel').length)
          .toBe(1, 'Expected one menu to remain open');
    });

    it('should close all of the menus when the backdrop is clicked', fakeAsync(() => {
      compileTestComponent();
      instance.rootTriggerEl.nativeElement.click();
      fixture.detectChanges();

      instance.levelOneTrigger.openMenu();
      fixture.detectChanges();

      instance.levelTwoTrigger.openMenu();
      fixture.detectChanges();

      expect(overlay.querySelectorAll('.mat-menu-panel').length)
          .toBe(3, 'Expected three open menus');
      expect(overlay.querySelectorAll('.cdk-overlay-backdrop').length)
          .toBe(1, 'Expected one backdrop element');
      expect(overlay.querySelectorAll('.mat-menu-panel, .cdk-overlay-backdrop')[0].classList)
          .toContain('cdk-overlay-backdrop', 'Expected backdrop to be beneath all of the menus');

      (overlay.querySelector('.cdk-overlay-backdrop')! as HTMLElement).click();
      fixture.detectChanges();
      tick(500);

      expect(overlay.querySelectorAll('.mat-menu-panel').length).toBe(0, 'Expected no open menus');
    }));

    it('should shift focus between the sub-menus', () => {
      compileTestComponent();
      instance.rootTrigger.openMenu();
      fixture.detectChanges();

      expect(overlay.querySelector('.mat-menu-panel')!.contains(document.activeElement))
          .toBe(true, 'Expected focus to be inside the root menu');

      instance.levelOneTrigger.openMenu();
      fixture.detectChanges();

      expect(overlay.querySelectorAll('.mat-menu-panel')[1].contains(document.activeElement))
          .toBe(true, 'Expected focus to be inside the first nested menu');

      instance.levelTwoTrigger.openMenu();
      fixture.detectChanges();

      expect(overlay.querySelectorAll('.mat-menu-panel')[2].contains(document.activeElement))
          .toBe(true, 'Expected focus to be inside the second nested menu');

      instance.levelTwoTrigger.closeMenu();
      fixture.detectChanges();

      expect(overlay.querySelectorAll('.mat-menu-panel')[1].contains(document.activeElement))
          .toBe(true, 'Expected focus to be back inside the first nested menu');

      instance.levelOneTrigger.closeMenu();
      fixture.detectChanges();

      expect(overlay.querySelector('.mat-menu-panel')!.contains(document.activeElement))
          .toBe(true, 'Expected focus to be back inside the root menu');
    });

    it('should not shift focus to the sub-menu when it was opened by hover', () => {
      compileTestComponent();
      instance.rootTriggerEl.nativeElement.click();
      fixture.detectChanges();

      const levelOneTrigger = overlay.querySelector('#level-one-trigger')! as HTMLElement;

      dispatchMouseEvent(levelOneTrigger, 'mouseenter');
      fixture.detectChanges();

      expect(overlay.querySelectorAll('.mat-menu-panel')[1].contains(document.activeElement))
          .toBe(false, 'Expected focus to not be inside the nested menu');
    });

    it('should position the sub-menu to the right edge of the trigger in ltr', () => {
      compileTestComponent();
      instance.rootTriggerEl.nativeElement.style.position = 'fixed';
      instance.rootTriggerEl.nativeElement.style.left = '50px';
      instance.rootTriggerEl.nativeElement.style.top = '50px';
      instance.rootTrigger.openMenu();
      fixture.detectChanges();

      instance.levelOneTrigger.openMenu();
      fixture.detectChanges();

      const triggerRect = overlay.querySelector('#level-one-trigger')!.getBoundingClientRect();
      const panelRect = overlay.querySelectorAll('.mat-menu-panel')[1].getBoundingClientRect();

      expect(Math.round(triggerRect.right)).toBe(Math.round(panelRect.left));
      expect(Math.round(triggerRect.top)).toBe(Math.round(panelRect.top) + MENU_PANEL_TOP_PADDING);
    });

    it('should fall back to aligning to the left edge of the trigger in ltr', () => {
      compileTestComponent();
      instance.rootTriggerEl.nativeElement.style.position = 'fixed';
      instance.rootTriggerEl.nativeElement.style.right = '10px';
      instance.rootTriggerEl.nativeElement.style.top = '50%';
      instance.rootTrigger.openMenu();
      fixture.detectChanges();

      instance.levelOneTrigger.openMenu();
      fixture.detectChanges();

      const triggerRect = overlay.querySelector('#level-one-trigger')!.getBoundingClientRect();
      const panelRect = overlay.querySelectorAll('.mat-menu-panel')[1].getBoundingClientRect();

      expect(Math.round(triggerRect.left)).toBe(Math.round(panelRect.right));
      expect(Math.round(triggerRect.top)).toBe(Math.round(panelRect.top) + MENU_PANEL_TOP_PADDING);
    });

    it('should position the sub-menu to the left edge of the trigger in rtl', () => {
      dir = 'rtl';
      compileTestComponent();
      instance.rootTriggerEl.nativeElement.style.position = 'fixed';
      instance.rootTriggerEl.nativeElement.style.left = '50%';
      instance.rootTriggerEl.nativeElement.style.top = '50%';
      instance.rootTrigger.openMenu();
      fixture.detectChanges();

      instance.levelOneTrigger.openMenu();
      fixture.detectChanges();

      const triggerRect = overlay.querySelector('#level-one-trigger')!.getBoundingClientRect();
      const panelRect = overlay.querySelectorAll('.mat-menu-panel')[1].getBoundingClientRect();

      expect(Math.round(triggerRect.left)).toBe(Math.round(panelRect.right));
      expect(Math.round(triggerRect.top)).toBe(Math.round(panelRect.top) + MENU_PANEL_TOP_PADDING);
    });

    it('should fall back to aligning to the right edge of the trigger in rtl', () => {
      dir = 'rtl';
      compileTestComponent();
      instance.rootTriggerEl.nativeElement.style.position = 'fixed';
      instance.rootTriggerEl.nativeElement.style.left = '10px';
      instance.rootTriggerEl.nativeElement.style.top = '50%';
      instance.rootTrigger.openMenu();
      fixture.detectChanges();

      instance.levelOneTrigger.openMenu();
      fixture.detectChanges();

      const triggerRect = overlay.querySelector('#level-one-trigger')!.getBoundingClientRect();
      const panelRect = overlay.querySelectorAll('.mat-menu-panel')[1].getBoundingClientRect();

      expect(Math.round(triggerRect.right)).toBe(Math.round(panelRect.left));
      expect(Math.round(triggerRect.top)).toBe(Math.round(panelRect.top) + MENU_PANEL_TOP_PADDING);
    });

    it('should close all of the menus when an item is clicked', fakeAsync(() => {
      compileTestComponent();
      instance.rootTriggerEl.nativeElement.click();
      fixture.detectChanges();

      instance.levelOneTrigger.openMenu();
      fixture.detectChanges();

      instance.levelTwoTrigger.openMenu();
      fixture.detectChanges();

      const menus = overlay.querySelectorAll('.mat-menu-panel');

      expect(menus.length).toBe(3, 'Expected three open menus');

      (menus[2].querySelector('.mat-menu-item')! as HTMLElement).click();
      fixture.detectChanges();
      tick(500);

      expect(overlay.querySelectorAll('.mat-menu-panel').length).toBe(0, 'Expected no open menus');
    }));

    it('should set a class on the menu items that trigger a sub-menu', () => {
      compileTestComponent();
      instance.rootTrigger.openMenu();
      fixture.detectChanges();

      const menuItems = overlay.querySelectorAll('[md-menu-item]');

      expect(menuItems[0].classList).toContain('mat-menu-item-submenu-trigger');
      expect(menuItems[1].classList).not.toContain('mat-menu-item-submenu-trigger');
    });

    it('should increase the sub-menu elevation based on its depth', () => {
      compileTestComponent();
      instance.rootTrigger.openMenu();
      fixture.detectChanges();

      instance.levelOneTrigger.openMenu();
      fixture.detectChanges();

      instance.levelTwoTrigger.openMenu();
      fixture.detectChanges();

      const menus = overlay.querySelectorAll('.mat-menu-panel');

      expect(menus[0].classList)
          .toContain('mat-elevation-z2', 'Expected root menu to have base elevation.');
      expect(menus[1].classList)
          .toContain('mat-elevation-z3', 'Expected first sub-menu to have base elevation + 1.');
      expect(menus[2].classList)
          .toContain('mat-elevation-z4', 'Expected second sub-menu to have base elevation + 2.');
    });

    it('should update the elevation when the same menu is opened at a different depth',
      fakeAsync(() => {
        compileTestComponent();
        instance.rootTrigger.openMenu();
        fixture.detectChanges();

        instance.levelOneTrigger.openMenu();
        fixture.detectChanges();

        instance.levelTwoTrigger.openMenu();
        fixture.detectChanges();

        let lastMenu = overlay.querySelectorAll('.mat-menu-panel')[2];

        expect(lastMenu.classList)
            .toContain('mat-elevation-z4', 'Expected menu to have the base elevation plus two.');

        (overlay.querySelector('.cdk-overlay-backdrop')! as HTMLElement).click();
        fixture.detectChanges();
        tick(500);

        expect(overlay.querySelectorAll('.mat-menu-panel').length)
            .toBe(0, 'Expected no open menus');

        instance.alternateTrigger.openMenu();
        fixture.detectChanges();

        lastMenu = overlay.querySelector('.mat-menu-panel') as HTMLElement;

        expect(lastMenu.classList)
            .not.toContain('mat-elevation-z4', 'Expected menu not to maintain old elevation.');
        expect(lastMenu.classList)
            .toContain('mat-elevation-z2', 'Expected menu to have the proper updated elevation.');
      }));

    it('should not increase the elevation if the user specified a custom one', () => {
      const elevationFixture = TestBed.createComponent(NestedMenuCustomElevation);

      elevationFixture.detectChanges();
      elevationFixture.componentInstance.rootTrigger.openMenu();
      elevationFixture.detectChanges();

      elevationFixture.componentInstance.levelOneTrigger.openMenu();
      elevationFixture.detectChanges();

      const menuClasses = overlayContainerElement.querySelectorAll('.mat-menu-panel')[1].classList;

      expect(menuClasses)
          .toContain('mat-elevation-z24', 'Expected user elevation to be maintained');
      expect(menuClasses)
          .not.toContain('mat-elevation-z3', 'Expected no stacked elevation.');
    });

    it('should close all of the menus when the root is closed programmatically', fakeAsync(() => {
      compileTestComponent();
      instance.rootTrigger.openMenu();
      fixture.detectChanges();

      instance.levelOneTrigger.openMenu();
      fixture.detectChanges();

      instance.levelTwoTrigger.openMenu();
      fixture.detectChanges();

      const menus = overlay.querySelectorAll('.mat-menu-panel');

      expect(menus.length).toBe(3, 'Expected three open menus');

      instance.rootTrigger.closeMenu();
      fixture.detectChanges();
      tick(500);

      expect(overlay.querySelectorAll('.mat-menu-panel').length).toBe(0, 'Expected no open menus');
    }));

    it('should toggle a nested menu when its trigger is added after init', fakeAsync(() => {
      compileTestComponent();
      instance.rootTriggerEl.nativeElement.click();
      fixture.detectChanges();
      expect(overlay.querySelectorAll('.mat-menu-panel').length).toBe(1, 'Expected one open menu');

      instance.showLazy = true;
      fixture.detectChanges();

      const lazyTrigger = overlay.querySelector('#lazy-trigger')!;

      dispatchMouseEvent(lazyTrigger, 'mouseenter');
      fixture.detectChanges();
      expect(lazyTrigger.classList)
          .toContain('mat-menu-item-highlighted', 'Expected the trigger to be highlighted');
      expect(overlay.querySelectorAll('.mat-menu-panel').length).toBe(2, 'Expected two open menus');
    }));
<<<<<<< HEAD
=======

    it('should prevent the default mousedown action if the menu item opens a sub-menu', () => {
      compileTestComponent();
      instance.rootTrigger.openMenu();
      fixture.detectChanges();

      const event = createMouseEvent('mousedown');

      Object.defineProperty(event, 'buttons', {get: () => 1});
      event.preventDefault = jasmine.createSpy('preventDefault spy');

      dispatchMouseEvent(overlay.querySelector('[md-menu-item]')!, 'mousedown', 0, 0, event);
      expect(event.preventDefault).toHaveBeenCalled();
    });
>>>>>>> 34b5620a

  });

});

describe('MdMenu default overrides', () => {
  beforeEach(async(() => {
    TestBed.configureTestingModule({
      imports: [MdMenuModule, NoopAnimationsModule],
      declarations: [SimpleMenu],
      providers: [{
        provide: MD_MENU_DEFAULT_OPTIONS,
        useValue: {overlapTrigger: false, xPosition: 'before', yPosition: 'above'},
      }],
    }).compileComponents();
  }));

  it('should allow for the default menu options to be overridden', () => {
    const fixture = TestBed.createComponent(SimpleMenu);
    fixture.detectChanges();
    const menu = fixture.componentInstance.menu;

    expect(menu.overlapTrigger).toBe(false);
    expect(menu.xPosition).toBe('before');
    expect(menu.yPosition).toBe('above');
  });
});

@Component({
  template: `
    <button [mdMenuTriggerFor]="menu" #triggerEl>Toggle menu</button>
    <md-menu class="custom-one custom-two" #menu="mdMenu" (close)="closeCallback()">
      <button md-menu-item> Item </button>
      <button md-menu-item disabled> Disabled </button>
    </md-menu>
  `
})
class SimpleMenu {
  @ViewChild(MdMenuTrigger) trigger: MdMenuTrigger;
  @ViewChild('triggerEl') triggerEl: ElementRef;
  @ViewChild(MdMenu) menu: MdMenu;
  closeCallback = jasmine.createSpy('menu closed callback');
}

@Component({
  template: `
    <button [mdMenuTriggerFor]="menu" #triggerEl>Toggle menu</button>
    <md-menu [xPosition]="xPosition" [yPosition]="yPosition" #menu="mdMenu">
      <button md-menu-item> Positioned Content </button>
    </md-menu>
  `
})
class PositionedMenu {
  @ViewChild(MdMenuTrigger) trigger: MdMenuTrigger;
  @ViewChild('triggerEl') triggerEl: ElementRef;
  xPosition: MenuPositionX = 'before';
  yPosition: MenuPositionY = 'above';
}

interface TestableMenu {
  trigger: MdMenuTrigger;
  triggerEl: ElementRef;
}
@Component({
  template: `
    <button [mdMenuTriggerFor]="menu" #triggerEl>Toggle menu</button>
    <md-menu [overlapTrigger]="overlapTrigger" #menu="mdMenu">
      <button md-menu-item> Not overlapped Content </button>
    </md-menu>
  `
})
class OverlapMenu implements TestableMenu {
  @Input() overlapTrigger: boolean;
  @ViewChild(MdMenuTrigger) trigger: MdMenuTrigger;
  @ViewChild('triggerEl') triggerEl: ElementRef;
}

@Component({
  selector: 'custom-menu',
  template: `
    <ng-template>
      Custom Menu header
      <ng-content></ng-content>
    </ng-template>
  `,
  exportAs: 'mdCustomMenu'
})
class CustomMenuPanel implements MdMenuPanel {
  direction: Direction;
  xPosition: MenuPositionX = 'after';
  yPosition: MenuPositionY = 'below';
  overlapTrigger = true;
  parentMenu: MdMenuPanel;

  @ViewChild(TemplateRef) templateRef: TemplateRef<any>;
  @Output() close = new EventEmitter<void | 'click' | 'keydown'>();
  focusFirstItem = () => {};
  setPositionClasses = () => {};
}

@Component({
  template: `
    <button [mdMenuTriggerFor]="menu">Toggle menu</button>
    <custom-menu #menu="mdCustomMenu">
      <button md-menu-item> Custom Content </button>
    </custom-menu>
  `
})
class CustomMenu {
  @ViewChild(MdMenuTrigger) trigger: MdMenuTrigger;
}


@Component({
  template: `
    <button
      [mdMenuTriggerFor]="root"
      #rootTrigger="mdMenuTrigger"
      #rootTriggerEl>Toggle menu</button>

    <button
      [mdMenuTriggerFor]="levelTwo"
      #alternateTrigger="mdMenuTrigger">Toggle alternate menu</button>

    <md-menu #root="mdMenu">
      <button md-menu-item
        id="level-one-trigger"
        [mdMenuTriggerFor]="levelOne"
        #levelOneTrigger="mdMenuTrigger">One</button>
      <button md-menu-item>Two</button>
      <button md-menu-item
        *ngIf="showLazy"
        id="lazy-trigger"
        [mdMenuTriggerFor]="lazy"
        #lazyTrigger="mdMenuTrigger">Three</button>
    </md-menu>

    <md-menu #levelOne="mdMenu">
      <button md-menu-item>Four</button>
      <button md-menu-item
        id="level-two-trigger"
        [mdMenuTriggerFor]="levelTwo"
        #levelTwoTrigger="mdMenuTrigger">Five</button>
      <button md-menu-item>Six</button>
    </md-menu>

    <md-menu #levelTwo="mdMenu">
      <button md-menu-item>Seven</button>
      <button md-menu-item>Eight</button>
      <button md-menu-item>Nine</button>
    </md-menu>

    <md-menu #lazy="mdMenu">
      <button md-menu-item>Ten</button>
      <button md-menu-item>Eleven</button>
      <button md-menu-item>Twelve</button>
    </md-menu>
  `
})
class NestedMenu {
  @ViewChild('root') rootMenu: MdMenu;
  @ViewChild('rootTrigger') rootTrigger: MdMenuTrigger;
  @ViewChild('rootTriggerEl') rootTriggerEl: ElementRef;
  @ViewChild('alternateTrigger') alternateTrigger: MdMenuTrigger;

  @ViewChild('levelOne') levelOneMenu: MdMenu;
  @ViewChild('levelOneTrigger') levelOneTrigger: MdMenuTrigger;

  @ViewChild('levelTwo') levelTwoMenu: MdMenu;
  @ViewChild('levelTwoTrigger') levelTwoTrigger: MdMenuTrigger;

  @ViewChild('lazy') lazyMenu: MdMenu;
  @ViewChild('lazyTrigger') lazyTrigger: MdMenuTrigger;
  showLazy = false;
}

@Component({
  template: `
    <button [mdMenuTriggerFor]="root" #rootTrigger="mdMenuTrigger">Toggle menu</button>

    <md-menu #root="mdMenu">
      <button md-menu-item
        [mdMenuTriggerFor]="levelOne"
        #levelOneTrigger="mdMenuTrigger">One</button>
    </md-menu>

    <md-menu #levelOne="mdMenu" class="mat-elevation-z24">
      <button md-menu-item>Two</button>
    </md-menu>
  `
})
class NestedMenuCustomElevation {
  @ViewChild('rootTrigger') rootTrigger: MdMenuTrigger;
  @ViewChild('levelOneTrigger') levelOneTrigger: MdMenuTrigger;
}<|MERGE_RESOLUTION|>--- conflicted
+++ resolved
@@ -1014,8 +1014,6 @@
           .toContain('mat-menu-item-highlighted', 'Expected the trigger to be highlighted');
       expect(overlay.querySelectorAll('.mat-menu-panel').length).toBe(2, 'Expected two open menus');
     }));
-<<<<<<< HEAD
-=======
 
     it('should prevent the default mousedown action if the menu item opens a sub-menu', () => {
       compileTestComponent();
@@ -1030,7 +1028,6 @@
       dispatchMouseEvent(overlay.querySelector('[md-menu-item]')!, 'mousedown', 0, 0, event);
       expect(event.preventDefault).toHaveBeenCalled();
     });
->>>>>>> 34b5620a
 
   });
 

--- conflicted
+++ resolved
@@ -1091,19 +1091,11 @@
 
 @Component({
   template: `
-<<<<<<< HEAD
-    <button [mdMenuTriggerFor]="menu" #triggerEl>Toggle menu</button>
-    <md-menu class="custom-one custom-two" #menu="mdMenu" (closed)="closeCallback()">
-      <button md-menu-item> Item </button>
-      <button md-menu-item disabled> Disabled </button>
-    </md-menu>
-=======
     <button [matMenuTriggerFor]="menu" #triggerEl>Toggle menu</button>
-    <mat-menu class="custom-one custom-two" #menu="matMenu" (close)="closeCallback($event)">
+    <mat-menu class="custom-one custom-two" #menu="matMenu" (closed)="closeCallback($event)">
       <button mat-menu-item> Item </button>
       <button mat-menu-item disabled> Disabled </button>
     </mat-menu>
->>>>>>> 01622b1c
   `
 })
 class SimpleMenu {

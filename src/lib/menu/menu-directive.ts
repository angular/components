--- conflicted
+++ resolved
@@ -29,29 +29,16 @@
   ViewEncapsulation,
   NgZone,
 } from '@angular/core';
-<<<<<<< HEAD
-import {AnimationEvent} from '@angular/animations';
-import {MenuPositionX, MenuPositionY} from './menu-positions';
-import {
-  throwMdMenuInvalidPositionX,
-  throwMdMenuInvalidPositionY,
-  throwInvalidOffsetX,
-  throwInvalidOffsetY
-} from './menu-errors';
-import {MdMenuItem} from './menu-item';
-import {FocusKeyManager} from '@angular/cdk/a11y';
-import {MdMenuPanel} from './menu-panel';
-import {Subscription} from 'rxjs/Subscription';
-import {transformMenu, fadeInItems} from './menu-animations';
-import {ESCAPE, LEFT_ARROW, RIGHT_ARROW} from '@angular/material/core';
-import {merge} from 'rxjs/observable/merge';
-=======
->>>>>>> 01622b1c
 import {Observable} from 'rxjs/Observable';
 import {merge} from 'rxjs/observable/merge';
 import {Subscription} from 'rxjs/Subscription';
 import {fadeInItems, transformMenu} from './menu-animations';
-import {throwMatMenuInvalidPositionX, throwMatMenuInvalidPositionY} from './menu-errors';
+import {
+  throwMatMenuInvalidPositionX,
+  throwMatMenuInvalidPositionY,
+  throwMatMenuInvalidOffsetX,
+  throwMatMenuInvalidOffsetY
+} from './menu-errors';
 import {MatMenuItem} from './menu-item';
 import {MatMenuPanel} from './menu-panel';
 import {MenuPositionX, MenuPositionY} from './menu-positions';
@@ -89,14 +76,10 @@
   ],
   exportAs: 'matMenu'
 })
-<<<<<<< HEAD
-export class MdMenu implements AfterContentInit, MdMenuPanel, OnDestroy {
-
-  private _keyManager: FocusKeyManager<MdMenuItem>;
-=======
+
+
 export class MatMenu implements AfterContentInit, MatMenuPanel, OnDestroy {
   private _keyManager: FocusKeyManager<MatMenuItem>;
->>>>>>> 01622b1c
   private _xPosition: MenuPositionX = this._defaultOptions.xPosition;
   private _yPosition: MenuPositionY = this._defaultOptions.yPosition;
   private _previousElevation: string;
@@ -146,7 +129,7 @@
   set xOffset(value: number) {
     let offset = +value;
     if (isNaN(offset)) {
-      throwInvalidOffsetX();
+      throwMatMenuInvalidOffsetX();
     }
     this._xOffset = offset;
   }
@@ -157,7 +140,7 @@
   set yOffset(value: number) {
     let offset = +value;
     if (isNaN(offset)) {
-      throwInvalidOffsetY();
+      throwMatMenuInvalidOffsetY();
     }
     this._yOffset = offset;
   }

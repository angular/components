--- conflicted
+++ resolved
@@ -169,18 +169,6 @@
   /** Stream that emits whenever the hovered menu item changes. */
   _hovered(): Observable<MatMenuItem> {
     if (this.items) {
-<<<<<<< HEAD
-      return RxChain.from(this.items.changes)
-        .call(startWith, this.items)
-        .call(switchMap, (items: MatMenuItem[]) => merge(...items.map(item => item._hovered)))
-        .result();
-    }
-
-    return RxChain.from(this._ngZone.onStable.asObservable())
-      .call(first)
-      .call(switchMap, () => this._hovered())
-      .result();
-=======
       return this.items.changes.pipe(
         startWith(this.items),
         switchMap(items => merge(...items.map(item => item.hover)))
@@ -189,8 +177,7 @@
 
     return this._ngZone.onStable
       .asObservable()
-      .pipe(first(), switchMap(() => this.hover()));
->>>>>>> 520d83bb
+      .pipe(first(), switchMap(() => this._hovered()));
   }
 
   /** Handle a keyboard event from the menu, delegating to the appropriate action. */

--- conflicted
+++ resolved
@@ -41,12 +41,8 @@
   switchMap,
 } from '@angular/material/core';
 import {merge} from 'rxjs/observable/merge';
-<<<<<<< HEAD
-import {CanDisableRipple, mixinDisableRipple} from '../core/common-behaviors/disable-ripple';
-import {MATERIAL_COMPATIBILITY_MODE} from '../core/compatibility/compatibility';
-=======
+
 import {Subscription} from 'rxjs/Subscription';
->>>>>>> 34b5620a
 
 
 /** @docs-private */
@@ -112,14 +108,6 @@
   get disabled() { return (this.selectionList && this.selectionList.disabled) || this._disabled; }
   set disabled(value: any) { this._disabled = coerceBooleanProperty(value); }
 
-<<<<<<< HEAD
-  /** Value of the option */
-  @Input()
-  get value() { return this._value; }
-  set value( val: any) { this._value = coerceBooleanProperty(val); }
-
-=======
->>>>>>> 34b5620a
   /** Whether the option is selected. */
   @Input()
   get selected() { return this._selected; }
@@ -262,8 +250,7 @@
     this._element.nativeElement.focus();
   }
 
-<<<<<<< HEAD
-=======
+
   /** Selects all of the options. */
   selectAll() {
     this.options.forEach(option => {
@@ -282,7 +269,6 @@
     });
   }
 
->>>>>>> 34b5620a
   /** Map all the options' destroy event subscriptions and merge them into one stream. */
   private _onDestroySubscription(): Subscription {
     return RxChain.from(this.options.changes)

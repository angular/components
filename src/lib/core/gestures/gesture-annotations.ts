/**
 * @license
 * Copyright Google LLC All Rights Reserved.
 *
 * Use of this source code is governed by an MIT-style license that can be
 * found in the LICENSE file at https://angular.io/license
 */

/**
 * Stripped-down HammerJS annotations to be used within Material, which are necessary,
 * because HammerJS is an optional dependency. For the full annotations see:
<<<<<<< HEAD
 * https://github.com/DefinitelyTyped/DefinitelyTyped/tree/master/types/hammerjs
=======
 * https://github.com/DefinitelyTyped/DefinitelyTyped/blob/master/types/hammerjs/index.d.ts
>>>>>>> 5210b3e1
 */

/** @docs-private */
export interface HammerInput {
  preventDefault: () => {};
  deltaX: number;
  direction: HammerDirection;
  type: string;
  deltaY: number;
  center: { x: number; y: number; };
}

/** @docs-private */
export enum HammerDirection {
  Left = 2,
  Right = 4
}

/** @docs-private */
export interface HammerStatic {
  new(element: HTMLElement | SVGElement, options?: any): HammerManager;

  Pan: Recognizer;
  Swipe: Recognizer;
  Press: Recognizer;
}

/** @docs-private */
export interface Recognizer {
  new(options?: any): Recognizer;
  recognizeWith(otherRecognizer: Recognizer | string): Recognizer;
}

/** @docs-private */
export interface RecognizerStatic {
  new(options?: any): Recognizer;
}

/** @docs-private */
export interface HammerInstance {
  on(eventName: string, callback: Function): void;
  off(eventName: string, callback: Function): void;
}

/** @docs-private */
export interface HammerManager {
  add(recogniser: Recognizer | Recognizer[]): Recognizer;
  set(options: any): HammerManager;
  emit(event: string, data: any): void;
  off(events: string, handler?: Function): void;
  on(events: string, handler: Function): void;
}

/** @docs-private */
export interface HammerOptions {
  cssProps?: {[key: string]: string};
  domEvents?: boolean;
  enable?: boolean | ((manager: HammerManager) => boolean);
  preset?: any[];
  touchAction?: string;
  recognizers?: any[];

  inputClass?: HammerInput;
  inputTarget?: EventTarget;
}<|MERGE_RESOLUTION|>--- conflicted
+++ resolved
@@ -9,11 +9,7 @@
 /**
  * Stripped-down HammerJS annotations to be used within Material, which are necessary,
  * because HammerJS is an optional dependency. For the full annotations see:
-<<<<<<< HEAD
- * https://github.com/DefinitelyTyped/DefinitelyTyped/tree/master/types/hammerjs
-=======
  * https://github.com/DefinitelyTyped/DefinitelyTyped/blob/master/types/hammerjs/index.d.ts
->>>>>>> 5210b3e1
  */
 
 /** @docs-private */

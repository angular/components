/**
 * @license
 * Copyright Google LLC All Rights Reserved.
 *
 * Use of this source code is governed by an MIT-style license that can be
 * found in the LICENSE file at https://angular.io/license
 */

import {ElementRef, NgZone} from '@angular/core';
<<<<<<< HEAD
import {Platform} from '@uiux/cdk/platform';
import {ViewportRuler} from '@uiux/cdk/scrolling';
=======
import {Platform} from '@angular/cdk/platform';
>>>>>>> 4d972717
import {RippleRef, RippleState} from './ripple-ref';


/** Fade-in duration for the ripples. Can be modified with the speedFactor option. */
export const RIPPLE_FADE_IN_DURATION = 450;

/** Fade-out duration for the ripples in milliseconds. This can't be modified by the speedFactor. */
export const RIPPLE_FADE_OUT_DURATION = 400;

export type RippleConfig = {
  color?: string;
  centered?: boolean;
  radius?: number;
  speedFactor?: number;
  persistent?: boolean;
};

/**
 * Helper service that performs DOM manipulations. Not intended to be used outside this module.
 * The constructor takes a reference to the ripple directive's host element and a map of DOM
 * event handlers to be installed on the element that triggers ripple animations.
 * This will eventually become a custom renderer once Angular support exists.
 * @docs-private
 */
export class RippleRenderer {

  /** Element where the ripples are being added to. */
  private _containerElement: HTMLElement;

  /** Element which triggers the ripple elements on mouse events. */
  private _triggerElement: HTMLElement | null;

  /** Whether the mouse is currently down or not. */
  private _isMousedown: boolean = false;

  /** Events to be registered on the trigger element. */
  private _triggerEvents = new Map<string, any>();

  /** Set of currently active ripple references. */
  private _activeRipples = new Set<RippleRef>();

  /** Ripple config for all ripples created by events. */
  rippleConfig: RippleConfig = {};

  /** Whether mouse ripples should be created or not. */
  rippleDisabled: boolean = false;

  constructor(elementRef: ElementRef, private _ngZone: NgZone, platform: Platform) {
    // Only do anything if we're on the browser.
    if (platform.isBrowser) {
      this._containerElement = elementRef.nativeElement;

      // Specify events which need to be registered on the trigger.
      this._triggerEvents.set('mousedown', this.onMousedown.bind(this));
      this._triggerEvents.set('mouseup', this.onMouseup.bind(this));
      this._triggerEvents.set('mouseleave', this.onMouseup.bind(this));

      // By default use the host element as trigger element.
      this.setTriggerElement(this._containerElement);
    }
  }

  /**
   * Fades in a ripple at the given coordinates.
   * @param x Coordinate within the element, along the X axis at which to start the ripple.
   * @param y Coordinate within the element, along the Y axis at which to start the ripple.
   * @param config Extra ripple options.
   */
  fadeInRipple(x: number, y: number, config: RippleConfig = {}): RippleRef {
    const containerRect = this._containerElement.getBoundingClientRect();

    if (config.centered) {
      x = containerRect.left + containerRect.width / 2;
      y = containerRect.top + containerRect.height / 2;
    }

    const radius = config.radius || distanceToFurthestCorner(x, y, containerRect);
    const duration = RIPPLE_FADE_IN_DURATION * (1 / (config.speedFactor || 1));
    const offsetX = x - containerRect.left;
    const offsetY = y - containerRect.top;

    const ripple = document.createElement('div');
    ripple.classList.add('mat-ripple-element');

    ripple.style.left = `${offsetX - radius}px`;
    ripple.style.top = `${offsetY - radius}px`;
    ripple.style.height = `${radius * 2}px`;
    ripple.style.width = `${radius * 2}px`;

    // If the color is not set, the default CSS color will be used.
    ripple.style.backgroundColor = config.color || null;
    ripple.style.transitionDuration = `${duration}ms`;

    this._containerElement.appendChild(ripple);

    // By default the browser does not recalculate the styles of dynamically created
    // ripple elements. This is critical because then the `scale` would not animate properly.
    enforceStyleRecalculation(ripple);

    ripple.style.transform = 'scale(1)';

    // Exposed reference to the ripple that will be returned.
    let rippleRef = new RippleRef(this, ripple, config);

    rippleRef.state = RippleState.FADING_IN;

    // Add the ripple reference to the list of all active ripples.
    this._activeRipples.add(rippleRef);

    // Wait for the ripple element to be completely faded in.
    // Once it's faded in, the ripple can be hidden immediately if the mouse is released.
    this.runTimeoutOutsideZone(() => {
      rippleRef.state = RippleState.VISIBLE;

      if (!config.persistent && !this._isMousedown) {
        rippleRef.fadeOut();
      }
    }, duration);

    return rippleRef;
  }

  /** Fades out a ripple reference. */
  fadeOutRipple(rippleRef: RippleRef) {
    // For ripples that are not active anymore, don't re-un the fade-out animation.
    if (!this._activeRipples.delete(rippleRef)) {
      return;
    }

    let rippleEl = rippleRef.element;

    rippleEl.style.transitionDuration = `${RIPPLE_FADE_OUT_DURATION}ms`;
    rippleEl.style.opacity = '0';

    rippleRef.state = RippleState.FADING_OUT;

    // Once the ripple faded out, the ripple can be safely removed from the DOM.
    this.runTimeoutOutsideZone(() => {
      rippleRef.state = RippleState.HIDDEN;
      rippleEl.parentNode!.removeChild(rippleEl);
    }, RIPPLE_FADE_OUT_DURATION);
  }

  /** Fades out all currently active ripples. */
  fadeOutAll() {
    this._activeRipples.forEach(ripple => ripple.fadeOut());
  }

  /** Sets the trigger element and registers the mouse events. */
  setTriggerElement(element: HTMLElement | null) {
    // Remove all previously register event listeners from the trigger element.
    if (this._triggerElement) {
      this._triggerEvents.forEach((fn, type) => {
        this._triggerElement!.removeEventListener(type, fn);
      });
    }

    if (element) {
      // If the element is not null, register all event listeners on the trigger element.
      this._ngZone.runOutsideAngular(() => {
        this._triggerEvents.forEach((fn, type) => element.addEventListener(type, fn));
      });
    }

    this._triggerElement = element;
  }

  /** Function being called whenever the trigger is being pressed. */
  private onMousedown(event: MouseEvent) {
    if (!this.rippleDisabled) {
      this._isMousedown = true;
      this.fadeInRipple(event.clientX, event.clientY, this.rippleConfig);
    }
  }

  /** Function being called whenever the trigger is being released. */
  private onMouseup() {
    if (!this._isMousedown) {
      return;
    }

    this._isMousedown = false;

    // Fade-out all ripples that are completely visible and not persistent.
    this._activeRipples.forEach(ripple => {
      if (!ripple.config.persistent && ripple.state === RippleState.VISIBLE) {
        ripple.fadeOut();
      }
    });
  }

  /** Runs a timeout outside of the Angular zone to avoid triggering the change detection. */
  private runTimeoutOutsideZone(fn: Function, delay = 0) {
    this._ngZone.runOutsideAngular(() => setTimeout(fn, delay));
  }

}

/** Enforces a style recalculation of a DOM element by computing its styles. */
// TODO(devversion): Move into global utility function.
function enforceStyleRecalculation(element: HTMLElement) {
  // Enforce a style recalculation by calling `getComputedStyle` and accessing any property.
  // Calling `getPropertyValue` is important to let optimizers know that this is not a noop.
  // See: https://gist.github.com/paulirish/5d52fb081b3570c81e3a
  window.getComputedStyle(element).getPropertyValue('opacity');
}

/**
 * Returns the distance from the point (x, y) to the furthest corner of a rectangle.
 */
function distanceToFurthestCorner(x: number, y: number, rect: ClientRect) {
  const distX = Math.max(Math.abs(x - rect.left), Math.abs(x - rect.right));
  const distY = Math.max(Math.abs(y - rect.top), Math.abs(y - rect.bottom));
  return Math.sqrt(distX * distX + distY * distY);
}<|MERGE_RESOLUTION|>--- conflicted
+++ resolved
@@ -7,12 +7,7 @@
  */
 
 import {ElementRef, NgZone} from '@angular/core';
-<<<<<<< HEAD
 import {Platform} from '@uiux/cdk/platform';
-import {ViewportRuler} from '@uiux/cdk/scrolling';
-=======
-import {Platform} from '@angular/cdk/platform';
->>>>>>> 4d972717
 import {RippleRef, RippleState} from './ripple-ref';
 
 

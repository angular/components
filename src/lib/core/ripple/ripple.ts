--- conflicted
+++ resolved
@@ -18,12 +18,7 @@
   InjectionToken,
   Optional,
 } from '@angular/core';
-<<<<<<< HEAD
-import {ViewportRuler} from '@uiux/cdk/scrolling';
 import {Platform} from '@uiux/cdk/platform';
-=======
-import {Platform} from '@angular/cdk/platform';
->>>>>>> 4d972717
 import {RippleConfig, RippleRenderer} from './ripple-renderer';
 import {RippleRef} from './ripple-ref';
 

--- conflicted
+++ resolved
@@ -6,19 +6,9 @@
  * found in the LICENSE file at https://angular.io/license
  */
 import {NgModule} from '@angular/core';
-<<<<<<< HEAD
+import {PlatformModule} from '@uiux/cdk/platform';
 import {MatCommonModule} from '@uiux/material/core';
-import {
-  MatProgressSpinner,
-  MatSpinner,
-  MatProgressSpinnerCssMatStyler,
-} from './progress-spinner';
-
-=======
-import {PlatformModule} from '@angular/cdk/platform';
-import {MatCommonModule} from '@angular/material/core';
 import {MatProgressSpinner, MatSpinner} from './progress-spinner';
->>>>>>> 4d972717
 
 @NgModule({
   imports: [MatCommonModule, PlatformModule],

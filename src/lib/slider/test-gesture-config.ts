import {Injectable} from '@angular/core';
<<<<<<< HEAD
import {MdGestureConfig} from 'md2/core/gestures/MdGestureConfig';
=======
import {MdGestureConfig} from '@angular2-material/core';
>>>>>>> 0390bd57

/**
 * An extension of MdGestureConfig that exposes the underlying HammerManager instances.
 * Tests can use these instances to emit fake gesture events.
 */
@Injectable()
export class TestGestureConfig extends MdGestureConfig {
  /**
   * A map of Hammer instances to element.
   * Used to emit events over instances for an element.
   */
  hammerInstances: Map<HTMLElement, HammerManager[]> = new Map<HTMLElement, HammerManager[]>();

  /**
   * Create a mapping of Hammer instances to element so that events can be emitted during testing.
   */
  buildHammer(element: HTMLElement) {
    let mc = super.buildHammer(element);

    if (this.hammerInstances.get(element)) {
      this.hammerInstances.get(element).push(mc);
    } else {
      this.hammerInstances.set(element, [mc]);
    }

    return mc;
  }

  /**
   * The Angular event plugin for Hammer creates a new HammerManager instance for each listener,
   * so we need to apply our event on all instances to hit the correct listener.
   */
  emitEventForElement(eventType: string, element: HTMLElement, eventData: Object) {
    let instances = this.hammerInstances.get(element);
    instances.forEach(instance => instance.emit(eventType, eventData));
  }
}<|MERGE_RESOLUTION|>--- conflicted
+++ resolved
@@ -1,9 +1,5 @@
 import {Injectable} from '@angular/core';
-<<<<<<< HEAD
-import {MdGestureConfig} from 'md2/core/gestures/MdGestureConfig';
-=======
 import {MdGestureConfig} from '@angular2-material/core';
->>>>>>> 0390bd57
 
 /**
  * An extension of MdGestureConfig that exposes the underlying HammerManager instances.

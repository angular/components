/**
 * @license
 * Copyright Google Inc. All Rights Reserved.
 *
 * Use of this source code is governed by an MIT-style license that can be
 * found in the LICENSE file at https://angular.io/license
 */

import {Directionality} from '@angular/cdk/bidi';
import {coerceBooleanProperty, coerceNumberProperty} from '@angular/cdk/coercion';
import {
  DOWN_ARROW,
  END,
  HOME,
  LEFT_ARROW,
  PAGE_DOWN,
  PAGE_UP,
  RIGHT_ARROW,
  UP_ARROW,
} from '@angular/cdk/keycodes';
import {
  ChangeDetectionStrategy,
  ChangeDetectorRef,
  Component,
  ElementRef,
  EventEmitter,
  forwardRef,
  Input,
  OnDestroy,
  OnInit,
  Optional,
  Output,
  Renderer2,
  ViewChild,
  ViewEncapsulation,
} from '@angular/core';
import {ControlValueAccessor, NG_VALUE_ACCESSOR} from '@angular/forms';
import {
<<<<<<< HEAD
  DOWN_ARROW,
  END,
  HOME,
  LEFT_ARROW,
  PAGE_DOWN,
  PAGE_UP,
  RIGHT_ARROW,
  UP_ARROW,
} from '@angular/cdk/keycodes';
import {HammerInput} from '../core';
import {FocusOrigin, FocusOriginMonitor} from '../core/style/focus-origin-monitor';
import {CanDisable, mixinDisabled} from '../core/common-behaviors/disabled';
import {CanColor, mixinColor} from '../core/common-behaviors/color';
=======
  CanColor,
  CanDisable,
  FocusOrigin,
  FocusOriginMonitor,
  HammerInput,
  mixinColor,
  mixinDisabled,
} from '@angular/material/core';
>>>>>>> 34b5620a
import {Subscription} from 'rxjs/Subscription';

/**
 * Visually, a 30px separation between tick marks looks best. This is very subjective but it is
 * the default separation we chose.
 */
const MIN_AUTO_TICK_SEPARATION = 30;

/** The thumb gap size for a disabled slider. */
const DISABLED_THUMB_GAP = 7;

/** The thumb gap size for a non-active slider at its minimum value. */
const MIN_VALUE_NONACTIVE_THUMB_GAP = 7;

/** The thumb gap size for an active slider at its minimum value. */
const MIN_VALUE_ACTIVE_THUMB_GAP = 10;

/**
 * Provider Expression that allows md-slider to register as a ControlValueAccessor.
 * This allows it to support [(ngModel)] and [formControl].
 */
export const MD_SLIDER_VALUE_ACCESSOR: any = {
  provide: NG_VALUE_ACCESSOR,
  useExisting: forwardRef(() => MdSlider),
  multi: true
};

/** A simple change event emitted by the MdSlider component. */
export class MdSliderChange {
  /** The MdSlider that changed. */
  source: MdSlider;

  /** The new value of the source slider. */
  value: number | null;
}


// Boilerplate for applying mixins to MdSlider.
/** @docs-private */
export class MdSliderBase {
  constructor(public _renderer: Renderer2, public _elementRef: ElementRef) {}
}
export const _MdSliderMixinBase = mixinColor(mixinDisabled(MdSliderBase), 'accent');

/**
 * Allows users to select from a range of values by moving the slider thumb. It is similar in
 * behavior to the native `<input type="range">` element.
 */
@Component({
  moduleId: module.id,
  selector: 'md-slider, mat-slider',
  providers: [MD_SLIDER_VALUE_ACCESSOR],
  host: {
    '(focus)': '_onFocus()',
    '(blur)': '_onBlur()',
    '(click)': '_onClick($event)',
    '(keydown)': '_onKeydown($event)',
    '(keyup)': '_onKeyup()',
    '(mouseenter)': '_onMouseenter()',
    '(slide)': '_onSlide($event)',
    '(slideend)': '_onSlideEnd()',
    '(slidestart)': '_onSlideStart($event)',
    'class': 'mat-slider',
    'role': 'slider',
    'tabindex': '0',
    '[attr.aria-disabled]': 'disabled',
    '[attr.aria-valuemax]': 'max',
    '[attr.aria-valuemin]': 'min',
    '[attr.aria-valuenow]': 'value',
    '[attr.aria-orientation]': 'vertical ? "vertical" : "horizontal"',
    '[class.mat-slider-disabled]': 'disabled',
    '[class.mat-slider-has-ticks]': 'tickInterval',
    '[class.mat-slider-horizontal]': '!vertical',
    '[class.mat-slider-axis-inverted]': '_invertAxis',
    '[class.mat-slider-sliding]': '_isSliding',
    '[class.mat-slider-thumb-label-showing]': 'thumbLabel',
    '[class.mat-slider-vertical]': 'vertical',
    '[class.mat-slider-min-value]': '_isMinValue',
    '[class.mat-slider-hide-last-tick]': 'disabled || _isMinValue && _thumbGap && _invertAxis',
  },
  templateUrl: 'slider.html',
  styleUrls: ['slider.css'],
  inputs: ['disabled', 'color'],
  encapsulation: ViewEncapsulation.None,
  changeDetection: ChangeDetectionStrategy.OnPush,
})
export class MdSlider extends _MdSliderMixinBase
    implements ControlValueAccessor, OnDestroy, CanDisable, CanColor, OnInit {
  /** Whether the slider is inverted. */
  @Input()
  get invert() { return this._invert; }
  set invert(value: any) {
    this._invert = coerceBooleanProperty(value);
  }
  private _invert = false;

  /** The maximum value that the slider can have. */
  @Input()
  get max() { return this._max; }
  set max(v: number) {
    this._max = coerceNumberProperty(v, this._max);
    this._percent = this._calculatePercentage(this._value);

    // Since this also modifies the percentage, we need to let the change detection know.
    this._changeDetectorRef.markForCheck();
  }
  private _max: number = 100;

  /** The minimum value that the slider can have. */
  @Input()
  get min() { return this._min; }
  set min(v: number) {
    this._min = coerceNumberProperty(v, this._min);

    // If the value wasn't explicitly set by the user, set it to the min.
    if (this._value === null) {
      this.value = this._min;
    }
    this._percent = this._calculatePercentage(this._value);

    // Since this also modifies the percentage, we need to let the change detection know.
    this._changeDetectorRef.markForCheck();
  }
  private _min: number = 0;

  /** The values at which the thumb will snap. */
  @Input()
  get step() { return this._step; }
  set step(v) {
    this._step = coerceNumberProperty(v, this._step);

    if (this._step % 1 !== 0) {
      this._roundLabelTo = this._step.toString().split('.').pop()!.length;
    }

    // Since this could modify the label, we need to notify the change detection.
    this._changeDetectorRef.markForCheck();
  }
  private _step: number = 1;

  /** Whether or not to show the thumb label. */
  @Input()
  get thumbLabel(): boolean { return this._thumbLabel; }
  set thumbLabel(value) { this._thumbLabel = coerceBooleanProperty(value); }
  private _thumbLabel: boolean = false;

  /** @deprecated */
  @Input('thumb-label')
  get _thumbLabelDeprecated(): boolean { return this._thumbLabel; }
  set _thumbLabelDeprecated(value) { this._thumbLabel = value; }

  /**
   * How often to show ticks. Relative to the step so that a tick always appears on a step.
   * Ex: Tick interval of 4 with a step of 3 will draw a tick every 4 steps (every 12 values).
   */
  @Input()
  get tickInterval() { return this._tickInterval; }
  set tickInterval(value) {
    if (value === 'auto') {
      this._tickInterval = 'auto';
    } else if (typeof value === 'number' || typeof value === 'string') {
      this._tickInterval = coerceNumberProperty(value, this._tickInterval as number);
    } else {
      this._tickInterval = 0;
    }
  }
  private _tickInterval: 'auto' | number = 0;

  /** @deprecated */
  @Input('tick-interval')
  get _tickIntervalDeprecated() { return this.tickInterval; }
  set _tickIntervalDeprecated(v) { this.tickInterval = v; }

  /** Value of the slider. */
  @Input()
  get value() {
    // If the value needs to be read and it is still uninitialized, initialize it to the min.
    if (this._value === null) {
      this.value = this._min;
    }
    return this._value;
  }
  set value(v: number | null) {
    if (v !== this._value) {
      this._value = coerceNumberProperty(v, this._value || 0);
      this._percent = this._calculatePercentage(this._value);

      // Since this also modifies the percentage, we need to let the change detection know.
      this._changeDetectorRef.markForCheck();
    }
  }
  private _value: number | null = null;

  /** Whether the slider is vertical. */
  @Input()
  get vertical() { return this._vertical; }
  set vertical(value: any) {
    this._vertical = coerceBooleanProperty(value);
  }
  private _vertical = false;

  /** Event emitted when the slider value has changed. */
  @Output() change = new EventEmitter<MdSliderChange>();

  /** Event emitted when the slider thumb moves. */
  @Output() input = new EventEmitter<MdSliderChange>();

  /** The value to be used for display purposes. */
  get displayValue(): string | number {
    // Note that this could be improved further by rounding something like 0.999 to 1 or
    // 0.899 to 0.9, however it is very performance sensitive, because it gets called on
    // every change detection cycle.
    if (this._roundLabelTo && this.value && this.value % 1 !== 0) {
      return this.value.toFixed(this._roundLabelTo);
    }

    return this.value || 0;
  }

  /** onTouch function registered via registerOnTouch (ControlValueAccessor). */
  onTouched: () => any = () => {};

  /** The percentage of the slider that coincides with the value. */
  get percent() { return this._clamp(this._percent); }
  private _percent: number = 0;

  /**
   * Whether or not the thumb is sliding.
   * Used to determine if there should be a transition for the thumb and fill track.
   */
  _isSliding: boolean = false;

  /**
   * Whether or not the slider is active (clicked or sliding).
   * Used to shrink and grow the thumb as according to the Material Design spec.
   */
  _isActive: boolean = false;

  /**
   * Whether the axis of the slider is inverted.
   * (i.e. whether moving the thumb in the positive x or y direction decreases the slider's value).
   */
  get _invertAxis() {
    // Standard non-inverted mode for a vertical slider should be dragging the thumb from bottom to
    // top. However from a y-axis standpoint this is inverted.
    return this.vertical ? !this.invert : this.invert;
  }


  /** Whether the slider is at its minimum value. */
  get _isMinValue() {
    return this.percent === 0;
  }

  /**
   * The amount of space to leave between the slider thumb and the track fill & track background
   * elements.
   */
  get _thumbGap() {
    if (this.disabled) {
      return DISABLED_THUMB_GAP;
    }
    if (this._isMinValue && !this.thumbLabel) {
      return this._isActive ? MIN_VALUE_ACTIVE_THUMB_GAP : MIN_VALUE_NONACTIVE_THUMB_GAP;
    }
    return 0;
  }

  /** CSS styles for the track background element. */
  get _trackBackgroundStyles(): { [key: string]: string } {
    let axis = this.vertical ? 'Y' : 'X';
    let sign = this._invertMouseCoords ? '-' : '';
    return {
      'transform': `translate${axis}(${sign}${this._thumbGap}px) scale${axis}(${1 - this.percent})`
    };
  }

  /** CSS styles for the track fill element. */
  get _trackFillStyles(): { [key: string]: string } {
    let axis = this.vertical ? 'Y' : 'X';
    let sign = this._invertMouseCoords ? '' : '-';
    return {
      'transform': `translate${axis}(${sign}${this._thumbGap}px) scale${axis}(${this.percent})`
    };
  }

  /** CSS styles for the ticks container element. */
  get _ticksContainerStyles(): { [key: string]: string } {
    let axis = this.vertical ? 'Y' : 'X';
    // For a horizontal slider in RTL languages we push the ticks container off the left edge
    // instead of the right edge to avoid causing a horizontal scrollbar to appear.
    let sign = !this.vertical && this._direction == 'rtl' ? '' : '-';
    let offset = this._tickIntervalPercent / 2 * 100;
    return {
      'transform': `translate${axis}(${sign}${offset}%)`
    };
  }

  /** CSS styles for the ticks element. */
  get _ticksStyles(): { [key: string]: string } {
    let tickSize = this._tickIntervalPercent * 100;
    let backgroundSize = this.vertical ? `2px ${tickSize}%` : `${tickSize}% 2px`;
    let axis = this.vertical ? 'Y' : 'X';
    // Depending on the direction we pushed the ticks container, push the ticks the opposite
    // direction to re-center them but clip off the end edge. In RTL languages we need to flip the
    // ticks 180 degrees so we're really cutting off the end edge abd not the start.
    let sign = !this.vertical && this._direction == 'rtl' ? '-' : '';
    let rotate = !this.vertical && this._direction == 'rtl' ? ' rotate(180deg)' : '';
    let styles: { [key: string]: string } = {
      'backgroundSize': backgroundSize,
      // Without translateZ ticks sometimes jitter as the slider moves on Chrome & Firefox.
      'transform': `translateZ(0) translate${axis}(${sign}${tickSize / 2}%)${rotate}`
    };

    if (this._isMinValue && this._thumbGap) {
      let side = this.vertical ?
          (this._invertAxis ? 'Bottom' : 'Top') :
          (this._invertAxis ? 'Right' : 'Left');
      styles[`padding${side}`] = `${this._thumbGap}px`;
    }

    return styles;
  }

  get _thumbContainerStyles(): { [key: string]: string } {
    let axis = this.vertical ? 'Y' : 'X';
    // For a horizontal slider in RTL languages we push the thumb container off the left edge
    // instead of the right edge to avoid causing a horizontal scrollbar to appear.
    let invertOffset =
        (this._direction == 'rtl' && !this.vertical) ? !this._invertAxis : this._invertAxis;
    let offset = (invertOffset ? this.percent : 1 - this.percent) * 100;
    return {
      'transform': `translate${axis}(-${offset}%)`
    };
  }

  /** The size of a tick interval as a percentage of the size of the track. */
  private _tickIntervalPercent: number = 0;

  /** The dimensions of the slider. */
  private _sliderDimensions: ClientRect | null = null;

  private _controlValueAccessorChangeFn: (value: any) => void = () => {};

  /** Decimal places to round to, based on the step amount. */
  private _roundLabelTo: number;

  /** Subscription to the Directionality change EventEmitter. */
  private _dirChangeSubscription = Subscription.EMPTY;

  /** The value of the slider when the slide start event fires. */
  private _valueOnSlideStart: number | null;

  /** Reference to the inner slider wrapper element. */
  @ViewChild('sliderWrapper') private _sliderWrapper: ElementRef;

  /**
   * Whether mouse events should be converted to a slider position by calculating their distance
   * from the right or bottom edge of the slider as opposed to the top or left.
   */
  private get _invertMouseCoords() {
    return (this._direction == 'rtl' && !this.vertical) ? !this._invertAxis : this._invertAxis;
  }

  /** The language direction for this slider element. */
  private get _direction() {
    return (this._dir && this._dir.value == 'rtl') ? 'rtl' : 'ltr';
  }

  constructor(renderer: Renderer2,
              elementRef: ElementRef,
              private _focusOriginMonitor: FocusOriginMonitor,
              private _changeDetectorRef: ChangeDetectorRef,
              @Optional() private _dir: Directionality) {
    super(renderer, elementRef);
  }

  ngOnInit() {
    this._focusOriginMonitor
        .monitor(this._elementRef.nativeElement, this._renderer, true)
        .subscribe((origin: FocusOrigin) => {
          this._isActive = !!origin && origin !== 'keyboard';
          this._changeDetectorRef.detectChanges();
        });
    if (this._dir) {
      this._dirChangeSubscription = this._dir.change.subscribe(() => {
        this._changeDetectorRef.markForCheck();
      });
    }
  }

  ngOnDestroy() {
    this._focusOriginMonitor.stopMonitoring(this._elementRef.nativeElement);
    this._dirChangeSubscription.unsubscribe();
  }

  _onMouseenter() {
    if (this.disabled) {
      return;
    }

    // We save the dimensions of the slider here so we can use them to update the spacing of the
    // ticks and determine where on the slider click and slide events happen.
    this._sliderDimensions = this._getSliderDimensions();
    this._updateTickIntervalPercent();
  }

  _onClick(event: MouseEvent) {
    if (this.disabled) {
      return;
    }

    let oldValue = this.value;
    this._isSliding = false;
    this._focusHostElement();
    this._updateValueFromPosition({x: event.clientX, y: event.clientY});

    /* Emit a change and input event if the value changed. */
    if (oldValue != this.value) {
      this._emitInputEvent();
      this._emitChangeEvent();
    }
  }

  _onSlide(event: HammerInput) {
    if (this.disabled) {
      return;
    }

    // The slide start event sometimes fails to fire on iOS, so if we're not already in the sliding
    // state, call the slide start handler manually.
    if (!this._isSliding) {
      this._onSlideStart(null);
    }

    // Prevent the slide from selecting anything else.
    event.preventDefault();

    let oldValue = this.value;
    this._updateValueFromPosition({x: event.center.x, y: event.center.y});

    // Native range elements always emit `input` events when the value changed while sliding.
    if (oldValue != this.value) {
      this._emitInputEvent();
    }
  }

  _onSlideStart(event: HammerInput | null) {
    if (this.disabled) {
      return;
    }

    // Simulate mouseenter in case this is a mobile device.
    this._onMouseenter();

    this._isSliding = true;
    this._focusHostElement();
    this._valueOnSlideStart = this.value;

    if (event) {
      this._updateValueFromPosition({x: event.center.x, y: event.center.y});
      event.preventDefault();
    }
  }

  _onSlideEnd() {
    this._isSliding = false;

    if (this._valueOnSlideStart != this.value) {
      this._emitChangeEvent();
    }
    this._valueOnSlideStart = null;
  }

  _onFocus() {
    // We save the dimensions of the slider here so we can use them to update the spacing of the
    // ticks and determine where on the slider click and slide events happen.
    this._sliderDimensions = this._getSliderDimensions();
    this._updateTickIntervalPercent();
  }

  _onBlur() {
    this.onTouched();
  }

  _onKeydown(event: KeyboardEvent) {
    if (this.disabled) { return; }

    let oldValue = this.value;

    switch (event.keyCode) {
      case PAGE_UP:
        this._increment(10);
        break;
      case PAGE_DOWN:
        this._increment(-10);
        break;
      case END:
        this.value = this.max;
        break;
      case HOME:
        this.value = this.min;
        break;
      case LEFT_ARROW:
        // NOTE: For a sighted user it would make more sense that when they press an arrow key on an
        // inverted slider the thumb moves in that direction. However for a blind user, nothing
        // about the slider indicates that it is inverted. They will expect left to be decrement,
        // regardless of how it appears on the screen. For speakers ofRTL languages, they probably
        // expect left to mean increment. Therefore we flip the meaning of the side arrow keys for
        // RTL. For inverted sliders we prefer a good a11y experience to having it "look right" for
        // sighted users, therefore we do not swap the meaning.
        this._increment(this._direction == 'rtl' ? 1 : -1);
        break;
      case UP_ARROW:
        this._increment(1);
        break;
      case RIGHT_ARROW:
        // See comment on LEFT_ARROW about the conditions under which we flip the meaning.
        this._increment(this._direction == 'rtl' ? -1 : 1);
        break;
      case DOWN_ARROW:
        this._increment(-1);
        break;
      default:
        // Return if the key is not one that we explicitly handle to avoid calling preventDefault on
        // it.
        return;
    }

    if (oldValue != this.value) {
      this._emitInputEvent();
      this._emitChangeEvent();
    }

    this._isSliding = true;
    event.preventDefault();
  }

  _onKeyup() {
    this._isSliding = false;
  }

  /** Increments the slider by the given number of steps (negative number decrements). */
  private _increment(numSteps: number) {
    this.value = this._clamp((this.value || 0) + this.step * numSteps, this.min, this.max);
  }

  /** Calculate the new value from the new physical location. The value will always be snapped. */
  private _updateValueFromPosition(pos: {x: number, y: number}) {
    if (!this._sliderDimensions) {
      return;
    }

    let offset = this.vertical ? this._sliderDimensions.top : this._sliderDimensions.left;
    let size = this.vertical ? this._sliderDimensions.height : this._sliderDimensions.width;
    let posComponent = this.vertical ? pos.y : pos.x;

    // The exact value is calculated from the event and used to find the closest snap value.
    let percent = this._clamp((posComponent - offset) / size);
    if (this._invertMouseCoords) {
      percent = 1 - percent;
    }
    let exactValue = this._calculateValue(percent);

    // This calculation finds the closest step by finding the closest whole number divisible by the
    // step relative to the min.
    let closestValue = Math.round((exactValue - this.min) / this.step) * this.step + this.min;
    // The value needs to snap to the min and max.
    this.value = this._clamp(closestValue, this.min, this.max);
  }

  /** Emits a change event if the current value is different from the last emitted value. */
  private _emitChangeEvent() {
    this._controlValueAccessorChangeFn(this.value);
    this.change.emit(this._createChangeEvent());
  }

  /** Emits an input event when the current value is different from the last emitted value. */
  private _emitInputEvent() {
    this.input.emit(this._createChangeEvent());
  }

  /** Updates the amount of space between ticks as a percentage of the width of the slider. */
  private _updateTickIntervalPercent() {
    if (!this.tickInterval || !this._sliderDimensions) {
      return;
    }

    if (this.tickInterval == 'auto') {
      let trackSize = this.vertical ? this._sliderDimensions.height : this._sliderDimensions.width;
      let pixelsPerStep = trackSize * this.step / (this.max - this.min);
      let stepsPerTick = Math.ceil(MIN_AUTO_TICK_SEPARATION / pixelsPerStep);
      let pixelsPerTick = stepsPerTick * this.step;
      this._tickIntervalPercent = pixelsPerTick / trackSize;
    } else {
      this._tickIntervalPercent = this.tickInterval * this.step / (this.max - this.min);
    }
  }

  /** Creates a slider change object from the specified value. */
  private _createChangeEvent(value = this.value): MdSliderChange {
    let event = new MdSliderChange();

    event.source = this;
    event.value = value;

    return event;
  }

  /** Calculates the percentage of the slider that a value is. */
  private _calculatePercentage(value: number | null) {
    return ((value || 0) - this.min) / (this.max - this.min);
  }

  /** Calculates the value a percentage of the slider corresponds to. */
  private _calculateValue(percentage: number) {
    return this.min + percentage * (this.max - this.min);
  }

  /** Return a number between two numbers. */
  private _clamp(value: number, min = 0, max = 1) {
    return Math.max(min, Math.min(value, max));
  }

  /**
   * Get the bounding client rect of the slider track element.
   * The track is used rather than the native element to ignore the extra space that the thumb can
   * take up.
   */
  private _getSliderDimensions() {
    return this._sliderWrapper ? this._sliderWrapper.nativeElement.getBoundingClientRect() : null;
  }

  /**
   * Focuses the native element.
   * Currently only used to allow a blur event to fire but will be used with keyboard input later.
   */
  private _focusHostElement() {
    this._elementRef.nativeElement.focus();
  }

  /**
   * Sets the model value. Implemented as part of ControlValueAccessor.
   * @param value
   */
  writeValue(value: any) {
    this.value = value;
  }

  /**
   * Registers a callback to eb triggered when the value has changed.
   * Implemented as part of ControlValueAccessor.
   * @param fn Callback to be registered.
   */
  registerOnChange(fn: (value: any) => void) {
    this._controlValueAccessorChangeFn = fn;
  }

  /**
   * Registers a callback to be triggered when the component is touched.
   * Implemented as part of ControlValueAccessor.
   * @param fn Callback to be registered.
   */
  registerOnTouched(fn: any) {
    this.onTouched = fn;
  }

  /**
   * Sets whether the component should be disabled.
   * Implemented as part of ControlValueAccessor.
   * @param isDisabled
   */
  setDisabledState(isDisabled: boolean) {
    this.disabled = isDisabled;
  }
}<|MERGE_RESOLUTION|>--- conflicted
+++ resolved
@@ -36,21 +36,7 @@
 } from '@angular/core';
 import {ControlValueAccessor, NG_VALUE_ACCESSOR} from '@angular/forms';
 import {
-<<<<<<< HEAD
-  DOWN_ARROW,
-  END,
-  HOME,
-  LEFT_ARROW,
-  PAGE_DOWN,
-  PAGE_UP,
-  RIGHT_ARROW,
-  UP_ARROW,
-} from '@angular/cdk/keycodes';
-import {HammerInput} from '../core';
-import {FocusOrigin, FocusOriginMonitor} from '../core/style/focus-origin-monitor';
-import {CanDisable, mixinDisabled} from '../core/common-behaviors/disabled';
-import {CanColor, mixinColor} from '../core/common-behaviors/color';
-=======
+
   CanColor,
   CanDisable,
   FocusOrigin,
@@ -59,7 +45,6 @@
   mixinColor,
   mixinDisabled,
 } from '@angular/material/core';
->>>>>>> 34b5620a
 import {Subscription} from 'rxjs/Subscription';
 
 /**

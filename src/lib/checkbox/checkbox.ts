--- conflicted
+++ resolved
@@ -375,14 +375,8 @@
     // Preventing bubbling for the second event will solve that issue.
     event.stopPropagation();
 
-<<<<<<< HEAD
-    this._removeFocusRipple();
-
     // If resetIndeterminate is false, and the current state is indeterminate, do nothing on click
     if (!this.disabled && this._clickAction !== 'noop') {
-=======
-    if (!this.disabled) {
->>>>>>> 71305ce8
       // When user manually click on the checkbox, `indeterminate` is set to false.
       if (this.indeterminate && this._clickAction !== 'check') {
 

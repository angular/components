import {
  addProviders,
  async,
  inject,
} from '@angular/core/testing';
import {TestComponentBuilder} from '@angular/compiler/testing';
import {Component} from '@angular/core';
import {disableDeprecatedForms, provideForms} from '@angular/forms';
import {By} from '@angular/platform-browser';
import {
  MdInput,
  MD_INPUT_DIRECTIVES,
} from './input';

function isInternetExplorer11() {
    return !(window.ActiveXObject) && "ActiveXObject" in window
}


describe('MdInput', function () {
  var builder: TestComponentBuilder;

  beforeEach(() => {
    addProviders([
      disableDeprecatedForms(),
      provideForms(),
    ]);
  });

  beforeEach(inject([TestComponentBuilder], function (tcb: TestComponentBuilder) {
    builder = tcb;
  }));

  it('creates a native <input> element', async(() => {
    builder.createAsync(MdInputBaseTestController)
      .then(fixture => {
        fixture.detectChanges();
        expect(fixture.debugElement.query(By.css('input'))).toBeTruthy();
      });
  }));

<<<<<<< HEAD
  it('should not be treated as empty if type is date', async(() => {
    if (isInternetExplorer11()) {
        return;
    }
    builder.createAsync(MdInputDateTestController)
      .then(fixture => {
        fixture.componentInstance.placeholder = 'Placeholder';
        fixture.detectChanges();

        let el = fixture.debugElement.query(By.css('label')).nativeElement;
        expect(el).not.toBeNull();
        expect(el.className.includes('md-empty')).toBe(false);
      });
  }));

  it('should treat text input type as empty at init', async(() => {
    if (isInternetExplorer11()) {
        return;
    }
    builder.createAsync(MdInputTextTestController)
      .then(fixture => {
        fixture.componentInstance.placeholder = 'Placeholder';
        fixture.detectChanges();

        let el = fixture.debugElement.query(By.css('label')).nativeElement;
        expect(el).not.toBeNull();
        expect(el.className.includes('md-empty')).toBe(true);
      });
  }));

  it('should treat password input type as empty at init', async(() => {
    if (isInternetExplorer11()) {
        return;
    }
    builder.createAsync(MdInputPasswordTestController)
      .then(fixture => {
        fixture.componentInstance.placeholder = 'Placeholder';
        fixture.detectChanges();

        let el = fixture.debugElement.query(By.css('label')).nativeElement;
        expect(el).not.toBeNull();
        expect(el.className.includes('md-empty')).toBe(true);
      });
  }));

  it('should treat number input type as empty at init', async(() => {
    if (isInternetExplorer11()) {
        return;
    }
    builder.createAsync(MdInputNumberTestController)
      .then(fixture => {
        fixture.componentInstance.placeholder = 'Placeholder';
        fixture.detectChanges();

        let el = fixture.debugElement.query(By.css('label')).nativeElement;
        expect(el).not.toBeNull();
        expect(el.className.includes('md-empty')).toBe(true);
      });
  }));

=======

  // TODO(kara): update when core/testing adds fix
>>>>>>> 62e0fa5a
  it('support ngModel', async(() => {
    builder.createAsync(MdInputBaseTestController)
      .then(fixture => {
        fixture.detectChanges();
        let instance = fixture.componentInstance;
        let el: HTMLInputElement = fixture.debugElement.query(By.css('input')).nativeElement;

        instance.model = 'hello';
        fixture.detectChanges();
        fixture.whenStable().then(() => {

          // this workaround is temp, see https://github.com/angular/angular/issues/10148
          fixture.detectChanges();
          fixture.whenStable().then(() => {
            expect(el.value).toBe('hello');
          });
        });
      });
  }));

  it('should have a different ID for outer element and internal input', async(() => {
    builder
        .overrideTemplate(MdInputBaseTestController, `
          <md-input id="test-id"></md-input>
        `)
        .createAsync(MdInputBaseTestController)
        .then(fixture => {
          fixture.detectChanges();
          const componentElement: HTMLElement = fixture.debugElement
              .query(By.directive(MdInput)).nativeElement;
          const inputElement: HTMLInputElement = fixture.debugElement.query(By.css('input'))
              .nativeElement;
          expect(componentElement.id).toBe('test-id');
          expect(inputElement.id).toBeTruthy();
          expect(inputElement.id).not.toBe(componentElement.id);
        });
  }));

  it('counts characters', async(() => {
    builder.createAsync(MdInputBaseTestController).then(fixture => {
      let instance = fixture.componentInstance;
      fixture.detectChanges();
      let inputInstance = fixture.debugElement.query(By.directive(MdInput)).componentInstance;
      expect(inputInstance.characterCount).toEqual(0);

      instance.model = 'hello';
      fixture.detectChanges();
      fixture.whenStable().then(() => {
        expect(inputInstance.characterCount).toEqual(5);
      });
    });
  }));

  it('copies aria attributes to the inner input', async(() => {
    builder.createAsync(MdInputAriaTestController)
      .then(fixture => {
        let instance = fixture.componentInstance;
        fixture.detectChanges();
        let el: HTMLInputElement = fixture.debugElement.query(By.css('input')).nativeElement;
        expect(el.getAttribute('aria-label')).toEqual('label');
        instance.ariaLabel = 'label 2';
        fixture.detectChanges();
        expect(el.getAttribute('aria-label')).toEqual('label 2');

        expect(el.getAttribute('aria-disabled')).toBeTruthy();
      });
  }));

  it('validates there\'s only one hint label per side', async(() => {

    builder.createAsync(MdInputInvalidHintTestController)
      .then(fixture => {
          expect(() => fixture.detectChanges())
            .toThrow();
            // TODO(jelbourn): .toThrow(new MdInputDuplicatedHintError('start'));
            // See https://github.com/angular/angular/issues/8348
      });
  }));

  it(`validates there's only one hint label per side (attribute)`, async(() => {
    builder.createAsync(MdInputInvalidHint2TestController)
      .then(fixture => {
        expect(() => fixture.detectChanges())
          .toThrow();
          // TODO(jelbourn): .toThrow(new MdInputDuplicatedHintError('start'));
          // See https://github.com/angular/angular/issues/8348
      });
  }));

  it('validates there\'s only one placeholder', async(() => {
    builder.createAsync(MdInputInvalidPlaceholderTestController)
      .then(fixture => {
        expect(() => fixture.detectChanges())
          .toThrow();
          // TODO(jelbourn): .toThrow(new MdInputPlaceholderConflictError());
          // See https://github.com/angular/angular/issues/8348
      });
  }));

  it('validates the type', async(() => {
    builder.createAsync(MdInputInvalidTypeTestController).then(fixture => {
      // Technically this throws during the OnChanges detection phase,
      // so the error is really a ChangeDetectionError and it becomes
      // hard to build a full exception to compare with.
      // We just check for any exception in this case.
      expect(() => fixture.detectChanges())
        .toThrow(/* new MdInputUnsupportedTypeError('file') */);
    });
  }));

  it('supports hint labels attribute', async(() => {
    builder.createAsync(MdInputHintLabelTestController)
      .then(fixture => {
        fixture.detectChanges();

        // If the hint label is empty, expect no label.
        expect(fixture.debugElement.query(By.css('.md-hint'))).toBeNull();

        fixture.componentInstance.label = 'label';
        fixture.detectChanges();
        expect(fixture.debugElement.query(By.css('.md-hint'))).not.toBeNull();
      });
  }));

  it('supports hint labels elements', async(() => {
    builder.createAsync(MdInputHintLabel2TestController).then(fixture => {
      fixture.detectChanges();

      // In this case, we should have an empty <md-hint>.
      let el = fixture.debugElement.query(By.css('md-hint')).nativeElement;
      expect(el.textContent).toBeFalsy();

      fixture.componentInstance.label = 'label';
      fixture.detectChanges();
      el = fixture.debugElement.query(By.css('md-hint')).nativeElement;
      expect(el.textContent).toBe('label');
      });
  }));

  it('supports placeholder attribute', async(() => {
    builder.createAsync(MdInputPlaceholderAttrTestComponent).then(fixture => {
      fixture.detectChanges();

      let el = fixture.debugElement.query(By.css('label'));
      expect(el).toBeNull();

      fixture.componentInstance.placeholder = 'Other placeholder';
      fixture.detectChanges();
      el = fixture.debugElement.query(By.css('label'));
      expect(el).not.toBeNull();
      expect(el.nativeElement.textContent).toMatch('Other placeholder');
      expect(el.nativeElement.textContent).not.toMatch(/\*/g);
    });
  }));

  it('supports placeholder element', async(() => {
    builder.createAsync(MdInputPlaceholderElementTestComponent).then(fixture => {
      fixture.detectChanges();

      let el = fixture.debugElement.query(By.css('label'));
      expect(el).not.toBeNull();
      expect(el.nativeElement.textContent).toMatch('Default Placeholder');

      fixture.componentInstance.placeholder = 'Other placeholder';
      fixture.detectChanges();
      el = fixture.debugElement.query(By.css('label'));
      expect(el).not.toBeNull();
      expect(el.nativeElement.textContent).toMatch('Other placeholder');
      expect(el.nativeElement.textContent).not.toMatch(/\*/g);
    });
  }));

  it('supports placeholder required star', async(() => {
    builder.createAsync(MdInputPlaceholderRequiredTestComponent).then(fixture => {
      fixture.detectChanges();

      let el = fixture.debugElement.query(By.css('label'));
      expect(el).not.toBeNull();
      expect(el.nativeElement.textContent).toMatch(/hello\s+\*/g);
    });
  }));

  it('supports number types and conserved its value type from Angular', async(() => {
    builder.createAsync(MdInputNumberTypeConservedTestComponent).then(fixture => {
      fixture.detectChanges();

      const inputEl = fixture.debugElement.query(By.css('input')).nativeElement;
      inputEl.value = '3';

      // Manually trigger an onchange event.
      var evt = document.createEvent('HTMLEvents');
      evt.initEvent('change', true, true);
      inputEl.dispatchEvent(evt);

      fixture.detectChanges();
      fixture.whenStable().then(() => {
        expect(fixture.componentInstance.value).toBe(3);
        expect(typeof fixture.componentInstance.value).toBe('number');
      });
    });
  }));

  it('supports blur and focus events', async(() => {
    builder.createAsync(MdInputWithBlurAndFocusEvents).then(fixture => {
      const testComponent = fixture.componentInstance;
      const inputComponent = fixture.debugElement.query(By.directive(MdInput)).componentInstance;
      const fakeEvent = <FocusEvent>{};

      spyOn(testComponent, 'onFocus');
      spyOn(testComponent, 'onBlur');

      expect(testComponent.onFocus).not.toHaveBeenCalled();
      expect(testComponent.onBlur).not.toHaveBeenCalled();

      inputComponent._handleFocus(fakeEvent);
      expect(testComponent.onFocus).toHaveBeenCalledWith(fakeEvent);

      inputComponent._handleBlur(fakeEvent);
      expect(testComponent.onBlur).toHaveBeenCalledWith(fakeEvent);
    });
  }));

  it('supports the autoComplete attribute', async(() => {
    var template = '<md-input [autoComplete]="autoComplete"></md-input>';

    builder.overrideTemplate(MdInputOptionalAttributeController, template)
      .createAsync(MdInputOptionalAttributeController)
      .then(fixture => {
        fixture.detectChanges();

        let input: MdInput = fixture.debugElement.query(By.directive(MdInput)).componentInstance;
        let el: HTMLInputElement = fixture.debugElement.query(By.css('input')).nativeElement;

        expect(el).not.toBeNull();
        expect(el.getAttribute('autocomplete')).toBeNull();

        input.autoComplete = 'on';
        fixture.detectChanges();
        expect(el.getAttribute('autocomplete')).toEqual('on');
      });
  }));

  it('supports the autoCorrect attribute', async(() => {
    var template = '<md-input [autoCorrect]="autoCorrect"></md-input>';

    builder.overrideTemplate(MdInputOptionalAttributeController, template)
      .createAsync(MdInputOptionalAttributeController)
      .then(fixture => {
        fixture.detectChanges();

        let input: MdInput = fixture.debugElement.query(By.directive(MdInput)).componentInstance;
        let el: HTMLInputElement = fixture.debugElement.query(By.css('input')).nativeElement;

        expect(el).not.toBeNull();
        expect(el.getAttribute('autocorrect')).toBeNull();

        input.autoCorrect = 'on';
        fixture.detectChanges();
        expect(el.getAttribute('autocorrect')).toEqual('on');
      });
  }));

  it('supports the autoCapitalize attribute', async(() => {
    var template = '<md-input [autoCapitalize]="autoCapitalize"></md-input>';

    builder.overrideTemplate(MdInputOptionalAttributeController, template)
      .createAsync(MdInputOptionalAttributeController)
      .then(fixture => {
        fixture.detectChanges();

        let input: MdInput = fixture.debugElement.query(By.directive(MdInput)).componentInstance;
        let el: HTMLInputElement = fixture.debugElement.query(By.css('input')).nativeElement;

        expect(el).not.toBeNull();
        expect(el.getAttribute('autocapitalize')).toBeNull();

        input.autoCapitalize = 'on';
        fixture.detectChanges();
        expect(el.getAttribute('autocapitalize')).toEqual('on');
      });
  }));

  it('supports the autoComplete attribute as an unbound attribute', async(() => {
    var template = '<md-input autoComplete></md-input>';

    builder.overrideTemplate(MdInputOptionalAttributeController, template)
      .createAsync(MdInputOptionalAttributeController)
      .then(fixture => {
        fixture.detectChanges();

        let el: HTMLInputElement = fixture.debugElement.query(By.css('input')).nativeElement;

        expect(el).not.toBeNull();
        expect(el.getAttribute('autocomplete')).toEqual('');
      });
  }));

  it('supports the autoComplete attribute as an unbound value attribute', async(() => {
    var template = '<md-input autoComplete="name"></md-input>';

    builder.overrideTemplate(MdInputOptionalAttributeController, template)
      .createAsync(MdInputOptionalAttributeController)
      .then(fixture => {
        fixture.detectChanges();

        let el: HTMLInputElement = fixture.debugElement.query(By.css('input')).nativeElement;

        expect(el).not.toBeNull();
        expect(el.getAttribute('autocomplete')).toEqual('name');
      });
  }));

  it('supports the autoFocus attribute', async(() => {
    var template = '<md-input [autoFocus]="autoFocus"></md-input>';

    builder.overrideTemplate(MdInputOptionalAttributeController, template)
      .createAsync(MdInputOptionalAttributeController)
      .then(fixture => {
        fixture.detectChanges();

        let input: MdInput = fixture.debugElement.query(By.directive(MdInput)).componentInstance;
        let el: HTMLInputElement = fixture.debugElement.query(By.css('input')).nativeElement;

        expect(el).not.toBeNull();
        expect(el.getAttribute('autofocus')).toBeNull();

        input.autoFocus = true;
        fixture.detectChanges();
        expect(el.getAttribute('autofocus')).toEqual('');
      });
  }));

  it('supports the autoFocus attribute as an unbound attribute', async(() => {
    var template = '<md-input autoFocus></md-input>';

    builder.overrideTemplate(MdInputOptionalAttributeController, template)
      .createAsync(MdInputOptionalAttributeController)
      .then(fixture => {
        fixture.detectChanges();

        let el: HTMLInputElement = fixture.debugElement.query(By.css('input')).nativeElement;

        expect(el).not.toBeNull();
        expect(el.getAttribute('autofocus')).toEqual('');
      });
  }));

  it('supports the disabled attribute', async(() => {
    var template = '<md-input [disabled]="disabled"></md-input>';

    builder.overrideTemplate(MdInputOptionalAttributeController, template)
      .createAsync(MdInputOptionalAttributeController)
      .then(fixture => {
        let input: MdInput = fixture.debugElement.query(By.directive(MdInput)).componentInstance;
        input.disabled = false;
        fixture.detectChanges();

        let el: HTMLInputElement = fixture.debugElement.query(By.css('input')).nativeElement;
        expect(el).not.toBeNull();

        fixture.detectChanges();
        expect(el.getAttribute('disabled')).toEqual(null);

        fixture.componentInstance.disabled = true;
        fixture.detectChanges();
        expect(el.getAttribute('disabled')).toEqual('');
      });
  }));

  it('supports the disabled attribute as an unbound attribute', async(() => {
    var template = '<md-input disabled></md-input>';

    builder.overrideTemplate(MdInputOptionalAttributeController, template)
      .createAsync(MdInputOptionalAttributeController)
      .then(fixture => {
        fixture.detectChanges();

        let el: HTMLInputElement = fixture.debugElement.query(By.css('input')).nativeElement;

        expect(el).not.toBeNull();
        expect(el.getAttribute('disabled')).toEqual('');
      });
  }));

  it('supports the list attribute', async(() => {
    var template = '<md-input [list]="list"></md-input>';

    builder.overrideTemplate(MdInputOptionalAttributeController, template)
      .createAsync(MdInputOptionalAttributeController)
      .then(fixture => {
        let input: MdInput = fixture.debugElement.query(By.directive(MdInput)).componentInstance;
        input.disabled = false;
        fixture.detectChanges();

        let el: HTMLInputElement = fixture.debugElement.query(By.css('input')).nativeElement;
        fixture.detectChanges();
        expect(el.getAttribute('list')).toEqual(null);

        input.list = 'datalist-id';
        fixture.detectChanges();
        expect(el.getAttribute('list')).toEqual('datalist-id');
      });
  }));

  it('supports the max attribute', async(() => {
    var template = '<md-input [max]="max"></md-input>';

    builder.overrideTemplate(MdInputOptionalAttributeController, template)
      .createAsync(MdInputOptionalAttributeController)
      .then(fixture => {
        let input: MdInput = fixture.debugElement.query(By.directive(MdInput)).componentInstance;
        input.disabled = false;
        fixture.detectChanges();

        let el: HTMLInputElement = fixture.debugElement.query(By.css('input')).nativeElement;
        expect(el).not.toBeNull();

        fixture.detectChanges();
        expect(el.getAttribute('max')).toEqual(null);

        input.max = 10;
        fixture.detectChanges();
        expect(el.getAttribute('max')).toEqual('10');

        input.max = '2000-01-02';
        fixture.detectChanges();
        expect(el.getAttribute('max')).toEqual('2000-01-02');
      });
  }));

  it('supports the min attribute', async(() => {
    var template = '<md-input [min]="min"></md-input>';

    builder.overrideTemplate(MdInputOptionalAttributeController, template)
      .createAsync(MdInputOptionalAttributeController)
      .then(fixture => {
        let input: MdInput = fixture.debugElement.query(By.directive(MdInput)).componentInstance;
        input.disabled = false;
        fixture.detectChanges();

        let el: HTMLInputElement = fixture.debugElement.query(By.css('input')).nativeElement;
        expect(el).not.toBeNull();
        fixture.detectChanges();
        expect(el.getAttribute('min')).toEqual(null);

        input.min = 10;
        fixture.detectChanges();
        expect(el.getAttribute('min')).toEqual('10');

        input.min = '2000-01-02';
        fixture.detectChanges();
        expect(el.getAttribute('min')).toEqual('2000-01-02');
      });
  }));

  it('supports the readOnly attribute', async(() => {
    var template = '<md-input [readOnly]="readOnly"></md-input>';

    builder.overrideTemplate(MdInputOptionalAttributeController, template)
      .createAsync(MdInputOptionalAttributeController)
      .then(fixture => {
        fixture.detectChanges();

        let el: HTMLInputElement = fixture.debugElement.query(By.css('input')).nativeElement;
        let input: MdInput = fixture.debugElement.query(By.directive(MdInput)).componentInstance;

        expect(el).not.toBeNull();
        expect(el.getAttribute('readonly')).toBeNull();

        input.readOnly = true;
        fixture.detectChanges();
        expect(el.getAttribute('readonly')).toEqual('');
      });
  }));

  it('supports the readOnly attribute as an unbound attribute', async(() => {
    var template = '<md-input readOnly></md-input>';

    builder.overrideTemplate(MdInputOptionalAttributeController, template)
      .createAsync(MdInputOptionalAttributeController)
      .then(fixture => {
        fixture.detectChanges();

        let el: HTMLInputElement = fixture.debugElement.query(By.css('input')).nativeElement;

        expect(el).not.toBeNull();
        expect(el.getAttribute('readonly')).toEqual('');
      });
  }));

  it('supports the required attribute', async(() => {
    var template = '<md-input [required]="required"></md-input>';

    builder.overrideTemplate(MdInputOptionalAttributeController, template)
      .createAsync(MdInputOptionalAttributeController)
      .then(fixture => {
        fixture.detectChanges();

        let input: MdInput = fixture.debugElement.query(By.directive(MdInput)).componentInstance;
        let el: HTMLInputElement = fixture.debugElement.query(By.css('input')).nativeElement;

        expect(el).not.toBeNull();
        expect(el.getAttribute('required')).toBeNull();

        input.required = true;
        fixture.detectChanges();
        expect(el.getAttribute('required')).toEqual('');
      });
  }));

  it('supports the required attribute as an unbound attribute', async(() => {
    var template = '<md-input required></md-input>';

    builder.overrideTemplate(MdInputOptionalAttributeController, template)
      .createAsync(MdInputOptionalAttributeController)
      .then(fixture => {
        fixture.detectChanges();

        let el: HTMLInputElement = fixture.debugElement.query(By.css('input')).nativeElement;

        expect(el).not.toBeNull();
        expect(el.getAttribute('required')).toEqual('');
      });
  }));

  it('supports the spellCheck attribute', async(() => {
    var template = '<md-input [spellCheck]="spellCheck"></md-input>';

    builder.overrideTemplate(MdInputOptionalAttributeController, template)
      .createAsync(MdInputOptionalAttributeController)
      .then(fixture => {
        fixture.detectChanges();

        let input: MdInput = fixture.debugElement.query(By.directive(MdInput)).componentInstance;
        let el: HTMLInputElement = fixture.debugElement.query(By.css('input')).nativeElement;

        expect(el).not.toBeNull();
        expect(el.getAttribute('spellcheck')).toEqual('false');

        input.spellCheck = true;
        fixture.detectChanges();
        expect(el.getAttribute('spellcheck')).toEqual('true');
      });
  }));

  it('supports the spellCheck attribute as an unbound attribute', async(() => {
    var template = '<md-input spellCheck></md-input>';

    builder.overrideTemplate(MdInputOptionalAttributeController, template)
      .createAsync(MdInputOptionalAttributeController)
      .then(fixture => {
        fixture.detectChanges();

        let el: HTMLInputElement = fixture.debugElement.query(By.css('input')).nativeElement;

        expect(el).not.toBeNull();
        expect(el.getAttribute('spellcheck')).toEqual('true');
      });
  }));

  it('supports the step attribute', async(() => {
    var template = '<md-input [step]="step"></md-input>';

    builder.overrideTemplate(MdInputOptionalAttributeController, template)
      .createAsync(MdInputOptionalAttributeController)
      .then(fixture => {
        fixture.detectChanges();

        let input: MdInput = fixture.debugElement.query(By.directive(MdInput)).componentInstance;
        let el: HTMLInputElement = fixture.debugElement.query(By.css('input')).nativeElement;

        expect(el).not.toBeNull();
        expect(el.getAttribute('step')).toEqual(null);

        input.step = 0.5;
        fixture.detectChanges();
        expect(el.getAttribute('step')).toEqual('0.5');
      });
  }));

  it('supports the tabIndex attribute', async(() => {
    var template = '<md-input [tabIndex]="tabIndex"></md-input>';

    builder.overrideTemplate(MdInputOptionalAttributeController, template)
      .createAsync(MdInputOptionalAttributeController)
      .then(fixture => {
        fixture.detectChanges();

        let input: MdInput = fixture.debugElement.query(By.directive(MdInput)).componentInstance;
        let el: HTMLInputElement = fixture.debugElement.query(By.css('input')).nativeElement;

        expect(el).not.toBeNull();
        expect(el.getAttribute('tabindex')).toEqual(null);

        input.tabIndex = 1;
        fixture.detectChanges();
        expect(el.getAttribute('tabindex')).toEqual('1');
      });
  }));

  it('supports a name attribute', async(() => {
    builder.createAsync(MdInputWithNameTestController).then(fixture => {
      const inputElement: HTMLInputElement = fixture.debugElement.query(By.css('input'))
          .nativeElement;
      fixture.detectChanges();

      expect(inputElement.name).toBe('some-name');
    });
  }));
});

@Component({
  selector: 'test-input-controller',
  template: `
    <md-input type="number" [(ngModel)]="value">
    </md-input>
  `,
  directives: [MD_INPUT_DIRECTIVES]
})
class MdInputNumberTypeConservedTestComponent {
  value: number = 0;
}

@Component({
  selector: 'test-input-controller',
  template: `
    <md-input required placeholder="hello">
    </md-input>
  `,
  directives: [MD_INPUT_DIRECTIVES]
})
class MdInputPlaceholderRequiredTestComponent {
}

@Component({
  selector: 'test-input-controller',
  template: `
    <md-input>
      <md-placeholder>{{placeholder}}</md-placeholder>
    </md-input>
  `,
  directives: [MD_INPUT_DIRECTIVES]
})
class MdInputPlaceholderElementTestComponent {
  placeholder: string = 'Default Placeholder';
}

@Component({
  selector: 'test-input-controller',
  template: `
    <md-input [placeholder]="placeholder">
    </md-input>
  `,
  directives: [MD_INPUT_DIRECTIVES]
})
class MdInputPlaceholderAttrTestComponent {
  placeholder: string = '';
}

@Component({
  selector: 'test-input-controller',
  template: `
    <md-input>
      <md-hint>{{label}}</md-hint>
    </md-input>
  `,
  directives: [MD_INPUT_DIRECTIVES]
})
class MdInputHintLabel2TestController {
  label: string = '';
}

@Component({
  selector: 'test-input-controller',
  template: `
    <md-input [hintLabel]="label">
    </md-input>
  `,
  directives: [MD_INPUT_DIRECTIVES]
})
class MdInputHintLabelTestController {
  label: string = '';
}

@Component({
  selector: 'test-input-controller',
  template: `
    <md-input type="file">
    </md-input>
  `,
  directives: [MD_INPUT_DIRECTIVES]
})
class MdInputInvalidTypeTestController {
}

@Component({
  selector: 'test-input-controller',
  template: `
    <md-input placeholder="Hello">
      <md-placeholder>World</md-placeholder>
    </md-input>
  `,
  directives: [MD_INPUT_DIRECTIVES]
})
class MdInputInvalidPlaceholderTestController {
}

@Component({
  selector: 'test-input-controller',
  template: `
    <md-input hintLabel="Hello">
      <md-hint>World</md-hint>
    </md-input>
  `,
  directives: [MD_INPUT_DIRECTIVES]
})
class MdInputInvalidHint2TestController {
}

@Component({
  selector: 'test-input-controller',
  template: `
    <md-input>
      <md-hint>Hello</md-hint>
      <md-hint>World</md-hint>
    </md-input>
  `,
  directives: [MD_INPUT_DIRECTIVES]
})
class MdInputInvalidHintTestController {
}

@Component({
  selector: 'test-input-controller',
  template: `
    <md-input [(ngModel)]="model">
    </md-input>
  `,
  directives: [MdInput]
})
class MdInputBaseTestController {
  model: any = '';
}

@Component({
  selector: 'test-input-controller',
  template: `
    <md-input [aria-label]="ariaLabel" [aria-disabled]="ariaDisabled">
    </md-input>
  `,
  directives: [MdInput]
})
class MdInputAriaTestController {
  ariaLabel: string = 'label';
  ariaDisabled: boolean = true;
}

@Component({
  selector: 'test-input-controller',
  template: `
    <md-input (focus)="onFocus($event)" (blur)="onBlur($event)"></md-input>
  `,
  directives: [MdInput]
})
class MdInputWithBlurAndFocusEvents {
  onBlur(event: FocusEvent) {}
  onFocus(event: FocusEvent) {}
}

@Component({
  selector: 'test-input-controller',
  template: `
    <md-input></md-input>
  `,
  directives: [MdInput]
})
class MdInputOptionalAttributeController {}

@Component({
  selector: 'test-input-controller',
  template: `
    <md-input name="some-name"></md-input>
  `,
  directives: [MdInput]
})
class MdInputWithNameTestController {}

@Component({
  selector: 'test-input-controller',
  template: `
    <md-input type="date" [placeholder]="placeholder"></md-input>
  `,
  directives: [MdInput]
})
class MdInputDateTestController {}

@Component({
  selector: 'test-input-controller',
  template: `
    <md-input type="text" [placeholder]="placeholder"></md-input>
  `,
  directives: [MdInput]
})
class MdInputTextTestController {}

@Component({
  selector: 'test-input-controller',
  template: `
    <md-input type="password" [placeholder]="placeholder"></md-input>
  `,
  directives: [MdInput]
})
class MdInputPasswordTestController {}

@Component({
  selector: 'test-input-controller',
  template: `
    <md-input type="number" [placeholder]="placeholder"></md-input>
  `,
  directives: [MdInput]
})
class MdInputNumberTestController {}<|MERGE_RESOLUTION|>--- conflicted
+++ resolved
@@ -16,7 +16,6 @@
     return !(window.ActiveXObject) && "ActiveXObject" in window
 }
 
-
 describe('MdInput', function () {
   var builder: TestComponentBuilder;
 
@@ -39,7 +38,6 @@
       });
   }));
 
-<<<<<<< HEAD
   it('should not be treated as empty if type is date', async(() => {
     if (isInternetExplorer11()) {
         return;
@@ -100,10 +98,7 @@
       });
   }));
 
-=======
-
   // TODO(kara): update when core/testing adds fix
->>>>>>> 62e0fa5a
   it('support ngModel', async(() => {
     builder.createAsync(MdInputBaseTestController)
       .then(fixture => {

import {appendFileSync} from 'fs';
import {mkdirpSync} from 'fs-extra';
import {join} from 'path';
import {buildConfig} from './build-config';
import {BuildPackage} from './build-package';
import {copyFiles} from './copy-files';
import {createEntryPointPackageJson} from './entry-point-package-json';
import {inlinePackageMetadataFiles} from './metadata-inlining';
import {createMetadataReexportFile} from './metadata-reexport';
import {createTypingsReexportFile} from './typings-reexport';
import {replaceVersionPlaceholders} from './version-placeholders';

const {packagesDir, outputDir, projectDir} = buildConfig;

/** Directory where all bundles will be created in. */
const bundlesDir = join(outputDir, 'bundles');

/**
 * Copies different output files into a folder structure that follows the `angular/angular`
 * release folder structure. The output will also contain a README and the according package.json
 * file. Additionally the package will be Closure Compiler and AOT compatible.
 */
export function composeRelease(buildPackage: BuildPackage) {
  const {name, sourceDir} = buildPackage;
  const packageOut = buildPackage.outputDir;
  const releasePath = join(outputDir, 'releases', name);

  inlinePackageMetadataFiles(packageOut);

  // Copy all d.ts and metadata files to the `typings/` directory
  copyFiles(packageOut, '**/*.+(d.ts|metadata.json)', join(releasePath, 'typings'));
<<<<<<< HEAD
  copyFiles(bundlesDir, `${packageName}?(-*).umd?(.min).js?(.map)`, join(releasePath, 'bundles'));
  copyFiles(bundlesDir, `${packageName}?(.es5).js?(.map)`, join(releasePath, '@angular'));
  copyFiles(join(bundlesDir, packageName), '**', join(releasePath, '@angular', packageName));
=======

  // Copy UMD bundles.
  copyFiles(bundlesDir, `${name}?(-*).umd?(.min).js?(.map)`, join(releasePath, 'bundles'));

  // Copy ES5 bundles.
  copyFiles(bundlesDir, `${name}.es5.js?(.map)`, join(releasePath, 'esm5'));
  copyFiles(join(bundlesDir, name), `*.es5.js?(.map)`, join(releasePath, 'esm5'));

  // Copy ES2015 bundles
  copyFiles(bundlesDir, `${name}.js?(.map)`, join(releasePath, 'esm2015'));
  copyFiles(join(bundlesDir, name), `!(*.es5|*.umd).js?(.map)`, join(releasePath, 'esm2015'));

  // Copy any additional files that belong in the package.
>>>>>>> 34b5620a
  copyFiles(projectDir, 'LICENSE', releasePath);
  copyFiles(packagesDir, 'README.md', releasePath);
  copyFiles(sourceDir, 'package.json', releasePath);

  replaceVersionPlaceholders(releasePath);
  createTypingsReexportFile(releasePath, './typings/index', name);
  createMetadataReexportFile(releasePath, './typings/index', name);

  if (buildPackage.secondaryEntryPoints.length) {
    createFilesForSecondaryEntryPoint(buildPackage, releasePath);
  }

  if (buildPackage.exportsSecondaryEntryPointsAtRoot) {
    // Add re-exports to the root d.ts file to prevent errors of the form
    // "@angular/material/material has no exported member 'MATERIAL_SANITY_CHECKS."
    const es2015Exports = buildPackage.secondaryEntryPoints
        .map(p => `export * from './${p}';`).join('\n');
    appendFileSync(join(releasePath, `${name}.d.ts`), es2015Exports, 'utf-8');

    // When re-exporting secondary entry-points, we need to manually create a metadata file that
    // re-exports everything.
    createMetadataReexportFile(
        releasePath,
        buildPackage.secondaryEntryPoints.map(p => `./${p}`),
        name);
  }
}

/** Creates files necessary for a secondary entry-point. */
function createFilesForSecondaryEntryPoint(buildPackage: BuildPackage, releasePath: string) {
  const {name} = buildPackage;
  const packageOut = buildPackage.outputDir;

  buildPackage.secondaryEntryPoints.forEach(entryPointName => {
    // Create a directory in the root of the package for this entry point that contains
    // * A package.json that lists the different bundle locations
    // * An index.d.ts file that re-exports the index.d.ts from the typings/ directory
    // * A metadata.json re-export for this entry-point's metadata.
    const entryPointDir = join(releasePath, entryPointName);

    mkdirpSync(entryPointDir);
    createEntryPointPackageJson(entryPointDir, name, entryPointName);

    // Copy typings and metadata from tsc output location into the entry-point.
    copyFiles(
        join(packageOut, entryPointName),
        '**/*.+(d.ts|metadata.json)',
        join(entryPointDir, 'typings'));

    // Create a typings and a metadata re-export within the entry-point to point to the
    // typings we just copied.
    createTypingsReexportFile(entryPointDir, `./typings/index`, 'index');
    createMetadataReexportFile(entryPointDir, `./typings/index`, 'index');

    // Finally, create both a d.ts and metadata file for this entry-point in the root of
    // the package that re-exports from the entry-point's directory.
    createTypingsReexportFile(releasePath, `./${entryPointName}/index`, entryPointName);
    createMetadataReexportFile(releasePath, `./${entryPointName}/index`, entryPointName);
  });
}<|MERGE_RESOLUTION|>--- conflicted
+++ resolved
@@ -29,11 +29,7 @@
 
   // Copy all d.ts and metadata files to the `typings/` directory
   copyFiles(packageOut, '**/*.+(d.ts|metadata.json)', join(releasePath, 'typings'));
-<<<<<<< HEAD
-  copyFiles(bundlesDir, `${packageName}?(-*).umd?(.min).js?(.map)`, join(releasePath, 'bundles'));
-  copyFiles(bundlesDir, `${packageName}?(.es5).js?(.map)`, join(releasePath, '@angular'));
-  copyFiles(join(bundlesDir, packageName), '**', join(releasePath, '@angular', packageName));
-=======
+
 
   // Copy UMD bundles.
   copyFiles(bundlesDir, `${name}?(-*).umd?(.min).js?(.map)`, join(releasePath, 'bundles'));
@@ -47,7 +43,6 @@
   copyFiles(join(bundlesDir, name), `!(*.es5|*.umd).js?(.map)`, join(releasePath, 'esm2015'));
 
   // Copy any additional files that belong in the package.
->>>>>>> 34b5620a
   copyFiles(projectDir, 'LICENSE', releasePath);
   copyFiles(packagesDir, 'README.md', releasePath);
   copyFiles(sourceDir, 'package.json', releasePath);

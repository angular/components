import * as child_process from 'child_process';
import * as fs from 'fs';
import * as gulp from 'gulp';
import * as path from 'path';
<<<<<<< HEAD

import {
  NPM_VENDOR_FILES, PROJECT_ROOT, DIST_ROOT, SASS_AUTOPREFIXER_OPTIONS,
  SASS_PREPROCESSOR_OPTIONS
} from './constants';
=======
import {NPM_VENDOR_FILES, PROJECT_ROOT, DIST_ROOT, SASS_AUTOPREFIXER_OPTIONS} from './constants';
>>>>>>> ceb472ba


/** Those imports lack typings. */
const gulpClean = require('gulp-clean');
const gulpMerge = require('merge2');
const gulpRunSequence = require('run-sequence');
const gulpSass = require('gulp-sass');
const gulpSourcemaps = require('gulp-sourcemaps');
const gulpAutoprefixer = require('gulp-autoprefixer');
const gulpConnect = require('gulp-connect');
const resolveBin = require('resolve-bin');
const firebaseAdmin = require('firebase-admin');
const gcloud = require('google-cloud');


/** If the string passed in is a glob, returns it, otherwise append '**\/*' to it. */
function _globify(maybeGlob: string, suffix = '**/*') {
  if (maybeGlob.indexOf('*') != -1) {
    return maybeGlob;
  }
  try {
    const stat = fs.statSync(maybeGlob);
    if (stat.isFile()) {
      return maybeGlob;
    }
  } catch (e) {}
  return path.join(maybeGlob, suffix);
}


/** Creates a task that runs the TypeScript compiler */
export function tsBuildTask(tsConfigPath: string) {
  return execNodeTask('typescript', 'tsc', ['-p', tsConfigPath]);
}


/** Create a SASS Build Task. */
export function sassBuildTask(dest: string, root: string) {
  return () => {
    return gulp.src(_globify(root, '**/*.scss'))
      .pipe(gulpSourcemaps.init())
      .pipe(gulpSass(SASS_PREPROCESSOR_OPTIONS).on('error', gulpSass.logError))
      .pipe(gulpAutoprefixer(SASS_AUTOPREFIXER_OPTIONS))
      .pipe(gulpSourcemaps.write('.'))
      .pipe(gulp.dest(dest));
  };
}


/** Options that can be passed to execTask or execNodeTask. */
export interface ExecTaskOptions {
  // Whether to output to STDERR and STDOUT.
  silent?: boolean;
  // If an error happens, this will replace the standard error.
  errMessage?: string;
}

/** Create a task that executes a binary as if from the command line. */
export function execTask(binPath: string, args: string[], options: ExecTaskOptions = {}) {
  return (done: (err?: string) => void) => {
    const childProcess = child_process.spawn(binPath, args);

    if (!options.silent) {
      childProcess.stdout.on('data', (data: string) => {
        process.stdout.write(data);
      });

      childProcess.stderr.on('data', (data: string) => {
        process.stderr.write(data);
      });
    }

    childProcess.on('close', (code: number) => {
      if (code != 0) {
        if (options.errMessage === undefined) {
          done('Process failed with code ' + code);
        } else {
          done(options.errMessage);
        }
      } else {
        done();
      }
    });
  };
}

/**
 * Create a task that executes an NPM Bin, by resolving the binary path then executing it. These are
 * binaries that are normally in the `./node_modules/.bin` directory, but their name might differ
 * from the package. Examples are typescript, ngc and gulp itself.
 */
export function execNodeTask(packageName: string, executable: string | string[], args?: string[],
                             options: ExecTaskOptions = {}) {
  if (!args) {
    args = <string[]>executable;
    executable = undefined;
  }

  return (done: (err: any) => void) => {
    resolveBin(packageName, { executable: executable }, (err: any, binPath: string) => {
      if (err) {
        done(err);
      } else {
        // Execute the node binary within a new child process using spawn.
        // The binary needs to be `node` because on Windows the shell cannot determine the correct
        // interpreter from the shebang.
        execTask('node', [binPath].concat(args), options)(done);
      }
    });
  };
}


/** Copy files from a glob to a destination. */
export function copyTask(srcGlobOrDir: string | string[], outRoot: string) {
  if (typeof srcGlobOrDir === 'string') {
    return () => gulp.src(_globify(srcGlobOrDir)).pipe(gulp.dest(outRoot));
  } else {
    return () => gulp.src(srcGlobOrDir.map(name => _globify(name))).pipe(gulp.dest(outRoot));
  }
}


/** Delete files. */
export function cleanTask(glob: string) {
  return () => gulp.src(glob, { read: false }).pipe(gulpClean(null));
}


/** Build an task that depends on all application build tasks. */
export function buildAppTask(appName: string) {
  const buildTasks = ['vendor', 'ts', 'scss', 'assets']
    .map(taskName => `:build:${appName}:${taskName}`);

  return (done: () => void) => {
    gulpRunSequence(
      'clean',
      'build:components',
      [...buildTasks],
      done
    );
  };
}


/** Create a task that copies vendor files in the proper destination. */
export function vendorTask() {
  return () => gulpMerge(
    NPM_VENDOR_FILES.map(root => {
      const glob = path.join(PROJECT_ROOT, 'node_modules', root, '**/*.+(js|js.map)');
      return gulp.src(glob).pipe(gulp.dest(path.join(DIST_ROOT, 'vendor', root)));
    }));
}

/** Create a task that serves the dist folder. */
export function serverTask(livereload = true) {
  return () => {
    gulpConnect.server({
      root: 'dist/',
      livereload: livereload,
      port: 4200,
      fallback: 'dist/index.html'
    });
  };
}

/** Triggers a reload when livereload is enabled and a gulp-connect server is running. */
export function triggerLivereload() {
  gulp.src('dist').pipe(gulpConnect.reload());
}


/** Create a task that's a sequence of other tasks. */
export function sequenceTask(...args: any[]) {
  return (done: any) => {
    gulpRunSequence(
      ...args,
      done
    );
  };
}

/** Opens a connection to the firebase realtime database. */
export function openFirebaseDashboardDatabase() {
  // Initialize the Firebase application with admin credentials.
  // Credentials need to be for a Service Account, which can be created in the Firebase console.
  firebaseAdmin.initializeApp({
    credential: firebaseAdmin.credential.cert({
      project_id: 'material2-dashboard',
      client_email: 'firebase-adminsdk-ch1ob@material2-dashboard.iam.gserviceaccount.com',
      // In Travis CI the private key will be incorrect because the line-breaks are escaped.
      // The line-breaks need to persist in the service account private key.
      private_key: (process.env['MATERIAL2_FIREBASE_PRIVATE_KEY'] || '').replace(/\\n/g, '\n')
    }),
    databaseURL: 'https://material2-dashboard.firebaseio.com'
  });

  return firebaseAdmin.database();
}

/** Whether gulp currently runs inside of Travis as a push. */
export function isTravisPushBuild() {
  return process.env['TRAVIS_PULL_REQUEST'] === 'false';
}

/**
 * Open Google Cloud Storage for screenshots.
 * The files uploaded to google cloud are also available to firebase storage.
 */
export function openScreenshotsBucket() {
  let gcs = gcloud.storage({
    projectId: 'material2-screenshots',
    credentials: {
      client_email: 'firebase-adminsdk-t4209@material2-screenshots.iam.gserviceaccount.com',
      private_key: decode(process.env['MATERIAL2_SCREENSHOT_FIREBASE_KEY'])
    },
  });

  // Reference an existing bucket.
  return gcs.bucket('material2-screenshots.appspot.com');
}

/** Opens a connection to the firebase realtime database for screenshots. */
export function openFirebaseScreenshotsDatabase() {
  // Initialize the Firebase application with admin credentials.
  // Credentials need to be for a Service Account, which can be created in the Firebase console.
  let screenshotApp = firebaseAdmin.initializeApp({
    credential: firebaseAdmin.credential.cert({
      project_id: 'material2-screenshots',
      client_email: 'firebase-adminsdk-t4209@material2-screenshots.iam.gserviceaccount.com',
      private_key: decode(process.env['MATERIAL2_SCREENSHOT_FIREBASE_KEY'])
    }),
    databaseURL: 'https://material2-screenshots.firebaseio.com'
  }, 'material2-screenshots');

  return screenshotApp.database();
}

/** Decode the token for Travis to use. */
function decode(str: string): string {
  // In Travis CI the private key will be incorrect because the line-breaks are escaped.
  // The line-breaks need to persist in the service account private key.
  return (str || '').split('\\n').reverse().join('\\n').replace(/\\n/g, '\n');
}<|MERGE_RESOLUTION|>--- conflicted
+++ resolved
@@ -2,15 +2,10 @@
 import * as fs from 'fs';
 import * as gulp from 'gulp';
 import * as path from 'path';
-<<<<<<< HEAD
-
 import {
   NPM_VENDOR_FILES, PROJECT_ROOT, DIST_ROOT, SASS_AUTOPREFIXER_OPTIONS,
   SASS_PREPROCESSOR_OPTIONS
 } from './constants';
-=======
-import {NPM_VENDOR_FILES, PROJECT_ROOT, DIST_ROOT, SASS_AUTOPREFIXER_OPTIONS} from './constants';
->>>>>>> ceb472ba
 
 
 /** Those imports lack typings. */

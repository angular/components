import {task, src, dest} from 'gulp';
import {Dgeni} from 'dgeni';
import * as path from 'path';
import {HTML_MINIFIER_OPTIONS} from '../constants';

// Node packages that lack of types.
const markdown = require('gulp-markdown');
const transform = require('gulp-transform');
const highlight = require('gulp-highlight-files');
const rename = require('gulp-rename');
const flatten = require('gulp-flatten');
const htmlmin = require('gulp-htmlmin');
const hljs = require('highlight.js');
const dom  = require('gulp-dom');

// Our docs contain comments of the form `<!-- example(...) -->` which serve as placeholders where
// example code should be inserted. We replace these comments with divs that have a
// `material-docs-example` attribute which can be used to locate the divs and initialize the example
// viewer.
const EXAMPLE_PATTERN = /<!--\W*example\(([^)]+)\)\W*-->/g;

// Markdown files can contain links to other markdown files.
// Most of those links don't work in the Material docs, because the paths are invalid in the
// documentation page. Using a RegExp to rewrite links in HTML files to work in the docs.
const LINK_PATTERN = /(<a[^>]*) href="([^"]*)"/g;

<<<<<<< HEAD
task('docs', ['markdown-docs', 'highlight-docs', 'api-docs', 'minify-html-docs']);
=======
// HTML tags in the markdown generated files that should receive a .docs-markdown-${tagName} class
// for styling purposes.
const MARKDOWN_TAGS_TO_CLASS_ALIAS = [
  'a',
  'h1',
  'h2',
  'h3',
  'h4',
  'h5',
  'li',
  'ol',
  'p',
  'table',
  'tbody',
  'td',
  'th',
  'tr',
  'ul'
];

task('docs', ['markdown-docs', 'highlight-docs', 'api-docs']);
>>>>>>> 4d4a63e6

task('markdown-docs', () => {
  return src(['src/lib/**/*.md', 'guides/*.md'])
      .pipe(markdown({
        // Add syntax highlight using highlight.js
        highlight: (code: string, language: string) => {
          if (language) {
            // highlight.js expects "typescript" written out, while Github supports "ts".
            let lang = language.toLowerCase() === 'ts' ? 'typescript' : language;
            return hljs.highlight(lang, code).value;
          }

          return code;
        }
      }))
      .pipe(transform(transformMarkdownFiles))
      .pipe(dom(createTagNameAliaser('docs-markdown')))
      .pipe(dest('dist/docs/markdown'));
});

task('highlight-docs', () => {
  // rename files to fit format: [filename]-[filetype].html
  const renameFile = (path: any) => {
    const extension = path.extname.slice(1);
    path.basename = `${path.basename}-${extension}`;
  };

  return src('src/examples/**/*.+(html|css|ts)')
      .pipe(flatten())
      .pipe(rename(renameFile))
      .pipe(highlight())
      .pipe(dest('dist/docs/examples'));
});

task('api-docs', () => {
  const docsPackage = require(path.resolve(__dirname, '../../dgeni'));
  const docs = new Dgeni([docsPackage]);
  return docs.generate();
});

task('minify-html-docs', ['api-docs'], () => {
  return src('dist/docs/api/*.html')
    .pipe(htmlmin(HTML_MINIFIER_OPTIONS))
    .pipe(dest('dist/docs/api/'));
});

/** Updates the markdown file's content to work inside of the docs app. */
function transformMarkdownFiles(buffer: Buffer, file: any): string {
  let content = buffer.toString('utf-8');

  /* Replace <!-- example(..) --> comments with HTML elements. */
  content = content.replace(EXAMPLE_PATTERN, (match: string, name: string) =>
    `<div material-docs-example="${name}"></div>`
  );

  /* Replaces the URL in anchor elements inside of compiled markdown files. */
  content = content.replace(LINK_PATTERN, (match: string, head: string, link: string) =>
    // The head is the first match of the RegExp and is necessary to ensure that the RegExp matches
    // an anchor element. The head will be then used to re-create the existing anchor element.
    // If the head is not prepended to the replaced value, then the first match will be lost.
    `${head} href="${fixMarkdownDocLinks(link, file.path)}"`
  );

  return content;
}

/** Fixes paths in the markdown files to work in the material-docs-io. */
function fixMarkdownDocLinks(link: string, filePath: string): string {
  // As for now, only markdown links that are relative and inside of the guides/ directory
  // will be rewritten.
  if (!filePath.includes(path.normalize('guides/')) || link.startsWith('http')) {
    return link;
  }

  let baseName = path.basename(link, path.extname(link));

  // Temporary link the file to the /guide URL because that's the route where the
  // guides can be loaded in the Material docs.
  return `guide/${baseName}`;
}

/**
 * Returns a function to be called with an HTML document as its context that aliases HTML tags by
 * adding a class consisting of a prefix + the tag name.
 * @param classPrefix The prefix to use for the alias class.
 */
function createTagNameAliaser(classPrefix: string) {
  return function() {
    MARKDOWN_TAGS_TO_CLASS_ALIAS.forEach(tag => {
      for (let el of this.querySelectorAll(tag)) {
        el.classList.add(`${classPrefix}-${tag}`);
      }
    });

    return this;
  };
}<|MERGE_RESOLUTION|>--- conflicted
+++ resolved
@@ -24,9 +24,6 @@
 // documentation page. Using a RegExp to rewrite links in HTML files to work in the docs.
 const LINK_PATTERN = /(<a[^>]*) href="([^"]*)"/g;
 
-<<<<<<< HEAD
-task('docs', ['markdown-docs', 'highlight-docs', 'api-docs', 'minify-html-docs']);
-=======
 // HTML tags in the markdown generated files that should receive a .docs-markdown-${tagName} class
 // for styling purposes.
 const MARKDOWN_TAGS_TO_CLASS_ALIAS = [
@@ -47,8 +44,7 @@
   'ul'
 ];
 
-task('docs', ['markdown-docs', 'highlight-docs', 'api-docs']);
->>>>>>> 4d4a63e6
+task('docs', ['markdown-docs', 'highlight-docs', 'api-docs', 'minify-html-docs']);
 
 task('markdown-docs', () => {
   return src(['src/lib/**/*.md', 'guides/*.md'])
